<?xml version="1.0" encoding="utf-8"?>
<package xmlns="http://schemas.microsoft.com/packaging/2010/07/nuspec.xsd">
    <metadata minClientVersion="4.1.0">
        <id>UmbracoCms.Web</id>
        <version>9.0.0</version>
        <title>Umbraco Cms Core Binaries</title>
        <authors>Umbraco HQ</authors>
        <owners>Umbraco HQ</owners>
        <license type="expression">MIT</license>
        <projectUrl>https://umbraco.com/</projectUrl>
        <iconUrl>https://umbraco.com/dist/nuget/logo-small.png</iconUrl>
        <requireLicenseAcceptance>false</requireLicenseAcceptance>
        <description>Contains the web assemblies needed to run Umbraco Cms. This package only contains assemblies and can be used for package development. Use the UmbracoCms package to setup Umbraco in Visual Studio as an ASP.NET Core project.</description>
        <summary>Contains the core assemblies needed to run Umbraco Cms</summary>
        <language>en-US</language>
        <tags>umbraco</tags>
        <repository type="git" url="https://github.com/umbraco/umbraco-cms" />
        <dependencies>

            <group targetFramework="netcoreapp3.1">
                <!--
                  note: dependencies are specified as [x.y.z,x.999999) eg [2.1.0,2.999999) and NOT [2.1.0,3.0.0) because
                  the latter would pick anything below 3.0.0 and that includes prereleases such as 3.0.0-alpha, and we do
                  not want this to happen as the alpha of the next major is, really, the next major already.
                -->
                <dependency id="UmbracoCms.Core" version="[$version$]" />
                <dependency id="Microsoft.AspNetCore.Mvc.Razor.RuntimeCompilation" version="[3.1.4,3.999999)" />
                <dependency id="Serilog.AspNetCore" version="[3.2.0,3.999999)" />
                <dependency id="Microsoft.AspNetCore.Mvc.NewtonsoftJson" version="[3.1.3,3.999999)" />
                <dependency id="MiniProfiler.AspNetCore.Mvc" version="[4.1.0,4.999999)" />
                <dependency id="NETStandard.Library" version="[2.0.3,2.999999)" />
                <dependency id="Serilog.AspNetCore" version="[3.2.0,3.999999)" />
                <dependency id="Smidge" version="[3.1.1,3.999999)" />
                <dependency id="Smidge.Nuglify" version="[2.0.0,2.999999)" />
                <dependency id="SixLabors.ImageSharp.Web" version="[1.0.0-rc0003,1.999999)" />
            </group>

        </dependencies>
    </metadata>
    <files>
        <!-- libs -->
<<<<<<< HEAD
        <file src="$BuildTmp$\WebApp\bin\Umbraco.Web.BackOffice.dll" target="lib\netcoreapp3.1\Umbraco.Web.BackOffice.dll" />
        <file src="$BuildTmp$\WebApp\bin\Umbraco.Web.Common.dll" target="lib\netcoreapp3.1\Umbraco.Web.Common.dll" />
        <file src="$BuildTmp$\WebApp\bin\Umbraco.Web.Website.dll" target="lib\netcoreapp3.1\Umbraco.Web.Website.dll" />
        <file src="$BuildTmp$\WebApp\bin\Umbraco.ModelsBuilder.Embedded.dll" target="lib\netcoreapp3.1\Umbraco.ModelsBuilder.Embedded.dll" />

        <!-- docs -->
        <file src="$BuildTmp$\WebApp\bin\Umbraco.Web.BackOffice.xml" target="lib\netcoreapp3.1\Umbraco.Web.BackOffice.xml" />
        <file src="$BuildTmp$\WebApp\bin\Umbraco.Web.Common.xml" target="lib\netcoreapp3.1\Umbraco.Web.Common.xml" />
        <file src="$BuildTmp$\WebApp\bin\Umbraco.Web.Website.xml" target="lib\netcoreapp3.1\Umbraco.Web.Website.xml" />
        <file src="$BuildTmp$\WebApp\bin\Umbraco.ModelsBuilder.Embedded.xml" target="lib\netcoreapp3.1\Umbraco.ModelsBuilder.Embedded.xml" />

        <!-- symbols -->
        <file src="$BuildTmp$\WebApp\bin\Umbraco.Web.BackOffice.pdb" target="lib\netcoreapp3.1\Umbraco.Web.BackOffice.pdb" />
        <file src="$BuildTmp$\WebApp\bin\Umbraco.Web.Common.pdb" target="lib\netcoreapp3.1\Umbraco.Web.Common.pdb" />
        <file src="$BuildTmp$\WebApp\bin\Umbraco.Web.Website.pdb" target="lib\netcoreapp3.1\Umbraco.Web.Website.pdb" />
        <file src="$BuildTmp$\WebApp\bin\Umbraco.ModelsBuilder.Embedded.pdb" target="lib\netcoreapp3.1\Umbraco.ModelsBuilder.Embedded.pdb" />
=======
        <file src="$BuildTmp$\bin\Umbraco.Web.BackOffice.dll" target="lib\netcoreapp3.1\Umbraco.Web.BackOffice.dll" />
        <file src="$BuildTmp$\bin\Umbraco.Web.Common.dll" target="lib\netcoreapp3.1\Umbraco.Web.Common.dll" />
        <file src="$BuildTmp$\bin\Umbraco.Web.Website.dll" target="lib\netcoreapp3.1\Umbraco.Web.Website.dll" />
        <!--Umbraco.ModelsBuilder.Embedded-->

        <!-- docs -->
        <file src="$BuildTmp$\bin\Umbraco.Web.BackOffice.xml" target="lib\netcoreapp3.1\Umbraco.Web.BackOffice.xml" />
        <file src="$BuildTmp$\bin\Umbraco.Web.Common.xml" target="lib\netcoreapp3.1\Umbraco.Web.Common.xml" />
        <file src="$BuildTmp$\bin\Umbraco.Web.Website.xml" target="lib\netcoreapp3.1\Umbraco.Web.Website.xml" />
        <!--Umbraco.ModelsBuilder.Embedded-->

        <!-- symbols -->
        <file src="$BuildTmp$\bin\Umbraco.Web.BackOffice.pdb" target="lib\netcoreapp3.1\Umbraco.Web.BackOffice.pdb" />
        <file src="$BuildTmp$\bin\Umbraco.Web.Common.pdb" target="lib\netcoreapp3.1\Umbraco.Web.Common.pdb" />
        <file src="$BuildTmp$\bin\Umbraco.Web.Website.pdb" target="lib\netcoreapp3.1\Umbraco.Web.Website.pdb" />
        <!--Umbraco.ModelsBuilder.Embedded-->
>>>>>>> 5e04f1d0
    </files>
</package><|MERGE_RESOLUTION|>--- conflicted
+++ resolved
@@ -39,40 +39,21 @@
     </metadata>
     <files>
         <!-- libs -->
-<<<<<<< HEAD
-        <file src="$BuildTmp$\WebApp\bin\Umbraco.Web.BackOffice.dll" target="lib\netcoreapp3.1\Umbraco.Web.BackOffice.dll" />
-        <file src="$BuildTmp$\WebApp\bin\Umbraco.Web.Common.dll" target="lib\netcoreapp3.1\Umbraco.Web.Common.dll" />
-        <file src="$BuildTmp$\WebApp\bin\Umbraco.Web.Website.dll" target="lib\netcoreapp3.1\Umbraco.Web.Website.dll" />
-        <file src="$BuildTmp$\WebApp\bin\Umbraco.ModelsBuilder.Embedded.dll" target="lib\netcoreapp3.1\Umbraco.ModelsBuilder.Embedded.dll" />
-
-        <!-- docs -->
-        <file src="$BuildTmp$\WebApp\bin\Umbraco.Web.BackOffice.xml" target="lib\netcoreapp3.1\Umbraco.Web.BackOffice.xml" />
-        <file src="$BuildTmp$\WebApp\bin\Umbraco.Web.Common.xml" target="lib\netcoreapp3.1\Umbraco.Web.Common.xml" />
-        <file src="$BuildTmp$\WebApp\bin\Umbraco.Web.Website.xml" target="lib\netcoreapp3.1\Umbraco.Web.Website.xml" />
-        <file src="$BuildTmp$\WebApp\bin\Umbraco.ModelsBuilder.Embedded.xml" target="lib\netcoreapp3.1\Umbraco.ModelsBuilder.Embedded.xml" />
-
-        <!-- symbols -->
-        <file src="$BuildTmp$\WebApp\bin\Umbraco.Web.BackOffice.pdb" target="lib\netcoreapp3.1\Umbraco.Web.BackOffice.pdb" />
-        <file src="$BuildTmp$\WebApp\bin\Umbraco.Web.Common.pdb" target="lib\netcoreapp3.1\Umbraco.Web.Common.pdb" />
-        <file src="$BuildTmp$\WebApp\bin\Umbraco.Web.Website.pdb" target="lib\netcoreapp3.1\Umbraco.Web.Website.pdb" />
-        <file src="$BuildTmp$\WebApp\bin\Umbraco.ModelsBuilder.Embedded.pdb" target="lib\netcoreapp3.1\Umbraco.ModelsBuilder.Embedded.pdb" />
-=======
         <file src="$BuildTmp$\bin\Umbraco.Web.BackOffice.dll" target="lib\netcoreapp3.1\Umbraco.Web.BackOffice.dll" />
         <file src="$BuildTmp$\bin\Umbraco.Web.Common.dll" target="lib\netcoreapp3.1\Umbraco.Web.Common.dll" />
         <file src="$BuildTmp$\bin\Umbraco.Web.Website.dll" target="lib\netcoreapp3.1\Umbraco.Web.Website.dll" />
-        <!--Umbraco.ModelsBuilder.Embedded-->
+        <file src="$BuildTmp$\bin\Umbraco.ModelsBuilder.Embedded.dll" target="lib\netcoreapp3.1\Umbraco.ModelsBuilder.Embedded.dll" />
 
         <!-- docs -->
         <file src="$BuildTmp$\bin\Umbraco.Web.BackOffice.xml" target="lib\netcoreapp3.1\Umbraco.Web.BackOffice.xml" />
         <file src="$BuildTmp$\bin\Umbraco.Web.Common.xml" target="lib\netcoreapp3.1\Umbraco.Web.Common.xml" />
         <file src="$BuildTmp$\bin\Umbraco.Web.Website.xml" target="lib\netcoreapp3.1\Umbraco.Web.Website.xml" />
-        <!--Umbraco.ModelsBuilder.Embedded-->
+        <file src="$BuildTmp$\bin\Umbraco.ModelsBuilder.Embedded.xml" target="lib\netcoreapp3.1\Umbraco.ModelsBuilder.Embedded.xml" />
 
         <!-- symbols -->
         <file src="$BuildTmp$\bin\Umbraco.Web.BackOffice.pdb" target="lib\netcoreapp3.1\Umbraco.Web.BackOffice.pdb" />
         <file src="$BuildTmp$\bin\Umbraco.Web.Common.pdb" target="lib\netcoreapp3.1\Umbraco.Web.Common.pdb" />
         <file src="$BuildTmp$\bin\Umbraco.Web.Website.pdb" target="lib\netcoreapp3.1\Umbraco.Web.Website.pdb" />
-        <!--Umbraco.ModelsBuilder.Embedded-->
->>>>>>> 5e04f1d0
+        <file src="$BuildTmp$\bin\Umbraco.ModelsBuilder.Embedded.pdb" target="lib\netcoreapp3.1\Umbraco.ModelsBuilder.Embedded.pdb" />
     </files>
 </package>