# Usage: on line 2 put the release version, on line 3 put the version comment (example: beta)
<<<<<<< HEAD
7.5.6
=======
7.5.7
>>>>>>> 52b1a089
<|MERGE_RESOLUTION|>--- conflicted
+++ resolved
@@ -1,6 +1,2 @@
 # Usage: on line 2 put the release version, on line 3 put the version comment (example: beta)
-<<<<<<< HEAD
-7.5.6
-=======
-7.5.7
->>>>>>> 52b1a089
+7.5.7