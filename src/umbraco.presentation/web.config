--- conflicted
+++ resolved
@@ -1,268 +1,263 @@
-﻿<?xml version="1.0" encoding="utf-8"?>
-<configuration>
-  <configSections>
-    <section name="urlrewritingnet" restartOnExternalChanges="true" requirePermission="false" type="UrlRewritingNet.Configuration.UrlRewriteSection, UrlRewritingNet.UrlRewriter" />
-    <section name="microsoft.scripting" type="Microsoft.Scripting.Hosting.Configuration.Section, Microsoft.Scripting, Version=1.0.0.0, Culture=neutral, PublicKeyToken=31bf3856ad364e35" requirePermission="false" />
-
-    <sectionGroup name="applicationSettings" type="System.Configuration.ApplicationSettingsGroup, System, Version=2.0.0.0, Culture=neutral, PublicKeyToken=b77a5c561934e089">
-      <section name="umbraco.presentation.Properties.Settings" type="System.Configuration.ClientSettingsSection, System, Version=2.0.0.0, Culture=neutral, PublicKeyToken=b77a5c561934e089" requirePermission="false" />
-    </sectionGroup>
-
-    <section name="clientDependency" type="ClientDependency.Core.Config.ClientDependencySection, ClientDependency.Core" requirePermission="false"/>
-    <section name="Examine" type="Examine.Config.ExamineSettings, Examine" requirePermission="false"/>
-    <section name="ExamineLuceneIndexSets" type="UmbracoExamine.Config.ExamineLuceneIndexes, UmbracoExamine" requirePermission="false"/>
-
-    <!-- Added in Umbraco 4.6.2 -->
-    <sectionGroup name="system.web.webPages.razor" type="System.Web.WebPages.Razor.Configuration.RazorWebSectionGroup, System.Web.WebPages.Razor, Version=1.0.0.0, Culture=neutral, PublicKeyToken=31BF3856AD364E35">
-      <section name="host" type="System.Web.WebPages.Razor.Configuration.HostSection, System.Web.WebPages.Razor, Version=1.0.0.0, Culture=neutral, PublicKeyToken=31BF3856AD364E35" requirePermission="false" />
-      <section name="pages" type="System.Web.WebPages.Razor.Configuration.RazorPagesSection, System.Web.WebPages.Razor, Version=1.0.0.0, Culture=neutral, PublicKeyToken=31BF3856AD364E35" requirePermission="false" />
-    </sectionGroup>
-    <!-- End of added in Umbraco 4.6.2 -->
-  </configSections>
-  <urlrewritingnet configSource="config\UrlRewriting.config" />
-  <microsoft.scripting configSource="config\scripting.config" />
-  <clientDependency configSource="config\ClientDependency.config" />
-  <Examine configSource="config\ExamineSettings.config" />
-  <ExamineLuceneIndexSets configSource="config\ExamineIndex.config" />
-
-  <appSettings>
-<<<<<<< HEAD
-    <add key="umbracoDbDSN" value="server=.\sqlexpress;database=v4;user id=sa;password=test;Application Name=Umbraco41"/>
-    <add key="umbracoConfigurationStatus" value="4.8.0"/>
-=======
-    <add key="umbracoDbDSN" value="" />
-    <add key="umbracoConfigurationStatus" value="" />
->>>>>>> 86a222b5
-    <add key="umbracoReservedUrls" value="~/config/splashes/booting.aspx,~/install/default.aspx,~/config/splashes/noNodes.aspx,~/VSEnterpriseHelper.axd" />
-    <add key="umbracoReservedPaths" value="~/umbraco,~/install/" />
-    <add key="umbracoContentXML" value="~/App_Data/umbraco.config"/>
-    <add key="umbracoStorageDirectory" value="~/App_Data"/>
-    <add key="umbracoPath" value="~/umbraco" />
-    <add key="umbracoEnableStat" value="false" />
-    <add key="umbracoHideTopLevelNodeFromPath" value="true" />
-    <add key="umbracoEditXhtmlMode" value="true" />
-    <add key="umbracoUseDirectoryUrls" value="false" />
-    <add key="umbracoDebugMode" value="true" />
-    <add key="umbracoTimeOutInMinutes" value="20" />
-    <add key="umbracoVersionCheckPeriod" value="7" />
-    <add key="umbracoDisableXsltExtensions" value="true" />
-    <add key="umbracoDefaultUILanguage" value="en" />
-    <add key="umbracoProfileUrl" value="profiler" />
-    <add key="umbracoUseSSL" value="false" />
-    <add key="umbracoUseMediumTrust" value="false" />
-
-    <!-- 
-      Set this to true to enable storing the xml cache locally to the IIS server even if the app files are stored centrally on a SAN/NAS 
-      Alex Norcliffe 2010 02 for 4.1
-    -->
-    <add key="umbracoContentXMLUseLocalTemp" value="false"/>
-
-    <!-- Added in Umbraco 4.6.2 -->
-    <add key="webpages:Enabled" value="false"/>
-    <add key="enableSimpleMembership" value="false"/>
-    <add key="autoFormsAuthentication" value="false"/>
-    <!-- End of added in Umbraco 4.6.2 -->
-  </appSettings>
-  <system.net>
-    <mailSettings>
-      <smtp>
-        <network host="127.0.0.1" userName="username" password="password" />
-      </smtp>
-    </mailSettings>
-  </system.net>
-
-  <connectionStrings>
-    <remove name="LocalSqlServer" />
-    <!--<add name="LocalSqlServer" connectionString="server=.\sqlexpress;database=aspnetdb;user id=DBUSER;password=DBPASSWORD" providerName="System.Data.SqlClient"/>-->
-  </connectionStrings>
-  <system.web>
-    <customErrors mode="RemoteOnly" />
-    <trace enabled="true" requestLimit="10" pageOutput="false" traceMode="SortByTime" localOnly="true" />
-    <sessionState mode="InProc" stateConnectionString="tcpip=127.0.0.1:42424" sqlConnectionString="data source=127.0.0.1;Trusted_Connection=yes" cookieless="false" timeout="20" />
-    <globalization requestEncoding="UTF-8" responseEncoding="UTF-8" />
-    <xhtmlConformance mode="Strict" />
-
-    <httpRuntime requestValidationMode="2.0" />
-
-    <pages enableEventValidation="false">
-      <!-- ASPNETAJAX -->
-      <controls>
-        <add tagPrefix="asp" namespace="System.Web.UI" assembly="System.Web.Extensions, Version=4.0.0.0, Culture=neutral, PublicKeyToken=31BF3856AD364E35" />
-        <add tagPrefix="umbraco" namespace="umbraco.presentation.templateControls" assembly="umbraco" />
-        <add tagPrefix="asp" namespace="System.Web.UI.WebControls" assembly="System.Web.Extensions, Version=4.0.0.0, Culture=neutral, PublicKeyToken=31BF3856AD364E35" />
-      </controls>
-    </pages>
-    <httpModules>
-      <!-- URL REWRTIER -->
-      <add name="UrlRewriteModule" type="UrlRewritingNet.Web.UrlRewriteModule, UrlRewritingNet.UrlRewriter" />
-      <add name="umbracoRequestModule" type="umbraco.presentation.requestModule" />
-      <!-- UMBRACO -->
-      <add name="viewstateMoverModule" type="umbraco.presentation.viewstateMoverModule" />
-      <add name="umbracoBaseRequestModule" type="umbraco.presentation.umbracobase.requestModule" />
-      <!-- ASPNETAJAX -->
-      <add name="ScriptModule" type="System.Web.Handlers.ScriptModule, System.Web.Extensions, Version=4.0.0.0, Culture=neutral, PublicKeyToken=31BF3856AD364E35" />
-      <!-- CLIENT DEPENDENCY -->
-      <add name="ClientDependencyModule" type="ClientDependency.Core.Module.ClientDependencyModule, ClientDependency.Core"/>
-    </httpModules>
-    <httpHandlers>
-      <remove verb="*" path="*.asmx" />
-      <!-- ASPNETAJAX -->
-      <add verb="*" path="*.asmx" type="System.Web.Script.Services.ScriptHandlerFactory, System.Web.Extensions, Version=4.0.0.0, Culture=neutral, PublicKeyToken=31BF3856AD364E35" validate="false" />
-      <add verb="*" path="*_AppService.axd" type="System.Web.Script.Services.ScriptHandlerFactory, System.Web.Extensions, Version=4.0.0.0, Culture=neutral, PublicKeyToken=31BF3856AD364E35" validate="false" />
-      <add verb="GET,HEAD" path="ScriptResource.axd" type="System.Web.Handlers.ScriptResourceHandler, System.Web.Extensions, Version=4.0.0.0, Culture=neutral, PublicKeyToken=31BF3856AD364E35" validate="false" />
-
-      <!-- UMBRACO CHANNELS -->
-      <add verb="*" path="umbraco/channels.aspx" type="umbraco.presentation.channels.api, umbraco" />
-      <add verb="*" path="umbraco/channels/word.aspx" type="umbraco.presentation.channels.wordApi, umbraco" />
-      <!-- CLIENT DEPENDENCY -->
-      <add verb="*" path="DependencyHandler.axd" type="ClientDependency.Core.CompositeFiles.CompositeDependencyHandler, ClientDependency.Core "/>
-      <!-- SPELL CHECKER -->
-      <add verb="GET,HEAD,POST" path="GoogleSpellChecker.ashx" type="umbraco.presentation.umbraco_client.tinymce3.plugins.spellchecker.GoogleSpellChecker,umbraco" />
-    </httpHandlers>
-
-    <compilation defaultLanguage="c#" debug="true" batch="false" targetFramework="4.0">
-      <assemblies>
-        <!-- ASP.NET 4.0 Assemblies -->
-        <add assembly="System.Design, Version=4.0.0.0, Culture=neutral, PublicKeyToken=B03F5F7F11D50A3A" />
-        <add assembly="System.Core, Version=4.0.0.0, Culture=neutral, PublicKeyToken=B77A5C561934E089" />
-        <add assembly="System.Web.Extensions, Version=4.0.0.0, Culture=neutral, PublicKeyToken=31BF3856AD364E35" />
-        <add assembly="System.Xml.Linq, Version=4.0.0.0, Culture=neutral, PublicKeyToken=B77A5C561934E089" />
-        <add assembly="System.Data.DataSetExtensions, Version=4.0.0.0, Culture=neutral, PublicKeyToken=B77A5C561934E089" />
-        <add assembly="System.Web.Extensions.Design, Version=4.0.0.0, Culture=neutral, PublicKeyToken=31BF3856AD364E35" />
-        <add assembly="System.Web.Abstractions, Version=4.0.0.0, Culture=neutral, PublicKeyToken=31bf3856ad364e35" />
-      </assemblies>
-
-      <!-- Added in Umbraco 4.6.2 -->
-      <buildProviders>
-        <add extension=".cshtml" type="umbraco.MacroEngines.RazorBuildProvider, umbraco.MacroEngines"/>
-        <add extension=".vbhtml" type="umbraco.MacroEngines.RazorBuildProvider, umbraco.MacroEngines"/>
-        <add extension=".razor" type="umbraco.MacroEngines.RazorBuildProvider, umbraco.MacroEngines"/>
-      </buildProviders>
-      <!-- End of added in Umbraco 4.6.2 -->
-    </compilation>
-
-    <authentication mode="Forms">
-      <forms name="yourAuthCookie" loginUrl="login.aspx" protection="All" path="/" />
-    </authentication>
-    <authorization>
-      <allow users="?" />
-    </authorization>
-    <!-- Membership Provider -->
-    <membership defaultProvider="UmbracoMembershipProvider" userIsOnlineTimeWindow="15">
-      <providers>
-        <clear/>
-        <add name="UmbracoMembershipProvider" type="umbraco.providers.members.UmbracoMembershipProvider" enablePasswordRetrieval="false" enablePasswordReset="false" requiresQuestionAndAnswer="false" defaultMemberTypeAlias="Another Type" passwordFormat="Hashed" />
-        <add name="UsersMembershipProvider" type="umbraco.providers.UsersMembershipProvider" enablePasswordRetrieval="false" enablePasswordReset="false" requiresQuestionAndAnswer="false" passwordFormat="Hashed" />
-      </providers>
-    </membership>
-    <!-- added by NH to support membership providers in access layer -->
-    <roleManager enabled="true" defaultProvider="UmbracoRoleProvider">
-      <providers>
-        <clear/>
-        <add name="UmbracoRoleProvider" type="umbraco.providers.members.UmbracoRoleProvider" />
-      </providers>
-    </roleManager>
-    <!-- Sitemap provider-->
-    <siteMap defaultProvider="UmbracoSiteMapProvider" enabled="true">
-      <providers>
-        <clear/>
-        <add name="UmbracoSiteMapProvider" type="umbraco.presentation.nodeFactory.UmbracoSiteMapProvider" defaultDescriptionAlias="description" securityTrimmingEnabled="true" />
-      </providers>
-    </siteMap>
-  </system.web>
-
-  <!-- ASPNETAJAX -->
-  <system.web.extensions>
-    <scripting>
-      <scriptResourceHandler enableCompression="true" enableCaching="true" />
-    </scripting>
-  </system.web.extensions>
-
-  <system.webServer>
-    <validation validateIntegratedModeConfiguration="false" />
-    <modules runAllManagedModulesForAllRequests="true">
-        <remove name="ScriptModule" />
-        <remove name="UrlRewriteModule" />
-        <remove name="umbracoRequestModule" />
-        <remove name="viewstateMoverModule" />
-        <remove name="umbracoBaseRequestModule" />
-        <remove name="ClientDependencyModule" />
-        <!-- Needed for login/membership to work on homepage (as per http://stackoverflow.com/questions/218057/httpcontext-current-session-is-null-when-routing-requests) -->
-        <remove name="FormsAuthentication" />
-
-        <add name="UrlRewriteModule" type="UrlRewritingNet.Web.UrlRewriteModule, UrlRewritingNet.UrlRewriter" />
-        <add name="umbracoRequestModule" type="umbraco.presentation.requestModule" />
-        <add name="viewstateMoverModule" type="umbraco.presentation.viewstateMoverModule" />
-        <add name="umbracoBaseRequestModule" type="umbraco.presentation.umbracobase.requestModule" />
-        <add name="ScriptModule" preCondition="managedHandler" type="System.Web.Handlers.ScriptModule, System.Web.Extensions, Version=3.5.0.0, Culture=neutral, PublicKeyToken=31BF3856AD364E35" />
-        <add name="ClientDependencyModule" type="ClientDependency.Core.Module.ClientDependencyModule, ClientDependency.Core"/>
-        <!-- Needed for login/membership to work on homepage (as per http://stackoverflow.com/questions/218057/httpcontext-current-session-is-null-when-routing-requests) -->
-        <add name="FormsAuthentication" type="System.Web.Security.FormsAuthenticationModule"/>
-    </modules>
-
-    <handlers accessPolicy="Read, Write, Script, Execute">
-      <remove name="WebServiceHandlerFactory-Integrated" />
-      <remove name="ScriptHandlerFactory" />
-      <remove name="ScriptHandlerFactoryAppServices" />
-      <remove name="ScriptResource" />
-      <remove name="Channels" />
-      <remove name="Channels_Word" />
-      <remove name="ClientDependency" />
-      <remove name="SpellChecker" />
-
-      <add name="ScriptHandlerFactory" verb="*" path="*.asmx" preCondition="integratedMode" type="System.Web.Script.Services.ScriptHandlerFactory, System.Web.Extensions, Version=4.0.0.0, Culture=neutral, PublicKeyToken=31BF3856AD364E35" />
-      <add name="ScriptHandlerFactoryAppServices" verb="*" path="*_AppService.axd" preCondition="integratedMode" type="System.Web.Script.Services.ScriptHandlerFactory, System.Web.Extensions, Version=4.0.0.0, Culture=neutral, PublicKeyToken=31BF3856AD364E35" />
-      <add name="ScriptResource" verb="GET,HEAD" path="ScriptResource.axd" preCondition="integratedMode" type="System.Web.Handlers.ScriptResourceHandler, System.Web.Extensions, Version=4.0.0.0, Culture=neutral, PublicKeyToken=31BF3856AD364E35" />
-      <add verb="*" name="Channels" preCondition="integratedMode" path="umbraco/channels.aspx" type="umbraco.presentation.channels.api, umbraco" />
-      <add verb="*" name="Channels_Word" preCondition="integratedMode" path="umbraco/channels/word.aspx" type="umbraco.presentation.channels.wordApi, umbraco" />
-      <add verb="*" name="ClientDependency" preCondition="integratedMode" path="DependencyHandler.axd" type="ClientDependency.Core.CompositeFiles.CompositeDependencyHandler, ClientDependency.Core "/>
-      <add verb="GET,HEAD,POST" preCondition="integratedMode" name="SpellChecker" path="GoogleSpellChecker.ashx" type="umbraco.presentation.umbraco_client.tinymce3.plugins.spellchecker.GoogleSpellChecker,umbraco"/>
-    </handlers>
-
-    <!-- Adobe AIR mime type -->
-    <staticContent>
-      <remove fileExtension=".air" />
-      <mimeMap fileExtension=".air" mimeType="application/vnd.adobe.air-application-installer-package+zip" />
-    </staticContent>
-
-  </system.webServer>
-
-
-  <system.codedom>
-    <compilers>
-      <compiler language="c#;cs;csharp" extension=".cs" type="Microsoft.CSharp.CSharpCodeProvider,System, Version=2.0.0.0, Culture=neutral, PublicKeyToken=b77a5c561934e089" warningLevel="4">
-        <providerOption name="CompilerVersion" value="v4.0" />
-        <providerOption name="WarnAsError" value="false" />
-      </compiler>
-    </compilers>
-  </system.codedom>
-
-
-  <runtime>
-    <!-- Old asp.net ajax assembly bindings -->
-    <assemblyBinding xmlns="urn:schemas-microsoft-com:asm.v1">
-      <dependentAssembly>
-        <assemblyIdentity name="System.Web.Extensions" publicKeyToken="31bf3856ad364e35" />
-        <bindingRedirect oldVersion="1.0.0.0-1.1.0.0" newVersion="4.0.0.0" />
-      </dependentAssembly>
-      <dependentAssembly>
-        <assemblyIdentity name="System.Web.Extensions.Design" publicKeyToken="31bf3856ad364e35" />
-        <bindingRedirect oldVersion="1.0.0.0-1.1.0.0" newVersion="4.0.0.0" />
-      </dependentAssembly>
-    </assemblyBinding>
-  </runtime>
-
-  <!-- Added in Umbraco 4.6.2 -->
-  <system.web.webPages.razor>
-    <host factoryType="umbraco.MacroEngines.RazorUmbracoFactory, umbraco.MacroEngines"/>
-    <pages pageBaseType="umbraco.MacroEngines.DynamicNodeContext">
-      <namespaces>
-        <add namespace="Microsoft.Web.Helpers" />
-        <add namespace="umbraco" />
-        <add namespace="Examine" />
-      </namespaces>
-    </pages>
-  </system.web.webPages.razor>
-  <!-- End of added in Umbraco 4.6.2 -->
-
+﻿<?xml version="1.0" encoding="utf-8"?>
+<configuration>
+  <configSections>
+    <section name="urlrewritingnet" restartOnExternalChanges="true" requirePermission="false" type="UrlRewritingNet.Configuration.UrlRewriteSection, UrlRewritingNet.UrlRewriter" />
+    <section name="microsoft.scripting" type="Microsoft.Scripting.Hosting.Configuration.Section, Microsoft.Scripting, Version=1.0.0.0, Culture=neutral, PublicKeyToken=31bf3856ad364e35" requirePermission="false" />
+
+    <sectionGroup name="applicationSettings" type="System.Configuration.ApplicationSettingsGroup, System, Version=2.0.0.0, Culture=neutral, PublicKeyToken=b77a5c561934e089">
+      <section name="umbraco.presentation.Properties.Settings" type="System.Configuration.ClientSettingsSection, System, Version=2.0.0.0, Culture=neutral, PublicKeyToken=b77a5c561934e089" requirePermission="false" />
+    </sectionGroup>
+
+    <section name="clientDependency" type="ClientDependency.Core.Config.ClientDependencySection, ClientDependency.Core" requirePermission="false"/>
+    <section name="Examine" type="Examine.Config.ExamineSettings, Examine" requirePermission="false"/>
+    <section name="ExamineLuceneIndexSets" type="UmbracoExamine.Config.ExamineLuceneIndexes, UmbracoExamine" requirePermission="false"/>
+
+    <!-- Added in Umbraco 4.6.2 -->
+    <sectionGroup name="system.web.webPages.razor" type="System.Web.WebPages.Razor.Configuration.RazorWebSectionGroup, System.Web.WebPages.Razor, Version=1.0.0.0, Culture=neutral, PublicKeyToken=31BF3856AD364E35">
+      <section name="host" type="System.Web.WebPages.Razor.Configuration.HostSection, System.Web.WebPages.Razor, Version=1.0.0.0, Culture=neutral, PublicKeyToken=31BF3856AD364E35" requirePermission="false" />
+      <section name="pages" type="System.Web.WebPages.Razor.Configuration.RazorPagesSection, System.Web.WebPages.Razor, Version=1.0.0.0, Culture=neutral, PublicKeyToken=31BF3856AD364E35" requirePermission="false" />
+    </sectionGroup>
+    <!-- End of added in Umbraco 4.6.2 -->
+  </configSections>
+  <urlrewritingnet configSource="config\UrlRewriting.config" />
+  <microsoft.scripting configSource="config\scripting.config" />
+  <clientDependency configSource="config\ClientDependency.config" />
+  <Examine configSource="config\ExamineSettings.config" />
+  <ExamineLuceneIndexSets configSource="config\ExamineIndex.config" />
+
+  <appSettings>
+    <add key="umbracoDbDSN" value="" />
+    <add key="umbracoConfigurationStatus" value="" />
+    <add key="umbracoReservedUrls" value="~/config/splashes/booting.aspx,~/install/default.aspx,~/config/splashes/noNodes.aspx,~/VSEnterpriseHelper.axd" />
+    <add key="umbracoReservedPaths" value="~/umbraco,~/install/" />
+    <add key="umbracoContentXML" value="~/App_Data/umbraco.config"/>
+    <add key="umbracoStorageDirectory" value="~/App_Data"/>
+    <add key="umbracoPath" value="~/umbraco" />
+    <add key="umbracoEnableStat" value="false" />
+    <add key="umbracoHideTopLevelNodeFromPath" value="true" />
+    <add key="umbracoEditXhtmlMode" value="true" />
+    <add key="umbracoUseDirectoryUrls" value="false" />
+    <add key="umbracoDebugMode" value="true" />
+    <add key="umbracoTimeOutInMinutes" value="20" />
+    <add key="umbracoVersionCheckPeriod" value="7" />
+    <add key="umbracoDisableXsltExtensions" value="true" />
+    <add key="umbracoDefaultUILanguage" value="en" />
+    <add key="umbracoProfileUrl" value="profiler" />
+    <add key="umbracoUseSSL" value="false" />
+    <add key="umbracoUseMediumTrust" value="false" />
+
+    <!-- 
+      Set this to true to enable storing the xml cache locally to the IIS server even if the app files are stored centrally on a SAN/NAS 
+      Alex Norcliffe 2010 02 for 4.1
+    -->
+    <add key="umbracoContentXMLUseLocalTemp" value="false"/>
+
+    <!-- Added in Umbraco 4.6.2 -->
+    <add key="webpages:Enabled" value="false"/>
+    <add key="enableSimpleMembership" value="false"/>
+    <add key="autoFormsAuthentication" value="false"/>
+    <!-- End of added in Umbraco 4.6.2 -->
+  </appSettings>
+  <system.net>
+    <mailSettings>
+      <smtp>
+        <network host="127.0.0.1" userName="username" password="password" />
+      </smtp>
+    </mailSettings>
+  </system.net>
+
+  <connectionStrings>
+    <remove name="LocalSqlServer" />
+    <!--<add name="LocalSqlServer" connectionString="server=.\sqlexpress;database=aspnetdb;user id=DBUSER;password=DBPASSWORD" providerName="System.Data.SqlClient"/>-->
+  </connectionStrings>
+  <system.web>
+    <customErrors mode="RemoteOnly" />
+    <trace enabled="true" requestLimit="10" pageOutput="false" traceMode="SortByTime" localOnly="true" />
+    <sessionState mode="InProc" stateConnectionString="tcpip=127.0.0.1:42424" sqlConnectionString="data source=127.0.0.1;Trusted_Connection=yes" cookieless="false" timeout="20" />
+    <globalization requestEncoding="UTF-8" responseEncoding="UTF-8" />
+    <xhtmlConformance mode="Strict" />
+
+    <httpRuntime requestValidationMode="2.0" />
+
+    <pages enableEventValidation="false">
+      <!-- ASPNETAJAX -->
+      <controls>
+        <add tagPrefix="asp" namespace="System.Web.UI" assembly="System.Web.Extensions, Version=4.0.0.0, Culture=neutral, PublicKeyToken=31BF3856AD364E35" />
+        <add tagPrefix="umbraco" namespace="umbraco.presentation.templateControls" assembly="umbraco" />
+        <add tagPrefix="asp" namespace="System.Web.UI.WebControls" assembly="System.Web.Extensions, Version=4.0.0.0, Culture=neutral, PublicKeyToken=31BF3856AD364E35" />
+      </controls>
+    </pages>
+    <httpModules>
+      <!-- URL REWRTIER -->
+      <add name="UrlRewriteModule" type="UrlRewritingNet.Web.UrlRewriteModule, UrlRewritingNet.UrlRewriter" />
+      <add name="umbracoRequestModule" type="umbraco.presentation.requestModule" />
+      <!-- UMBRACO -->
+      <add name="viewstateMoverModule" type="umbraco.presentation.viewstateMoverModule" />
+      <add name="umbracoBaseRequestModule" type="umbraco.presentation.umbracobase.requestModule" />
+      <!-- ASPNETAJAX -->
+      <add name="ScriptModule" type="System.Web.Handlers.ScriptModule, System.Web.Extensions, Version=4.0.0.0, Culture=neutral, PublicKeyToken=31BF3856AD364E35" />
+      <!-- CLIENT DEPENDENCY -->
+      <add name="ClientDependencyModule" type="ClientDependency.Core.Module.ClientDependencyModule, ClientDependency.Core"/>
+    </httpModules>
+    <httpHandlers>
+      <remove verb="*" path="*.asmx" />
+      <!-- ASPNETAJAX -->
+      <add verb="*" path="*.asmx" type="System.Web.Script.Services.ScriptHandlerFactory, System.Web.Extensions, Version=4.0.0.0, Culture=neutral, PublicKeyToken=31BF3856AD364E35" validate="false" />
+      <add verb="*" path="*_AppService.axd" type="System.Web.Script.Services.ScriptHandlerFactory, System.Web.Extensions, Version=4.0.0.0, Culture=neutral, PublicKeyToken=31BF3856AD364E35" validate="false" />
+      <add verb="GET,HEAD" path="ScriptResource.axd" type="System.Web.Handlers.ScriptResourceHandler, System.Web.Extensions, Version=4.0.0.0, Culture=neutral, PublicKeyToken=31BF3856AD364E35" validate="false" />
+
+      <!-- UMBRACO CHANNELS -->
+      <add verb="*" path="umbraco/channels.aspx" type="umbraco.presentation.channels.api, umbraco" />
+      <add verb="*" path="umbraco/channels/word.aspx" type="umbraco.presentation.channels.wordApi, umbraco" />
+      <!-- CLIENT DEPENDENCY -->
+      <add verb="*" path="DependencyHandler.axd" type="ClientDependency.Core.CompositeFiles.CompositeDependencyHandler, ClientDependency.Core "/>
+      <!-- SPELL CHECKER -->
+      <add verb="GET,HEAD,POST" path="GoogleSpellChecker.ashx" type="umbraco.presentation.umbraco_client.tinymce3.plugins.spellchecker.GoogleSpellChecker,umbraco" />
+    </httpHandlers>
+
+    <compilation defaultLanguage="c#" debug="true" batch="false" targetFramework="4.0">
+      <assemblies>
+        <!-- ASP.NET 4.0 Assemblies -->
+        <add assembly="System.Design, Version=4.0.0.0, Culture=neutral, PublicKeyToken=B03F5F7F11D50A3A" />
+        <add assembly="System.Core, Version=4.0.0.0, Culture=neutral, PublicKeyToken=B77A5C561934E089" />
+        <add assembly="System.Web.Extensions, Version=4.0.0.0, Culture=neutral, PublicKeyToken=31BF3856AD364E35" />
+        <add assembly="System.Xml.Linq, Version=4.0.0.0, Culture=neutral, PublicKeyToken=B77A5C561934E089" />
+        <add assembly="System.Data.DataSetExtensions, Version=4.0.0.0, Culture=neutral, PublicKeyToken=B77A5C561934E089" />
+        <add assembly="System.Web.Extensions.Design, Version=4.0.0.0, Culture=neutral, PublicKeyToken=31BF3856AD364E35" />
+        <add assembly="System.Web.Abstractions, Version=4.0.0.0, Culture=neutral, PublicKeyToken=31bf3856ad364e35" />
+      </assemblies>
+
+      <!-- Added in Umbraco 4.6.2 -->
+      <buildProviders>
+        <add extension=".cshtml" type="umbraco.MacroEngines.RazorBuildProvider, umbraco.MacroEngines"/>
+        <add extension=".vbhtml" type="umbraco.MacroEngines.RazorBuildProvider, umbraco.MacroEngines"/>
+        <add extension=".razor" type="umbraco.MacroEngines.RazorBuildProvider, umbraco.MacroEngines"/>
+      </buildProviders>
+      <!-- End of added in Umbraco 4.6.2 -->
+    </compilation>
+
+    <authentication mode="Forms">
+      <forms name="yourAuthCookie" loginUrl="login.aspx" protection="All" path="/" />
+    </authentication>
+    <authorization>
+      <allow users="?" />
+    </authorization>
+    <!-- Membership Provider -->
+    <membership defaultProvider="UmbracoMembershipProvider" userIsOnlineTimeWindow="15">
+      <providers>
+        <clear/>
+        <add name="UmbracoMembershipProvider" type="umbraco.providers.members.UmbracoMembershipProvider" enablePasswordRetrieval="false" enablePasswordReset="false" requiresQuestionAndAnswer="false" defaultMemberTypeAlias="Another Type" passwordFormat="Hashed" />
+        <add name="UsersMembershipProvider" type="umbraco.providers.UsersMembershipProvider" enablePasswordRetrieval="false" enablePasswordReset="false" requiresQuestionAndAnswer="false" passwordFormat="Hashed" />
+      </providers>
+    </membership>
+    <!-- added by NH to support membership providers in access layer -->
+    <roleManager enabled="true" defaultProvider="UmbracoRoleProvider">
+      <providers>
+        <clear/>
+        <add name="UmbracoRoleProvider" type="umbraco.providers.members.UmbracoRoleProvider" />
+      </providers>
+    </roleManager>
+    <!-- Sitemap provider-->
+    <siteMap defaultProvider="UmbracoSiteMapProvider" enabled="true">
+      <providers>
+        <clear/>
+        <add name="UmbracoSiteMapProvider" type="umbraco.presentation.nodeFactory.UmbracoSiteMapProvider" defaultDescriptionAlias="description" securityTrimmingEnabled="true" />
+      </providers>
+    </siteMap>
+  </system.web>
+
+  <!-- ASPNETAJAX -->
+  <system.web.extensions>
+    <scripting>
+      <scriptResourceHandler enableCompression="true" enableCaching="true" />
+    </scripting>
+  </system.web.extensions>
+
+  <system.webServer>
+    <validation validateIntegratedModeConfiguration="false" />
+    <modules runAllManagedModulesForAllRequests="true">
+        <remove name="ScriptModule" />
+        <remove name="UrlRewriteModule" />
+        <remove name="umbracoRequestModule" />
+        <remove name="viewstateMoverModule" />
+        <remove name="umbracoBaseRequestModule" />
+        <remove name="ClientDependencyModule" />
+        <!-- Needed for login/membership to work on homepage (as per http://stackoverflow.com/questions/218057/httpcontext-current-session-is-null-when-routing-requests) -->
+        <remove name="FormsAuthentication" />
+
+        <add name="UrlRewriteModule" type="UrlRewritingNet.Web.UrlRewriteModule, UrlRewritingNet.UrlRewriter" />
+        <add name="umbracoRequestModule" type="umbraco.presentation.requestModule" />
+        <add name="viewstateMoverModule" type="umbraco.presentation.viewstateMoverModule" />
+        <add name="umbracoBaseRequestModule" type="umbraco.presentation.umbracobase.requestModule" />
+        <add name="ScriptModule" preCondition="managedHandler" type="System.Web.Handlers.ScriptModule, System.Web.Extensions, Version=3.5.0.0, Culture=neutral, PublicKeyToken=31BF3856AD364E35" />
+        <add name="ClientDependencyModule" type="ClientDependency.Core.Module.ClientDependencyModule, ClientDependency.Core"/>
+        <!-- Needed for login/membership to work on homepage (as per http://stackoverflow.com/questions/218057/httpcontext-current-session-is-null-when-routing-requests) -->
+        <add name="FormsAuthentication" type="System.Web.Security.FormsAuthenticationModule"/>
+    </modules>
+
+    <handlers accessPolicy="Read, Write, Script, Execute">
+      <remove name="WebServiceHandlerFactory-Integrated" />
+      <remove name="ScriptHandlerFactory" />
+      <remove name="ScriptHandlerFactoryAppServices" />
+      <remove name="ScriptResource" />
+      <remove name="Channels" />
+      <remove name="Channels_Word" />
+      <remove name="ClientDependency" />
+      <remove name="SpellChecker" />
+
+      <add name="ScriptHandlerFactory" verb="*" path="*.asmx" preCondition="integratedMode" type="System.Web.Script.Services.ScriptHandlerFactory, System.Web.Extensions, Version=4.0.0.0, Culture=neutral, PublicKeyToken=31BF3856AD364E35" />
+      <add name="ScriptHandlerFactoryAppServices" verb="*" path="*_AppService.axd" preCondition="integratedMode" type="System.Web.Script.Services.ScriptHandlerFactory, System.Web.Extensions, Version=4.0.0.0, Culture=neutral, PublicKeyToken=31BF3856AD364E35" />
+      <add name="ScriptResource" verb="GET,HEAD" path="ScriptResource.axd" preCondition="integratedMode" type="System.Web.Handlers.ScriptResourceHandler, System.Web.Extensions, Version=4.0.0.0, Culture=neutral, PublicKeyToken=31BF3856AD364E35" />
+      <add verb="*" name="Channels" preCondition="integratedMode" path="umbraco/channels.aspx" type="umbraco.presentation.channels.api, umbraco" />
+      <add verb="*" name="Channels_Word" preCondition="integratedMode" path="umbraco/channels/word.aspx" type="umbraco.presentation.channels.wordApi, umbraco" />
+      <add verb="*" name="ClientDependency" preCondition="integratedMode" path="DependencyHandler.axd" type="ClientDependency.Core.CompositeFiles.CompositeDependencyHandler, ClientDependency.Core "/>
+      <add verb="GET,HEAD,POST" preCondition="integratedMode" name="SpellChecker" path="GoogleSpellChecker.ashx" type="umbraco.presentation.umbraco_client.tinymce3.plugins.spellchecker.GoogleSpellChecker,umbraco"/>
+    </handlers>
+
+    <!-- Adobe AIR mime type -->
+    <staticContent>
+      <remove fileExtension=".air" />
+      <mimeMap fileExtension=".air" mimeType="application/vnd.adobe.air-application-installer-package+zip" />
+    </staticContent>
+
+  </system.webServer>
+
+
+  <system.codedom>
+    <compilers>
+      <compiler language="c#;cs;csharp" extension=".cs" type="Microsoft.CSharp.CSharpCodeProvider,System, Version=2.0.0.0, Culture=neutral, PublicKeyToken=b77a5c561934e089" warningLevel="4">
+        <providerOption name="CompilerVersion" value="v4.0" />
+        <providerOption name="WarnAsError" value="false" />
+      </compiler>
+    </compilers>
+  </system.codedom>
+
+
+  <runtime>
+    <!-- Old asp.net ajax assembly bindings -->
+    <assemblyBinding xmlns="urn:schemas-microsoft-com:asm.v1">
+      <dependentAssembly>
+        <assemblyIdentity name="System.Web.Extensions" publicKeyToken="31bf3856ad364e35" />
+        <bindingRedirect oldVersion="1.0.0.0-1.1.0.0" newVersion="4.0.0.0" />
+      </dependentAssembly>
+      <dependentAssembly>
+        <assemblyIdentity name="System.Web.Extensions.Design" publicKeyToken="31bf3856ad364e35" />
+        <bindingRedirect oldVersion="1.0.0.0-1.1.0.0" newVersion="4.0.0.0" />
+      </dependentAssembly>
+    </assemblyBinding>
+  </runtime>
+
+  <!-- Added in Umbraco 4.6.2 -->
+  <system.web.webPages.razor>
+    <host factoryType="umbraco.MacroEngines.RazorUmbracoFactory, umbraco.MacroEngines"/>
+    <pages pageBaseType="umbraco.MacroEngines.DynamicNodeContext">
+      <namespaces>
+        <add namespace="Microsoft.Web.Helpers" />
+        <add namespace="umbraco" />
+        <add namespace="Examine" />
+      </namespaces>
+    </pages>
+  </system.web.webPages.razor>
+  <!-- End of added in Umbraco 4.6.2 -->
+
 </configuration>