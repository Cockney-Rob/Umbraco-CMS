--- conflicted
+++ resolved
@@ -39,26 +39,16 @@
 
 
             public ContentSaveValidationFilter(
-<<<<<<< HEAD
                 ILoggerFactory loggerFactory,
-                IWebSecurity webSecurity,
-=======
-                ILogger logger,
                 IBackofficeSecurityAccessor backofficeSecurityAccessor,
->>>>>>> a80de910
                 ILocalizedTextService textService,
                 IContentService contentService,
                 IUserService userService,
                 IEntityService entityService,
                 IPropertyValidationService propertyValidationService)
             {
-<<<<<<< HEAD
                 _loggerFactory = loggerFactory ?? throw new ArgumentNullException(nameof(loggerFactory));
-                _webSecurity = webSecurity ?? throw new ArgumentNullException(nameof(webSecurity));
-=======
-                _logger = logger ?? throw new ArgumentNullException(nameof(logger));
                 _backofficeSecurityAccessor = backofficeSecurityAccessor ?? throw new ArgumentNullException(nameof(backofficeSecurityAccessor));
->>>>>>> a80de910
                 _textService = textService ?? throw new ArgumentNullException(nameof(textService));
                 _contentService = contentService ?? throw new ArgumentNullException(nameof(contentService));
                 _userService = userService ?? throw new ArgumentNullException(nameof(userService));
@@ -69,11 +59,7 @@
             public void OnActionExecuting(ActionExecutingContext context)
             {
                 var model = (ContentItemSave) context.ActionArguments["contentItem"];
-<<<<<<< HEAD
-                var contentItemValidator = new ContentSaveModelValidator(_loggerFactory.CreateLogger<ContentSaveModelValidator>(), _webSecurity, _textService, _propertyValidationService);
-=======
-                var contentItemValidator = new ContentSaveModelValidator(_logger, _backofficeSecurityAccessor.BackofficeSecurity, _textService, _propertyValidationService);
->>>>>>> a80de910
+                var contentItemValidator = new ContentSaveModelValidator(_loggerFactory.CreateLogger<ContentSaveModelValidator>(), _backofficeSecurityAccessor.BackofficeSecurity, _textService, _propertyValidationService);
 
                 if (!ValidateAtLeastOneVariantIsBeingSaved(model, context)) return;
                 if (!contentItemValidator.ValidateExistingContent(model, context)) return;
