--- conflicted
+++ resolved
@@ -1,10 +1,7 @@
 using System.Linq;
 using Microsoft.Extensions.DependencyInjection;
 using Microsoft.Extensions.Logging;
-<<<<<<< HEAD
 using Umbraco.Cms.Core.Cache;
-=======
->>>>>>> 067395b0
 using Umbraco.Cms.Core.DependencyInjection;
 using Umbraco.Cms.Core.Hosting;
 using Umbraco.Cms.Core.IO;
@@ -52,13 +49,9 @@
                 .AddNuCache()
                 .AddDistributedCache()
                 .AddModelsBuilderDashboard()
-<<<<<<< HEAD
-                .AddUnattedInstallCreateUser()
+                .AddUnattendedInstallInstallCreateUser()
                 .AddCoreNotifications()
                 .AddLogViewer()
-                .AddExamine();
-=======
-                .AddUnattendedInstallInstallCreateUser()
                 .AddExamine()
                 .AddExamineIndexes();
 
@@ -67,8 +60,6 @@
             builder.AddNotificationAsyncHandler<UnattendedInstallNotification, CreateUnattendedUserNotificationHandler>();
             return builder;
         }
-
->>>>>>> 067395b0
 
         /// <summary>
         /// Adds Umbraco preview support
