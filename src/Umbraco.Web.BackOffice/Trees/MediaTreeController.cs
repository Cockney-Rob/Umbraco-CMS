--- conflicted
+++ resolved
@@ -12,11 +12,7 @@
 using Umbraco.Web.Models.Trees;
 using Umbraco.Web.Models.ContentEditing;
 using Umbraco.Web.Search;
-<<<<<<< HEAD
-=======
-using Umbraco.Core.Logging;
 using Umbraco.Core.Security;
->>>>>>> a80de910
 using Constants = Umbraco.Core.Constants;
 using Umbraco.Web.BackOffice.Filters;
 using Umbraco.Web.BackOffice.Trees;
@@ -51,13 +47,8 @@
             UmbracoApiControllerTypeCollection umbracoApiControllerTypeCollection,
             IMenuItemCollectionFactory menuItemCollectionFactory,
             IEntityService entityService,
-<<<<<<< HEAD
-            IWebSecurity webSecurity,
+            IBackofficeSecurityAccessor backofficeSecurityAccessor,
             ILogger<MediaTreeController> logger,
-=======
-            IBackofficeSecurityAccessor backofficeSecurityAccessor,
-            ILogger logger,
->>>>>>> a80de910
             ActionCollection actionCollection,
             IUserService userService,
             IDataTypeService dataTypeService,
