--- conflicted
+++ resolved
@@ -14,27 +14,13 @@
         public static IUmbracoBuilder AddAllBackOfficeComponents(this IUmbracoBuilder builder)
         {
             return builder
-<<<<<<< HEAD
-                .WithConfiguration()
-                .WithCore()
-                .WithWebComponents()
-                .WithRuntimeMinifier()
-                .WithBackOffice()
-                .WithBackOfficeIdentity()
-                .WithUmbracoMembersIdentity()
-                .WithMiniProfiler()
-                .WithMvcAndRazor()
-                .WithWebServer()
-                .WithPreview()
-                .WithHostedServices()
-                .WithHttpClients();
-=======
                 .AddConfiguration()
                 .AddUmbracoCore()
                 .AddWebComponents()
                 .AddRuntimeMinifier()
                 .AddBackOffice()
                 .AddBackOfficeIdentity()
+                .AddUmbracoMembersIdentity()
                 .AddBackOfficeAuthorizationPolicies()
                 .AddMiniProfiler()
                 .AddMvcAndRazor()
@@ -42,7 +28,6 @@
                 .AddPreviewSupport()
                 .AddHostedServices()
                 .AddHttpClients();
->>>>>>> 2e672756
         }
 
         public static IUmbracoBuilder AddBackOffice(this IUmbracoBuilder builder)
@@ -59,7 +44,11 @@
                 });
 
             // TODO: Need to add more cookie options, see https://github.com/dotnet/aspnetcore/blob/3.0/src/Identity/Core/src/IdentityServiceCollectionExtensions.cs#L45
+            return builder;
+        }
 
+        public static IUmbracoBuilder AddUmbracoMembersIdentity(this IUmbracoBuilder builder)
+        {
             builder.Services.ConfigureOptions<ConfigureBackOfficeCookieOptions>();
             return builder;
         }
@@ -82,19 +71,11 @@
             return builder;
         }
 
-<<<<<<< HEAD
-        public static IUmbracoBuilder WithUmbracoMembersIdentity(this IUmbracoBuilder builder)
-            => builder.AddWith(nameof(WithUmbracoMembersIdentity), () => builder.Services.AddUmbracoMembersIdentity());
-
-        public static IUmbracoBuilder WithPreview(this IUmbracoBuilder builder)
-            => builder.AddWith(nameof(WithPreview), () => builder.Services.AddUmbracoPreview());
-=======
         public static IUmbracoBuilder AddPreviewSupport(this IUmbracoBuilder builder)
         {
             builder.Services.AddSignalR();
 
             return builder;
         }
->>>>>>> 2e672756
     }
 }