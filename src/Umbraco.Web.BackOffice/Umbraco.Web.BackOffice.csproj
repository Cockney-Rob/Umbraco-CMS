﻿<Project Sdk="Microsoft.NET.Sdk">

    <PropertyGroup>
        <TargetFramework>netcoreapp3.1</TargetFramework>
        <OutputType>Library</OutputType>
        <LangVersion>latest</LangVersion>
    </PropertyGroup>

    <PropertyGroup Condition=" '$(Configuration)' == 'Release' ">
        <DocumentationFile>bin\Release\Umbraco.Web.BackOffice.xml</DocumentationFile>
    </PropertyGroup>

    <ItemGroup>
        <FrameworkReference Include="Microsoft.AspNetCore.App" />
    </ItemGroup>

    <ItemGroup>
<<<<<<< HEAD
      <PackageReference Include="HtmlSanitizer" Version="4.0.217" />
=======
      <PackageReference Include="HtmlSanitizer" Version="5.0.343" />
>>>>>>> 0c908a7b
      <PackageReference Include="Microsoft.AspNetCore.Mvc.Razor.RuntimeCompilation" Version="3.1.8" />
      <PackageReference Include="Newtonsoft.Json" Version="12.0.3" />
      <PackageReference Include="Serilog.AspNetCore" Version="3.4.0" />
    </ItemGroup>

    <ItemGroup>
        <AssemblyAttribute Include="System.Runtime.CompilerServices.InternalsVisibleTo">
            <_Parameter1>Umbraco.Tests.UnitTests</_Parameter1>
        </AssemblyAttribute>
        <AssemblyAttribute Include="System.Runtime.CompilerServices.InternalsVisibleTo">
            <_Parameter1>Umbraco.Tests.Integration</_Parameter1>
        </AssemblyAttribute>
    </ItemGroup>

    <ItemGroup>
        <ProjectReference Include="..\Umbraco.Core\Umbraco.Core.csproj" />
        <ProjectReference Include="..\Umbraco.Examine.Lucene\Umbraco.Examine.Lucene.csproj" Condition="'$(OS)' == 'Windows_NT'" />
        <ProjectReference Include="..\Umbraco.Infrastructure\Umbraco.Infrastructure.csproj" />
        <ProjectReference Include="..\Umbraco.Web.Common\Umbraco.Web.Common.csproj" />
    </ItemGroup>
</Project><|MERGE_RESOLUTION|>--- conflicted
+++ resolved
@@ -15,11 +15,8 @@
     </ItemGroup>
 
     <ItemGroup>
-<<<<<<< HEAD
       <PackageReference Include="HtmlSanitizer" Version="4.0.217" />
-=======
       <PackageReference Include="HtmlSanitizer" Version="5.0.343" />
->>>>>>> 0c908a7b
       <PackageReference Include="Microsoft.AspNetCore.Mvc.Razor.RuntimeCompilation" Version="3.1.8" />
       <PackageReference Include="Newtonsoft.Json" Version="12.0.3" />
       <PackageReference Include="Serilog.AspNetCore" Version="3.4.0" />
