using System;
using System.Collections.Generic;
using System.IO;
using System.Linq;
using System.Net;
using System.Text;
using Microsoft.AspNetCore.Authorization;
using Microsoft.AspNetCore.Mvc;
using Microsoft.Net.Http.Headers;
using Umbraco.Extensions;
using Umbraco.Cms.Core.Models;
using Umbraco.Cms.Core.Packaging;
using Umbraco.Cms.Core.Security;
using Umbraco.Cms.Core.Services;
using Umbraco.Cms.Web.BackOffice.Extensions;
using Umbraco.Cms.Web.Common.ActionsResults;
using Umbraco.Cms.Web.Common.Attributes;
using Umbraco.Cms.Web.Common.Authorization;
using Constants = Umbraco.Cms.Core.Constants;
using Umbraco.Cms.Infrastructure.Migrations.Upgrade;
using Umbraco.Cms.Core.Migrations;
using Umbraco.Cms.Core.Scoping;
using Microsoft.Extensions.Logging;
using System.Numerics;

namespace Umbraco.Cms.Web.BackOffice.Controllers
{
    /// <summary>
    /// A controller used for managing packages in the back office
    /// </summary>
    [PluginController(Constants.Web.Mvc.BackOfficeApiArea)]
    [Authorize(Policy = AuthorizationPolicies.SectionAccessPackages)]
    public class PackageController : UmbracoAuthorizedJsonController
    {
        private readonly IPackagingService _packagingService;
        private readonly IBackOfficeSecurityAccessor _backofficeSecurityAccessor;
        private readonly IKeyValueService _keyValueService;
        private readonly PendingPackageMigrations _pendingPackageMigrations;
        private readonly PackageMigrationPlanCollection _packageMigrationPlans;
        private readonly IMigrationPlanExecutor _migrationPlanExecutor;
        private readonly IScopeProvider _scopeProvider;
        private readonly ILogger<PackageController> _logger;

        public PackageController(
            IPackagingService packagingService,
            IBackOfficeSecurityAccessor backofficeSecurityAccessor,
            IKeyValueService keyValueService,
            PendingPackageMigrations pendingPackageMigrations,
            PackageMigrationPlanCollection packageMigrationPlans,
            IMigrationPlanExecutor migrationPlanExecutor,
            IScopeProvider scopeProvider,
            ILogger<PackageController> logger)
        {
            _packagingService = packagingService ?? throw new ArgumentNullException(nameof(packagingService));
            _backofficeSecurityAccessor = backofficeSecurityAccessor ?? throw new ArgumentNullException(nameof(backofficeSecurityAccessor));
            _keyValueService = keyValueService;
            _pendingPackageMigrations = pendingPackageMigrations;
            _packageMigrationPlans = packageMigrationPlans;
            _migrationPlanExecutor = migrationPlanExecutor;
            _scopeProvider = scopeProvider;
            _logger = logger;
        }

        public IEnumerable<PackageDefinition> GetCreatedPackages()
        {
            return _packagingService.GetAllCreatedPackages();
        }

        public ActionResult<PackageDefinition> GetCreatedPackageById(int id)
        {
            var package = _packagingService.GetCreatedPackageById(id);
            if (package == null)
                return NotFound();

            return package;
        }

        public PackageDefinition GetEmpty()
        {
            return new PackageDefinition();
        }

        /// <summary>
        /// Creates or updates a package
        /// </summary>
        /// <param name="model"></param>
        /// <returns></returns>
        public ActionResult<PackageDefinition> PostSavePackage(PackageDefinition model)
        {
            if (ModelState.IsValid == false)
                return ValidationProblem(ModelState);

            //save it
            if (!_packagingService.SaveCreatedPackage(model))
            {
                return ValidationProblem(
                        model.Id == default
                            ? $"A package with the name {model.Name} already exists"
                            : $"The package with id {model.Id} was not found");
            }

            _packagingService.ExportCreatedPackage(model);

            //the packagePath will be on the model
            return model;
        }

        /// <summary>
        /// Deletes a created package
        /// </summary>
        /// <param name="packageId"></param>
        /// <returns></returns>
        [HttpPost]
        [HttpDelete]
        public IActionResult DeleteCreatedPackage(int packageId)
        {
            _packagingService.DeleteCreatedPackage(packageId, _backofficeSecurityAccessor.BackOfficeSecurity.GetUserId().ResultOr(0));

            return Ok();
        }

        [HttpPost]
        public ActionResult<IEnumerable<InstalledPackage>> RunMigrations([FromQuery]string packageName)
        {
            IReadOnlyDictionary<string, string> keyValues = _keyValueService.FindByKeyPrefix(Constants.Conventions.Migrations.KeyValuePrefix);
            IReadOnlyList<string> pendingMigrations = _pendingPackageMigrations.GetPendingPackageMigrations(keyValues);
            foreach(PackageMigrationPlan plan in _packageMigrationPlans.Where(x => x.PackageName.InvariantEquals(packageName)))
            {
                if (pendingMigrations.Contains(plan.Name))
                {
                    var upgrader = new Upgrader(plan);

                    try
                    {
                        upgrader.Execute(_migrationPlanExecutor, _scopeProvider, _keyValueService);
                    }
                    catch (Exception ex)
                    {
                        _logger.LogError(ex, "Package migration failed on package {Package} for plan {Plan}", packageName, plan.Name);

                        return ValidationErrorResult.CreateNotificationValidationErrorResult(
                            $"Package migration failed on package {packageName} for plan {plan.Name} with error: {ex.Message}. Check log for full details.");
                    }
                }
            }

            return _packagingService.GetAllInstalledPackages().ToList();
        }

        [HttpGet]
        public IActionResult DownloadCreatedPackage(int id)
        {
            var package = _packagingService.GetCreatedPackageById(id);
            if (package == null)
                return NotFound();

<<<<<<< HEAD
            if (!System.IO.File.Exists(package.PackagePath))
                return ValidationErrorResult.CreateNotificationValidationErrorResult("No file found for path " + package.PackagePath);
=======
            var fullPath = _hostingEnvironment.MapPathWebRoot(package.PackagePath);
            if (!System.IO.File.Exists(fullPath))
                return ValidationProblem("No file found for path " + package.PackagePath);
>>>>>>> 040b1554

            var fileName = Path.GetFileName(package.PackagePath);

            var encoding = Encoding.UTF8;

            var cd = new System.Net.Mime.ContentDisposition
            {
                FileName = WebUtility.UrlEncode(fileName),
                Inline = false  // false = prompt the user for downloading;  true = browser to try to show the file inline
            };
            Response.Headers.Add("Content-Disposition", cd.ToString());
            // Set custom header so umbRequestHelper.downloadFile can save the correct filename
            Response.Headers.Add("x-filename", WebUtility.UrlEncode(fileName));
            return new FileStreamResult(System.IO.File.OpenRead(package.PackagePath), new MediaTypeHeaderValue("application/octet-stream")
            {
                Charset = encoding.WebName,
            });

        }

        public ActionResult<InstalledPackage> GetInstalledPackageByName([FromQuery] string packageName)
        {
<<<<<<< HEAD
            InstalledPackage pack = _packagingService.GetInstalledPackageByName(packageName);
            if (pack == null)
            {
                return NotFound();
            }

=======
            var pack = _packagingService.GetInstalledPackageById(id);
            if (pack == null)
                return NotFound();
>>>>>>> 040b1554
            return pack;
        }

        /// <summary>
        /// Returns all installed packages - only shows their latest versions
        /// </summary>
        /// <returns></returns>
        public IEnumerable<InstalledPackage> GetInstalled()
            => _packagingService.GetAllInstalledPackages().ToList();
    }
}<|MERGE_RESOLUTION|>--- conflicted
+++ resolved
@@ -154,14 +154,8 @@
             if (package == null)
                 return NotFound();
 
-<<<<<<< HEAD
             if (!System.IO.File.Exists(package.PackagePath))
-                return ValidationErrorResult.CreateNotificationValidationErrorResult("No file found for path " + package.PackagePath);
-=======
-            var fullPath = _hostingEnvironment.MapPathWebRoot(package.PackagePath);
-            if (!System.IO.File.Exists(fullPath))
                 return ValidationProblem("No file found for path " + package.PackagePath);
->>>>>>> 040b1554
 
             var fileName = Path.GetFileName(package.PackagePath);
 
@@ -184,18 +178,12 @@
 
         public ActionResult<InstalledPackage> GetInstalledPackageByName([FromQuery] string packageName)
         {
-<<<<<<< HEAD
             InstalledPackage pack = _packagingService.GetInstalledPackageByName(packageName);
             if (pack == null)
             {
                 return NotFound();
             }
 
-=======
-            var pack = _packagingService.GetInstalledPackageById(id);
-            if (pack == null)
-                return NotFound();
->>>>>>> 040b1554
             return pack;
         }
 
