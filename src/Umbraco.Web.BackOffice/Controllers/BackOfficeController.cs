--- conflicted
+++ resolved
@@ -47,12 +47,8 @@
         private readonly AppCaches _appCaches;
         private readonly BackOfficeSignInManager _signInManager;
         private readonly IBackofficeSecurityAccessor _backofficeSecurityAccessor;
-<<<<<<< HEAD
         private readonly ILogger<BackOfficeController> _logger;
-=======
-        private readonly ILogger _logger;
         private readonly IJsonSerializer _jsonSerializer;
->>>>>>> ca5868d5
 
         public BackOfficeController(
             IBackOfficeUserManager userManager,
@@ -65,12 +61,8 @@
             AppCaches appCaches,
             BackOfficeSignInManager signInManager,
             IBackofficeSecurityAccessor backofficeSecurityAccessor,
-<<<<<<< HEAD
-            ILogger<BackOfficeController> logger)
-=======
-            ILogger logger,
+            ILogger<BackOfficeController> logger,
             IJsonSerializer jsonSerializer)
->>>>>>> ca5868d5
         {
             _userManager = userManager;
             _runtimeMinifier = runtimeMinifier;
