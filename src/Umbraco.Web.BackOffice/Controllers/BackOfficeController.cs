﻿using System;
using System.Globalization;
using System.Linq;
using System.Threading;
using System.Threading.Tasks;
using Microsoft.AspNetCore.Identity;
using Microsoft.AspNetCore.Mvc;
using Newtonsoft.Json;
using Umbraco.Core;
using Umbraco.Core.BackOffice;
using Umbraco.Core.Cache;
using Umbraco.Core.Configuration;
using Umbraco.Core.Configuration.Grid;
using Umbraco.Core.Hosting;
using Umbraco.Core.Services;
using Umbraco.Core.WebAssets;
using Umbraco.Extensions;
using Umbraco.Net;
using Umbraco.Web.BackOffice.ActionResults;
using Umbraco.Web.BackOffice.Filters;
using Umbraco.Web.Common.ActionResults;
using Umbraco.Web.Models;
using Umbraco.Web.WebAssets;
using Constants = Umbraco.Core.Constants;

namespace Umbraco.Web.BackOffice.Controllers
{

    [Area(Constants.Web.Mvc.BackOfficeArea)]
    public class BackOfficeController : Controller
    {
        private readonly BackOfficeUserManager _userManager;
        private readonly IRuntimeMinifier _runtimeMinifier;
        private readonly IGlobalSettings _globalSettings;
        private readonly IHostingEnvironment _hostingEnvironment;
        private readonly IUmbracoContextAccessor _umbracoContextAccessor;
        private readonly ILocalizedTextService _textService;
        private readonly IGridConfig _gridConfig;
        private readonly BackOfficeServerVariables _backOfficeServerVariables;
        private readonly AppCaches _appCaches;
        private readonly SignInManager<BackOfficeIdentityUser> _signInManager;

        public BackOfficeController(
<<<<<<< HEAD
            BackOfficeUserManager userManager,
            IRuntimeMinifier runtimeMinifier,
            IGlobalSettings globalSettings,
            IHostingEnvironment hostingEnvironment,
            IUmbracoApplicationLifetime umbracoApplicationLifetime,
            IUmbracoContextAccessor umbracoContextAccessor,
            ILocalizedTextService textService,
            IGridConfig gridConfig,
            BackOfficeServerVariables backOfficeServerVariables,
            AppCaches appCaches,
            SignInManager<BackOfficeIdentityUser> signInManager // TODO: Review this, do we want it/need it or create our own?
            )
=======
            IRuntimeMinifier runtimeMinifier,
            IGlobalSettings globalSettings,
            IHostingEnvironment hostingEnvironment,
            IUmbracoContextAccessor umbracoContextAccessor,
            ILocalizedTextService textService,
            IGridConfig gridConfig)
>>>>>>> b5df81fc
        {
            _userManager = userManager;
            _runtimeMinifier = runtimeMinifier;
            _globalSettings = globalSettings;
            _hostingEnvironment = hostingEnvironment;
            _umbracoContextAccessor = umbracoContextAccessor;
            _textService = textService;
            _gridConfig = gridConfig ?? throw new ArgumentNullException(nameof(gridConfig));
            _backOfficeServerVariables = backOfficeServerVariables;
            _appCaches = appCaches;
            _signInManager = signInManager;
        }

        [HttpGet]
        public async Task<IActionResult> Default()
        {
            return await RenderDefaultOrProcessExternalLoginAsync(
                () => View(),
                () => View());
        }

        /// <summary>
        /// Returns the JavaScript main file including all references found in manifests
        /// </summary>
        /// <returns></returns>
        [MinifyJavaScriptResult(Order = 0)]
        [HttpGet]
        public async Task<IActionResult> Application()
        {
            var result = await _runtimeMinifier.GetScriptForLoadingBackOfficeAsync(_globalSettings, _hostingEnvironment);

            return new JavaScriptResult(result);
        }

        /// <summary>
        /// Get the json localized text for a given culture or the culture for the current user
        /// </summary>
        /// <param name="culture"></param>
        /// <returns></returns>
        [HttpGet]
        public JsonNetResult LocalizedText(string culture = null)
        {
            var securityHelper = _umbracoContextAccessor.GetRequiredUmbracoContext().Security;
            var isAuthenticated = securityHelper.IsAuthenticated();

            var cultureInfo = string.IsNullOrWhiteSpace(culture)
                //if the user is logged in, get their culture, otherwise default to 'en'
                ? isAuthenticated
                    //current culture is set at the very beginning of each request
                    ? Thread.CurrentThread.CurrentCulture
                    : CultureInfo.GetCultureInfo(_globalSettings.DefaultUILanguage)
                : CultureInfo.GetCultureInfo(culture);

            var allValues = _textService.GetAllStoredValues(cultureInfo);
            var pathedValues = allValues.Select(kv =>
            {
                var slashIndex = kv.Key.IndexOf('/');
                var areaAlias = kv.Key.Substring(0, slashIndex);
                var valueAlias = kv.Key.Substring(slashIndex + 1);
                return new
                {
                    areaAlias,
                    valueAlias,
                    value = kv.Value
                };
            });

            var nestedDictionary = pathedValues
                .GroupBy(pv => pv.areaAlias)
                .ToDictionary(pv => pv.Key, pv =>
                    pv.ToDictionary(pve => pve.valueAlias, pve => pve.value));

            return new JsonNetResult { Data = nestedDictionary, Formatting = Formatting.None };
        }

<<<<<<< HEAD
        [UmbracoAuthorize(Order = 0)] // TODO: Re-implement UmbracoAuthorizeAttribute
=======
        [UmbracoAuthorize(Order = 0)]
>>>>>>> b5df81fc
        [HttpGet]
        public JsonNetResult GetGridConfig()
        {
            return new JsonNetResult { Data = _gridConfig.EditorsConfig.Editors, Formatting = Formatting.None };
        }

<<<<<<< HEAD
        /// <summary>
        /// Returns the JavaScript object representing the static server variables javascript object
        /// </summary>
        /// <returns></returns>
        [UmbracoAuthorize(Order = 0)]
        [MinifyJavaScriptResult(Order = 1)]
        public async Task<JavaScriptResult> ServerVariables()
        {
            //cache the result if debugging is disabled
            var serverVars = ServerVariablesParser.Parse(await _backOfficeServerVariables.GetServerVariablesAsync());
            var result = _hostingEnvironment.IsDebugMode
                ? serverVars
                : _appCaches.RuntimeCache.GetCacheItem<string>(
                    typeof(BackOfficeController) + "ServerVariables",
                    () => serverVars,
                    new TimeSpan(0, 10, 0));

            return new JavaScriptResult(result);
        }

        [HttpGet]
        public async Task<ActionResult> ValidatePasswordResetCode([Bind(Prefix = "u")]int userId, [Bind(Prefix = "r")]string resetCode)
        {
            var user = await _userManager.FindByIdAsync(userId.ToString());
            if (user != null)
            {
                var result = await _userManager.VerifyUserTokenAsync(user, "ResetPassword", "ResetPassword", resetCode);
                if (result)
                {
                    //Add a flag and redirect for it to be displayed
                    TempData[ViewDataExtensions.TokenPasswordResetCode] = new ValidatePasswordResetCodeModel { UserId = userId, ResetCode = resetCode };
                    return RedirectToLocal(Url.Action("Default", "BackOffice"));
                }
            }

            //Add error and redirect for it to be displayed
            TempData[ViewDataExtensions.TokenPasswordResetCode] = new[] { _textService.Localize("login/resetCodeExpired") };
            return RedirectToLocal(Url.Action("Default", "BackOffice"));
        }

        /// <summary>
        /// Used by Default and AuthorizeUpgrade to render as per normal if there's no external login info,
        /// otherwise process the external login info.
        /// </summary>
        /// <returns></returns>
        private async Task<ActionResult> RenderDefaultOrProcessExternalLoginAsync(
            Func<ActionResult> defaultResponse,
            Func<ActionResult> externalSignInResponse)
        {
            if (defaultResponse is null) throw new ArgumentNullException(nameof(defaultResponse));
            if (externalSignInResponse is null) throw new ArgumentNullException(nameof(externalSignInResponse));

            ViewData.SetUmbracoPath(_globalSettings.GetUmbracoMvcArea(_hostingEnvironment));

            //check if there is the TempData with the any token name specified, if so, assign to view bag and render the view
            if (ViewData.FromTempData(TempData, ViewDataExtensions.TokenExternalSignInError) ||
                ViewData.FromTempData(TempData, ViewDataExtensions.TokenPasswordResetCode))
                return defaultResponse();

            return defaultResponse();

            //First check if there's external login info, if there's not proceed as normal
            // TODO: Review this, not sure if this will work as expected until we integrate OAuth
            // TODO: Do we pass in XsrfKey ? need to investigate how this all works now
            //var loginInfo = await _signInManager.GetExternalLoginInfoAsync();

            //if (loginInfo == null || loginInfo.ExternalIdentity.IsAuthenticated == false)
            //{
            //    return defaultResponse();
            //}

            ////we're just logging in with an external source, not linking accounts
            //return await ExternalSignInAsync(loginInfo, externalSignInResponse);
        }

        // Used for XSRF protection when adding external logins
        private const string XsrfKey = "XsrfId";

        private ActionResult RedirectToLocal(string returnUrl)
        {
            if (Url.IsLocalUrl(returnUrl))
            {
                return Redirect(returnUrl);
            }
            return Redirect("/");
        }
=======

>>>>>>> b5df81fc
    }
}<|MERGE_RESOLUTION|>--- conflicted
+++ resolved
@@ -41,12 +41,11 @@
         private readonly SignInManager<BackOfficeIdentityUser> _signInManager;
 
         public BackOfficeController(
-<<<<<<< HEAD
             BackOfficeUserManager userManager,
             IRuntimeMinifier runtimeMinifier,
             IGlobalSettings globalSettings,
             IHostingEnvironment hostingEnvironment,
-            IUmbracoApplicationLifetime umbracoApplicationLifetime,
+
             IUmbracoContextAccessor umbracoContextAccessor,
             ILocalizedTextService textService,
             IGridConfig gridConfig,
@@ -54,14 +53,6 @@
             AppCaches appCaches,
             SignInManager<BackOfficeIdentityUser> signInManager // TODO: Review this, do we want it/need it or create our own?
             )
-=======
-            IRuntimeMinifier runtimeMinifier,
-            IGlobalSettings globalSettings,
-            IHostingEnvironment hostingEnvironment,
-            IUmbracoContextAccessor umbracoContextAccessor,
-            ILocalizedTextService textService,
-            IGridConfig gridConfig)
->>>>>>> b5df81fc
         {
             _userManager = userManager;
             _runtimeMinifier = runtimeMinifier;
@@ -137,18 +128,13 @@
             return new JsonNetResult { Data = nestedDictionary, Formatting = Formatting.None };
         }
 
-<<<<<<< HEAD
-        [UmbracoAuthorize(Order = 0)] // TODO: Re-implement UmbracoAuthorizeAttribute
-=======
         [UmbracoAuthorize(Order = 0)]
->>>>>>> b5df81fc
         [HttpGet]
         public JsonNetResult GetGridConfig()
         {
             return new JsonNetResult { Data = _gridConfig.EditorsConfig.Editors, Formatting = Formatting.None };
         }
 
-<<<<<<< HEAD
         /// <summary>
         /// Returns the JavaScript object representing the static server variables javascript object
         /// </summary>
@@ -235,8 +221,7 @@
             }
             return Redirect("/");
         }
-=======
-
->>>>>>> b5df81fc
+
+
     }
 }