--- conflicted
+++ resolved
@@ -7,11 +7,8 @@
 using System.Text;
 using System.Threading.Tasks;
 using Microsoft.AspNetCore.Authorization;
-<<<<<<< HEAD
+using Microsoft.AspNetCore.Http;
 using Microsoft.AspNetCore.Identity;
-=======
-using Microsoft.AspNetCore.Http;
->>>>>>> 9d0665e6
 using Microsoft.AspNetCore.Mvc;
 using Microsoft.Extensions.Logging;
 using Umbraco.Core;
@@ -25,7 +22,6 @@
 using Umbraco.Core.Security;
 using Umbraco.Core.Serialization;
 using Umbraco.Core.Services;
-using Umbraco.Core.Services.Implement;
 using Umbraco.Core.Strings;
 using Umbraco.Extensions;
 using Umbraco.Infrastructure.Security;
@@ -38,10 +34,6 @@
 using Umbraco.Web.Common.Filters;
 using Umbraco.Web.ContentApps;
 using Umbraco.Web.Models.ContentEditing;
-<<<<<<< HEAD
-using Constants = Umbraco.Core.Constants;
-=======
->>>>>>> 9d0665e6
 
 namespace Umbraco.Web.BackOffice.Controllers
 {
@@ -268,66 +260,36 @@
                 forDisplay.Errors = ModelState.ToErrorDictionary();
                 return new ValidationErrorResult(forDisplay);
             }
-            
+
             // Depending on the action we need to first do a create or update using the membership manager
             // this ensures that passwords are formatted correctly and also performs the validation on the provider itself.
 
             switch (contentItem.Action)
             {
                 case ContentSaveAction.Save:
-                    await UpdateMemberAsync(contentItem);
+                    Task<ActionResult<bool>> updateSuccessful = UpdateMemberAsync(contentItem);
                     break;
                 case ContentSaveAction.SaveNew:
-                    await CreateMemberAsync(contentItem);
+                    Task<ActionResult<bool>> createSuccessful = CreateMemberAsync(contentItem);
                     break;
                 default:
-<<<<<<< HEAD
                     // we don't support anything else for members
-                    throw new HttpResponseException(HttpStatusCode.NotFound);
-=======
-                    //we don't support anything else for members
                     return NotFound();
->>>>>>> 9d0665e6
             }
 
             // TODO: There's 3 things saved here and we should do this all in one transaction,
             // which we can do here by wrapping in a scope
             // but it would be nicer to have this taken care of within the Save method itself
-            
+
             // return the updated model
             MemberDisplay display = _umbracoMapper.Map<MemberDisplay>(contentItem.PersistedContent);
 
-<<<<<<< HEAD
             // lastly, if it is not valid, add the model state to the outgoing object and throw a 403
-            HandleInvalidModelState(display);
-=======
-            //create/save the IMember
-            _memberService.Save(contentItem.PersistedContent);
-
-            //Now let's do the role provider stuff - now that we've saved the content item (that is important since
-            // if we are changing the username, it must be persisted before looking up the member roles).
-            if (rolesToRemove.Any())
-            {
-                _memberService.DissociateRoles(new[] { contentItem.PersistedContent.Username }, rolesToRemove);
-            }
-            //find the ones to add and add them
-            var toAdd = contentItem.Groups.Except(currRoles).ToArray();
-            if (toAdd.Any())
-            {
-                //add the ones submitted
-                _memberService.AssignRoles(new[] { contentItem.PersistedContent.Username }, toAdd);
-            }
-
-            //return the updated model
-            var display = _umbracoMapper.Map<MemberDisplay>(contentItem.PersistedContent);
-
-            //lastly, if it is not valid, add the model state to the outgoing object and throw a 403
             if (!ModelState.IsValid)
             {
                 display.Errors = ModelState.ToErrorDictionary();
                 return new ValidationErrorResult(display, StatusCodes.Status403Forbidden);
             }
->>>>>>> 9d0665e6
 
             ILocalizedTextService localizedTextService = _localizedTextService;
 
@@ -377,7 +339,7 @@
         /// </summary>
         /// <param name="contentItem">Member content data</param>
         /// <returns>The identity result of the created member</returns>
-        private async Task CreateMemberAsync(MemberSave contentItem)
+        private async Task<ActionResult<bool>> CreateMemberAsync(MemberSave contentItem)
         {
             IMemberType memberType = _memberTypeService.Get(contentItem.ContentTypeAlias);
             if (memberType == null)
@@ -396,7 +358,7 @@
 
             if (created.Succeeded == false)
             {
-                throw HttpResponseException.CreateNotificationValidationErrorResponse(created.Errors.ToErrorMessage());
+                return new ValidationErrorResult(created.Errors.ToErrorMessage());
             }
 
             // now re-look the member back up which will now exist
@@ -413,6 +375,7 @@
             contentItem.PersistedContent = member;
 
             AddOrUpdateRoles(contentItem);
+            return true;
         }
 
         /// <summary>
@@ -420,7 +383,7 @@
         /// If the password has been reset then this method will return the reset/generated password, otherwise will return null.
         /// </summary>
         /// <param name="contentItem">The member to save</param>
-        private async Task UpdateMemberAsync(MemberSave contentItem)
+        private async Task<ActionResult<bool>> UpdateMemberAsync(MemberSave contentItem)
         {
             contentItem.PersistedContent.WriterId = _backOfficeSecurityAccessor.BackOfficeSecurity.CurrentUser.Id;
 
@@ -465,7 +428,7 @@
             MembersIdentityUser identityMember = await _memberManager.FindByIdAsync(contentItem.Id.ToString());
             if (identityMember == null)
             {
-                throw HttpResponseException.CreateNotificationValidationErrorResponse("Member was not found");
+                return new ValidationErrorResult("Member was not found");
             }
 
             if (contentItem.Password != null)
@@ -473,7 +436,7 @@
                 IdentityResult validatePassword = await _memberManager.ValidatePasswordAsync(contentItem.Password.NewPassword);
                 if (validatePassword.Succeeded == false)
                 {
-                    throw HttpResponseException.CreateNotificationValidationErrorResponse(validatePassword.Errors.ToErrorMessage());
+                    return new ValidationErrorResult(validatePassword.Errors.ToErrorMessage());
                 }
 
                 string newPassword = _memberManager.HashPassword(contentItem.Password.NewPassword);
@@ -484,7 +447,7 @@
 
             if (updatedResult.Succeeded == false)
             {
-                throw HttpResponseException.CreateNotificationValidationErrorResponse(updatedResult.Errors.ToErrorMessage());
+                return new ValidationErrorResult(updatedResult.Errors.ToErrorMessage());
             }
 
             contentItem.PersistedContent.RawPasswordValue = identityMember.PasswordHash;
@@ -492,6 +455,7 @@
             _memberService.Save(contentItem.PersistedContent);
 
             AddOrUpdateRoles(contentItem);
+            return true;
         }
 
         private async Task<bool> ValidateMemberDataAsync(MemberSave contentItem)
