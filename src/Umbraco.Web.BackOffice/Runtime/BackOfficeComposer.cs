--- conflicted
+++ resolved
@@ -15,7 +15,6 @@
 using Umbraco.Web.BackOffice.Services;
 using Umbraco.Web.BackOffice.Trees;
 using Umbraco.Web.Common.Runtime;
-using Umbraco.Web.Trees;
 
 namespace Umbraco.Web.BackOffice.Runtime
 {
@@ -31,14 +30,9 @@
             composition.Services.AddScoped<BackOfficeSessionIdValidator>();
             composition.Services.AddScoped<BackOfficeSecurityStampValidator>();
 
-<<<<<<< HEAD
-            composition.RegisterUnique<PreviewAuthenticationMiddleware>();
-            composition.RegisterUnique<BackOfficeExternalLoginProviderErrorMiddleware>();
-            composition.RegisterUnique<IBackOfficeAntiforgery, BackOfficeAntiforgery>();
-=======
             composition.Services.AddUnique<PreviewAuthenticationMiddleware>();
+            composition.Services.AddUnique<BackOfficeExternalLoginProviderErrorMiddleware>();
             composition.Services.AddUnique<IBackOfficeAntiforgery, BackOfficeAntiforgery>();
->>>>>>> bb1b04be
 
             // register back office trees
             // the collection builder only accepts types inheriting from TreeControllerBase
