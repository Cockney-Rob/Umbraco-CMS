﻿<Project Sdk="Microsoft.NET.Sdk">

    <PropertyGroup>
        <OutputType>Exe</OutputType>
        <TargetFramework>netcoreapp3.1</TargetFramework>
        <IsPackable>false</IsPackable>
    </PropertyGroup>

    <ItemGroup>
      <ProjectReference Include="..\Umbraco.ModelsBuilder.Embedded\Umbraco.ModelsBuilder.Embedded.csproj" />
      <ProjectReference Include="..\Umbraco.Tests.Common\Umbraco.Tests.Common.csproj" />
      <ProjectReference Include="..\Umbraco.Web.BackOffice\Umbraco.Web.BackOffice.csproj" />
      <ProjectReference Include="..\Umbraco.Web.Common\Umbraco.Web.Common.csproj" />
      <ProjectReference Include="..\Umbraco.Web.Website\Umbraco.Web.Website.csproj" />
      <ProjectReference Include="..\Umbraco.Web.Common\Umbraco.Web.Common.csproj" />
    </ItemGroup>

    <ItemGroup>
      <PackageReference Include="Lucene.Net.Contrib" Version="3.0.3" />
      <PackageReference Include="Microsoft.NET.Test.Sdk" Version="16.7.1" />
      <PackageReference Include="NUnit" Version="3.12.0" />
      <PackageReference Include="NUnit3TestAdapter" Version="3.17.0" />
      <PackageReference Include="System.Data.Odbc" Version="4.7.0" />
      <PackageReference Include="System.Data.OleDb" Version="4.7.1" />
    </ItemGroup>

    <ItemGroup>
<<<<<<< HEAD
        <AssemblyAttribute Include="Umbraco.Core.CodeAnnotations.UmbracoSuppressVolatileAttribute"></AssemblyAttribute>
    </ItemGroup>
=======
      <Content Include="TestHelpers\Assets\logviewer.searches.config.js" />
      <Content Include="TestHelpers\Assets\UmbracoTraceLog.UNITTEST.20181112.json" />
    </ItemGroup>

>>>>>>> dae6e2b8
</Project><|MERGE_RESOLUTION|>--- conflicted
+++ resolved
@@ -25,13 +25,10 @@
     </ItemGroup>
 
     <ItemGroup>
-<<<<<<< HEAD
         <AssemblyAttribute Include="Umbraco.Core.CodeAnnotations.UmbracoSuppressVolatileAttribute"></AssemblyAttribute>
     </ItemGroup>
-=======
       <Content Include="TestHelpers\Assets\logviewer.searches.config.js" />
       <Content Include="TestHelpers\Assets\UmbracoTraceLog.UNITTEST.20181112.json" />
     </ItemGroup>
 
->>>>>>> dae6e2b8
 </Project>