// Copyright (c) Umbraco.
// See LICENSE for more details.

using NUnit.Framework;
using Umbraco.Cms.Core.IO;

namespace Umbraco.Cms.Tests.UnitTests.Umbraco.Core.Templates
{
    [TestFixture]
    public class ViewHelperTests
    {
        [Test]
        public void NoOptions()
        {
            var view = ViewHelper.GetDefaultFileContent();
            Assert.AreEqual(
<<<<<<< HEAD
                FixView(@"@using Umbraco.Cms.Web.Common.PublishedModels;
@inherits Umbraco.Cms.Web.Common.AspNetCore.UmbracoViewPage
=======
                FixView(@"@using Umbraco.Web.PublishedModels;
@inherits Umbraco.Web.Common.Views.UmbracoViewPage
>>>>>>> 88acb078
@{
    Layout = null;
}"), FixView(view));
        }

        [Test]
        public void Layout()
        {
            var view = ViewHelper.GetDefaultFileContent(layoutPageAlias: "Dharznoik");
            Assert.AreEqual(
<<<<<<< HEAD
                FixView(@"@using Umbraco.Cms.Web.Common.PublishedModels;
@inherits Umbraco.Cms.Web.Common.AspNetCore.UmbracoViewPage
=======
                FixView(@"@using Umbraco.Web.PublishedModels;
@inherits Umbraco.Web.Common.Views.UmbracoViewPage
>>>>>>> 88acb078
@{
    Layout = ""Dharznoik.cshtml"";
}"), FixView(view));
        }

        [Test]
        public void ClassName()
        {
            var view = ViewHelper.GetDefaultFileContent(modelClassName: "ClassName");
            Assert.AreEqual(
<<<<<<< HEAD
                FixView(@"@using Umbraco.Cms.Web.Common.PublishedModels;
@inherits Umbraco.Cms.Web.Common.AspNetCore.UmbracoViewPage<ClassName>
=======
                FixView(@"@using Umbraco.Web.PublishedModels;
@inherits Umbraco.Web.Common.Views.UmbracoViewPage<ClassName>
>>>>>>> 88acb078
@{
    Layout = null;
}"), FixView(view));
        }

        [Test]
        public void Namespace()
        {
            var view = ViewHelper.GetDefaultFileContent(modelNamespace: "Models");
            Assert.AreEqual(
<<<<<<< HEAD
                FixView(@"@using Umbraco.Cms.Web.Common.PublishedModels;
@inherits Umbraco.Cms.Web.Common.AspNetCore.UmbracoViewPage
=======
                FixView(@"@using Umbraco.Web.PublishedModels;
@inherits Umbraco.Web.Common.Views.UmbracoViewPage
>>>>>>> 88acb078
@{
    Layout = null;
}"), FixView(view));
        }

        [Test]
        public void ClassNameAndNamespace()
        {
            var view = ViewHelper.GetDefaultFileContent(modelClassName: "ClassName", modelNamespace: "My.Models");
            Assert.AreEqual(
<<<<<<< HEAD
                FixView(@"@using Umbraco.Cms.Web.Common.PublishedModels;
@inherits Umbraco.Cms.Web.Common.AspNetCore.UmbracoViewPage<ContentModels.ClassName>
=======
                FixView(@"@using Umbraco.Web.PublishedModels;
@inherits Umbraco.Web.Common.Views.UmbracoViewPage<ContentModels.ClassName>
>>>>>>> 88acb078
@using ContentModels = My.Models;
@{
    Layout = null;
}"), FixView(view));
        }

        [Test]
        public void ClassNameAndNamespaceAndAlias()
        {
            var view = ViewHelper.GetDefaultFileContent(modelClassName: "ClassName", modelNamespace: "My.Models", modelNamespaceAlias: "MyModels");
            Assert.AreEqual(
<<<<<<< HEAD
                FixView(@"@using Umbraco.Cms.Web.Common.PublishedModels;
@inherits Umbraco.Cms.Web.Common.AspNetCore.UmbracoViewPage<MyModels.ClassName>
=======
                FixView(@"@using Umbraco.Web.PublishedModels;
@inherits Umbraco.Web.Common.Views.UmbracoViewPage<MyModels.ClassName>
>>>>>>> 88acb078
@using MyModels = My.Models;
@{
    Layout = null;
}"), FixView(view));
        }

        [Test]
        public void Combined()
        {
            var view = ViewHelper.GetDefaultFileContent(layoutPageAlias: "Dharznoik", modelClassName: "ClassName", modelNamespace: "My.Models", modelNamespaceAlias: "MyModels");
            Assert.AreEqual(
<<<<<<< HEAD
                FixView(@"@using Umbraco.Cms.Web.Common.PublishedModels;
@inherits Umbraco.Cms.Web.Common.AspNetCore.UmbracoViewPage<MyModels.ClassName>
=======
                FixView(@"@using Umbraco.Web.PublishedModels;
@inherits Umbraco.Web.Common.Views.UmbracoViewPage<MyModels.ClassName>
>>>>>>> 88acb078
@using MyModels = My.Models;
@{
    Layout = ""Dharznoik.cshtml"";
}"), FixView(view));
        }

        private static string FixView(string view)
        {
            view = view.Replace("\r\n", "\n");
            view = view.Replace("\r", "\n");
            view = view.Replace("\n", "\r\n");
            view = view.Replace("\t", "    ");
            return view;
        }
    }
}<|MERGE_RESOLUTION|>--- conflicted
+++ resolved
@@ -14,13 +14,8 @@
         {
             var view = ViewHelper.GetDefaultFileContent();
             Assert.AreEqual(
-<<<<<<< HEAD
                 FixView(@"@using Umbraco.Cms.Web.Common.PublishedModels;
 @inherits Umbraco.Cms.Web.Common.AspNetCore.UmbracoViewPage
-=======
-                FixView(@"@using Umbraco.Web.PublishedModels;
-@inherits Umbraco.Web.Common.Views.UmbracoViewPage
->>>>>>> 88acb078
 @{
     Layout = null;
 }"), FixView(view));
@@ -31,13 +26,8 @@
         {
             var view = ViewHelper.GetDefaultFileContent(layoutPageAlias: "Dharznoik");
             Assert.AreEqual(
-<<<<<<< HEAD
                 FixView(@"@using Umbraco.Cms.Web.Common.PublishedModels;
 @inherits Umbraco.Cms.Web.Common.AspNetCore.UmbracoViewPage
-=======
-                FixView(@"@using Umbraco.Web.PublishedModels;
-@inherits Umbraco.Web.Common.Views.UmbracoViewPage
->>>>>>> 88acb078
 @{
     Layout = ""Dharznoik.cshtml"";
 }"), FixView(view));
@@ -48,13 +38,8 @@
         {
             var view = ViewHelper.GetDefaultFileContent(modelClassName: "ClassName");
             Assert.AreEqual(
-<<<<<<< HEAD
                 FixView(@"@using Umbraco.Cms.Web.Common.PublishedModels;
 @inherits Umbraco.Cms.Web.Common.AspNetCore.UmbracoViewPage<ClassName>
-=======
-                FixView(@"@using Umbraco.Web.PublishedModels;
-@inherits Umbraco.Web.Common.Views.UmbracoViewPage<ClassName>
->>>>>>> 88acb078
 @{
     Layout = null;
 }"), FixView(view));
@@ -65,13 +50,8 @@
         {
             var view = ViewHelper.GetDefaultFileContent(modelNamespace: "Models");
             Assert.AreEqual(
-<<<<<<< HEAD
                 FixView(@"@using Umbraco.Cms.Web.Common.PublishedModels;
 @inherits Umbraco.Cms.Web.Common.AspNetCore.UmbracoViewPage
-=======
-                FixView(@"@using Umbraco.Web.PublishedModels;
-@inherits Umbraco.Web.Common.Views.UmbracoViewPage
->>>>>>> 88acb078
 @{
     Layout = null;
 }"), FixView(view));
@@ -82,13 +62,8 @@
         {
             var view = ViewHelper.GetDefaultFileContent(modelClassName: "ClassName", modelNamespace: "My.Models");
             Assert.AreEqual(
-<<<<<<< HEAD
                 FixView(@"@using Umbraco.Cms.Web.Common.PublishedModels;
 @inherits Umbraco.Cms.Web.Common.AspNetCore.UmbracoViewPage<ContentModels.ClassName>
-=======
-                FixView(@"@using Umbraco.Web.PublishedModels;
-@inherits Umbraco.Web.Common.Views.UmbracoViewPage<ContentModels.ClassName>
->>>>>>> 88acb078
 @using ContentModels = My.Models;
 @{
     Layout = null;
@@ -100,13 +75,8 @@
         {
             var view = ViewHelper.GetDefaultFileContent(modelClassName: "ClassName", modelNamespace: "My.Models", modelNamespaceAlias: "MyModels");
             Assert.AreEqual(
-<<<<<<< HEAD
                 FixView(@"@using Umbraco.Cms.Web.Common.PublishedModels;
 @inherits Umbraco.Cms.Web.Common.AspNetCore.UmbracoViewPage<MyModels.ClassName>
-=======
-                FixView(@"@using Umbraco.Web.PublishedModels;
-@inherits Umbraco.Web.Common.Views.UmbracoViewPage<MyModels.ClassName>
->>>>>>> 88acb078
 @using MyModels = My.Models;
 @{
     Layout = null;
@@ -118,13 +88,8 @@
         {
             var view = ViewHelper.GetDefaultFileContent(layoutPageAlias: "Dharznoik", modelClassName: "ClassName", modelNamespace: "My.Models", modelNamespaceAlias: "MyModels");
             Assert.AreEqual(
-<<<<<<< HEAD
                 FixView(@"@using Umbraco.Cms.Web.Common.PublishedModels;
 @inherits Umbraco.Cms.Web.Common.AspNetCore.UmbracoViewPage<MyModels.ClassName>
-=======
-                FixView(@"@using Umbraco.Web.PublishedModels;
-@inherits Umbraco.Web.Common.Views.UmbracoViewPage<MyModels.ClassName>
->>>>>>> 88acb078
 @using MyModels = My.Models;
 @{
     Layout = ""Dharznoik.cshtml"";
