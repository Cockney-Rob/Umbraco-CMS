--- conflicted
+++ resolved
@@ -42,13 +42,8 @@
 
             IServiceProvider factory = composition.CreateServiceProvider();
             var pocoMappers = new NPoco.MapperCollection { new PocoMapper() };
-<<<<<<< HEAD
             var pocoDataFactory = new FluentPocoDataFactory((type, iPocoDataFactory) => new PocoDataBuilder(type, pocoMappers).Init(), pocoMappers);
-            var sqlSyntax = new SqlServerSyntaxProvider();
-=======
-            var pocoDataFactory = new FluentPocoDataFactory((type, iPocoDataFactory) => new PocoDataBuilder(type, pocoMappers).Init());
             var sqlSyntax = new SqlServerSyntaxProvider(Options.Create(new GlobalSettings()));
->>>>>>> c30f5084
             SqlContext = new SqlContext(sqlSyntax, DatabaseType.SqlServer2012, pocoDataFactory, new Lazy<IMapperCollection>(() => factory.GetRequiredService<IMapperCollection>()));
             Mappers = factory.GetRequiredService<IMapperCollection>();
         }
