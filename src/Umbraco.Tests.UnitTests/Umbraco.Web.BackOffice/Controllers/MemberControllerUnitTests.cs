--- conflicted
+++ resolved
@@ -70,11 +70,7 @@
             IMemberGroupService memberGroupService,
             IDataTypeService dataTypeService,
             IBackOfficeSecurityAccessor backOfficeSecurityAccessor,
-<<<<<<< HEAD
             IPasswordChanger<MemberIdentityUser> passwordChanger,
-=======
-            IPasswordChanger<MembersIdentityUser> passwordChanger,
->>>>>>> 8c66470d
             IOptions<GlobalSettings> globalSettings,
             IUser user)
         {
@@ -91,7 +87,7 @@
                 .ReturnsAsync(() => IdentityResult.Success);
 
             var value = new MemberDisplay();
-            
+
             // act
             ActionResult<MemberDisplay> result = sut.PostSave(fakeMemberData).Result;
             var validation = result.Result as ValidationErrorResult;
@@ -112,11 +108,7 @@
             IDataTypeService dataTypeService,
             IBackOfficeSecurityAccessor backOfficeSecurityAccessor,
             IBackOfficeSecurity backOfficeSecurity,
-<<<<<<< HEAD
             IPasswordChanger<MemberIdentityUser> passwordChanger,
-=======
-            IPasswordChanger<MembersIdentityUser> passwordChanger,
->>>>>>> 8c66470d
              IOptions<GlobalSettings> globalSettings,
             IUser user)
         {
@@ -157,11 +149,7 @@
         IDataTypeService dataTypeService,
         IBackOfficeSecurityAccessor backOfficeSecurityAccessor,
         IBackOfficeSecurity backOfficeSecurity,
-<<<<<<< HEAD
         IPasswordChanger<MemberIdentityUser> passwordChanger,
-=======
-        IPasswordChanger<MembersIdentityUser> passwordChanger,
->>>>>>> 8c66470d
         IOptions<GlobalSettings> globalSettings,
         IUser user)
         {
@@ -203,21 +191,13 @@
             IDataTypeService dataTypeService,
             IBackOfficeSecurityAccessor backOfficeSecurityAccessor,
             IBackOfficeSecurity backOfficeSecurity,
-<<<<<<< HEAD
             IPasswordChanger<MemberIdentityUser> passwordChanger,
-=======
-            IPasswordChanger<MembersIdentityUser> passwordChanger,
->>>>>>> 8c66470d
             IOptions<GlobalSettings> globalSettings,
             IUser user)
         {
             // arrange
             Member member = SetupMemberTestData(out MemberSave fakeMemberData, out MemberDisplay memberDisplay, ContentSaveAction.Save);
-<<<<<<< HEAD
             var membersIdentityUser = new MemberIdentityUser(123);
-=======
-            var membersIdentityUser = new MembersIdentityUser(123);
->>>>>>> 8c66470d
             Mock.Get(umbracoMembersUserManager)
                 .Setup(x => x.FindByIdAsync(It.IsAny<string>()))
                 .ReturnsAsync(() => membersIdentityUser);
@@ -225,14 +205,8 @@
                 .Setup(x => x.ValidatePasswordAsync(It.IsAny<string>()))
                 .ReturnsAsync(() => IdentityResult.Success);
 
-<<<<<<< HEAD
-            string password = "fakepassword9aw89rnyco3938cyr^%&*()i8Y";
             Mock.Get(umbracoMembersUserManager)
                 .Setup(x => x.UpdateAsync(It.IsAny<MemberIdentityUser>()))
-=======
-            Mock.Get(umbracoMembersUserManager)
-                .Setup(x => x.UpdateAsync(It.IsAny<MembersIdentityUser>()))
->>>>>>> 8c66470d
                 .ReturnsAsync(() => IdentityResult.Success);
             Mock.Get(memberTypeService).Setup(x => x.GetDefault()).Returns("fakeAlias");
             Mock.Get(globalSettings);
@@ -269,21 +243,13 @@
             IDataTypeService dataTypeService,
             IBackOfficeSecurityAccessor backOfficeSecurityAccessor,
             IBackOfficeSecurity backOfficeSecurity,
-<<<<<<< HEAD
             IPasswordChanger<MemberIdentityUser> passwordChanger,
-=======
-            IPasswordChanger<MembersIdentityUser> passwordChanger,
->>>>>>> 8c66470d
             IOptions<GlobalSettings> globalSettings,
             IUser user)
         {
             // arrange
             Member member = SetupMemberTestData(out MemberSave fakeMemberData, out MemberDisplay memberDisplay, ContentSaveAction.Save);
-<<<<<<< HEAD
             var membersIdentityUser = new MemberIdentityUser(123);
-=======
-            var membersIdentityUser = new MembersIdentityUser(123);
->>>>>>> 8c66470d
             Mock.Get(umbracoMembersUserManager)
                 .Setup(x => x.FindByIdAsync(It.IsAny<string>()))
                 .ReturnsAsync(() => membersIdentityUser);
@@ -292,11 +258,7 @@
                 .ReturnsAsync(() => IdentityResult.Success);
 
             Mock.Get(umbracoMembersUserManager)
-<<<<<<< HEAD
                 .Setup(x => x.UpdateAsync(It.IsAny<MemberIdentityUser>()))
-=======
-                .Setup(x => x.UpdateAsync(It.IsAny<MembersIdentityUser>()))
->>>>>>> 8c66470d
                 .ReturnsAsync(() => IdentityResult.Success);
             Mock.Get(memberTypeService).Setup(x => x.GetDefault()).Returns("fakeAlias");
             Mock.Get(globalSettings);
@@ -328,11 +290,7 @@
             Mock.Get(backOfficeSecurity).Setup(x => x.CurrentUser).Returns(user);
         }
 
-<<<<<<< HEAD
         private static void SetupPasswordSuccess(IMemberManager umbracoMembersUserManager, IPasswordChanger<MemberIdentityUser> passwordChanger, bool successful = true)
-=======
-        private static void SetupPasswordSuccess(IMemberManager umbracoMembersUserManager, IPasswordChanger<MembersIdentityUser> passwordChanger, bool successful = true)
->>>>>>> 8c66470d
         {
             var passwordChanged = new PasswordChangedModel()
             {
@@ -365,11 +323,7 @@
             IDataTypeService dataTypeService,
             IBackOfficeSecurityAccessor backOfficeSecurityAccessor,
             IBackOfficeSecurity backOfficeSecurity,
-<<<<<<< HEAD
             IPasswordChanger<MemberIdentityUser> passwordChanger,
-=======
-            IPasswordChanger<MembersIdentityUser> passwordChanger,
->>>>>>> 8c66470d
             IOptions<GlobalSettings> globalSettings,
             IUser user)
         {
@@ -392,12 +346,7 @@
                 .Returns(() => member);
 
             MemberController sut = CreateSut(memberService, memberTypeService, memberGroupService, umbracoMembersUserManager, dataTypeService, backOfficeSecurityAccessor, passwordChanger, globalSettings, user);
-<<<<<<< HEAD
-            string reason = "Validation failed";
-
-=======
-            
->>>>>>> 8c66470d
+
             // act
             ActionResult<MemberDisplay> result = sut.PostSave(fakeMemberData).Result;
             var validation = result.Result as ValidationErrorResult;
@@ -411,18 +360,6 @@
         [Test]
         [AutoMoqData]
         public async Task PostSaveMember_SaveExistingMember_WithNoRoles_Add1Role_ExpectSuccessResponse(
-<<<<<<< HEAD
-           [Frozen] IMemberManager umbracoMembersUserManager,
-           IMemberService memberService,
-           IMemberTypeService memberTypeService,
-           IMemberGroupService memberGroupService,
-           IDataTypeService dataTypeService,
-           IBackOfficeSecurityAccessor backOfficeSecurityAccessor,
-           IBackOfficeSecurity backOfficeSecurity,
-           IPasswordChanger<MemberIdentityUser> passwordChanger,
-           IOptions<GlobalSettings> globalSettings,
-        IUser user)
-=======
             [Frozen] IMemberManager umbracoMembersUserManager,
             IMemberService memberService,
             IMemberTypeService memberTypeService,
@@ -430,10 +367,9 @@
             IDataTypeService dataTypeService,
             IBackOfficeSecurityAccessor backOfficeSecurityAccessor,
             IBackOfficeSecurity backOfficeSecurity,
-            IPasswordChanger<MembersIdentityUser> passwordChanger,
+            IPasswordChanger<MemberIdentityUser> passwordChanger,
             IOptions<GlobalSettings> globalSettings,
             IUser user)
->>>>>>> 8c66470d
         {
             // arrange
             var roleName = "anyrole";
@@ -442,11 +378,7 @@
             {
                 roleName
             };
-<<<<<<< HEAD
             var membersIdentityUser = new MemberIdentityUser(123);
-=======
-            var membersIdentityUser = new MembersIdentityUser(123);
->>>>>>> 8c66470d
             Mock.Get(umbracoMembersUserManager)
                 .Setup(x => x.FindByIdAsync(It.IsAny<string>()))
                 .ReturnsAsync(() => membersIdentityUser);
@@ -454,11 +386,7 @@
                 .Setup(x => x.ValidatePasswordAsync(It.IsAny<string>()))
                 .ReturnsAsync(() => IdentityResult.Success);
             Mock.Get(umbracoMembersUserManager)
-<<<<<<< HEAD
                 .Setup(x => x.UpdateAsync(It.IsAny<MemberIdentityUser>()))
-=======
-                .Setup(x => x.UpdateAsync(It.IsAny<MembersIdentityUser>()))
->>>>>>> 8c66470d
                 .ReturnsAsync(() => IdentityResult.Success);
             Mock.Get(umbracoMembersUserManager)
                 .Setup(x => x.AddToRolesAsync(It.IsAny<MembersIdentityUser>(), It.IsAny<IEnumerable<string>>()))
@@ -467,9 +395,6 @@
             Mock.Get(backOfficeSecurityAccessor).Setup(x => x.BackOfficeSecurity).Returns(backOfficeSecurity);
             Mock.Get(memberService).Setup(x => x.GetByUsername(It.IsAny<string>())).Returns(() => member);
             Mock.Get(memberService).Setup(x => x.GetById(It.IsAny<int>())).Returns(() => member);
-
-            SetupUserAccess(backOfficeSecurityAccessor, backOfficeSecurity, user);
-            SetupPasswordSuccess(umbracoMembersUserManager, passwordChanger);
 
             SetupUserAccess(backOfficeSecurityAccessor, backOfficeSecurity, user);
             SetupPasswordSuccess(umbracoMembersUserManager, passwordChanger);
@@ -510,17 +435,10 @@
             IMemberService memberService,
             IMemberTypeService memberTypeService,
             IMemberGroupService memberGroupService,
-<<<<<<< HEAD
             IUmbracoUserManager<MemberIdentityUser> membersUserManager,
             IDataTypeService dataTypeService,
             IBackOfficeSecurityAccessor backOfficeSecurityAccessor,
             IPasswordChanger<MemberIdentityUser> passwordChanger,
-=======
-            IUmbracoUserManager<MembersIdentityUser> membersUserManager,
-            IDataTypeService dataTypeService,
-            IBackOfficeSecurityAccessor backOfficeSecurityAccessor,
-            IPasswordChanger<MembersIdentityUser> passwordChanger,
->>>>>>> 8c66470d
             IOptions<GlobalSettings> globalSettings,
             IUser user)
         {
@@ -605,9 +523,6 @@
                 dataTypeService,
                 backOfficeSecurityAccessor,
                 new ConfigurationEditorJsonSerializer(),
-<<<<<<< HEAD
-                passwordChanger);
-=======
                 passwordChanger,
                 Mock.Of<IScopeProvider>(x => x.CreateScope(
                     It.IsAny<IsolationLevel>(),
@@ -616,7 +531,6 @@
                     It.IsAny<bool?>(),
                     It.IsAny<bool>(),
                     It.IsAny<bool>()) == Mock.Of<IScope>()));
->>>>>>> 8c66470d
         }
 
         /// <summary>
