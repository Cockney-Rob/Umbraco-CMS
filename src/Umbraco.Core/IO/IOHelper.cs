--- conflicted
+++ resolved
@@ -30,13 +30,8 @@
             if (virtualPath.StartsWith("~"))
                 retval = virtualPath.Replace("~", _hostingEnvironment.ApplicationVirtualPath);
 
-<<<<<<< HEAD
             if (virtualPath.StartsWith("/") && !PathStartsWith(virtualPath, _hostingEnvironment.ApplicationVirtualPath))
-                retval = _hostingEnvironment.ApplicationVirtualPath + "/" + virtualPath.TrimStart('/');
-=======
-            if (virtualPath.StartsWith("/") && virtualPath.StartsWith(SystemDirectories.Root) == false)
-                retval = SystemDirectories.Root + "/" + virtualPath.TrimStart(Constants.CharArrays.ForwardSlash);
->>>>>>> e75178e8
+                retval = _hostingEnvironment.ApplicationVirtualPath + "/" + virtualPath.TrimStart(Constants.CharArrays.ForwardSlash);
 
             return retval;
         }
@@ -61,35 +56,21 @@
 
             if (_hostingEnvironment.IsHosted)
             {
-<<<<<<< HEAD
                 var result = (!string.IsNullOrEmpty(path) && (path.StartsWith("~") || PathStartsWith(path, _hostingEnvironment.ApplicationVirtualPath)))
                     ? _hostingEnvironment.MapPathWebRoot(path)
-                    : _hostingEnvironment.MapPathWebRoot("~/" + path.TrimStart('/'));
+                    : _hostingEnvironment.MapPathWebRoot("~/" + path.TrimStart(Constants.CharArrays.ForwardSlash));
 
                 if (result != null) return result;
             }
 
             var dirSepChar = Path.DirectorySeparatorChar;
             var root = Assembly.GetExecutingAssembly().GetRootDirectorySafe();
-            var newPath = path.TrimStart('~', '/').Replace('/', dirSepChar);
+            var newPath = path.TrimStart(Constants.CharArrays.TildeForwardSlash).Replace('/', dirSepChar);
             var retval = root + dirSepChar.ToString(CultureInfo.InvariantCulture) + newPath;
-=======
-                //string retval;
-                if (String.IsNullOrEmpty(path) == false && (path.StartsWith("~") || path.StartsWith(SystemDirectories.Root)))
-                    return HostingEnvironment.MapPath(path);
-                else
-                    return HostingEnvironment.MapPath("~/" + path.TrimStart(Constants.CharArrays.ForwardSlash));
-            }
-
-            var root = GetRootDirectorySafe();
-            var newPath = path.TrimStart(Constants.CharArrays.TildeForwardSlash).Replace('/', IOHelper.DirSepChar);
-            var retval = root + IOHelper.DirSepChar.ToString(CultureInfo.InvariantCulture) + newPath;
->>>>>>> e75178e8
 
             return retval;
         }
 
-<<<<<<< HEAD
         /// <summary>
         /// Returns true if the path has a root, and is considered fully qualified for the OS it is on
         /// See https://github.com/dotnet/runtime/blob/30769e8f31b20be10ca26e27ec279cd4e79412b9/src/libraries/System.Private.CoreLib/src/System/IO/Path.cs#L281 for the .NET Standard 2.1 version of this
@@ -97,27 +78,6 @@
         /// <param name="path">The path to check</param>
         /// <returns>True if the path is fully qualified, false otherwise</returns>
         public abstract bool IsPathFullyQualified(string path);
-=======
-        public static string MapPath(string path)
-        {
-            return MapPath(path, true);
-        }
-
-        //use a tilde character instead of the complete path
-        internal static string ReturnPath(string settingsKey, string standardPath, bool useTilde)
-        {
-            var retval = ConfigurationManager.AppSettings[settingsKey];
-
-            if (string.IsNullOrEmpty(retval))
-                retval = standardPath;
-
-            return retval.TrimEnd(Constants.CharArrays.ForwardSlash);
-        }
-
-        internal static string ReturnPath(string settingsKey, string standardPath)
-        {
-            return ReturnPath(settingsKey, standardPath, false);
->>>>>>> e75178e8
 
 
         /// <summary>
