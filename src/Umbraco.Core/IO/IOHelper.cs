﻿using System;
using System.Collections.Generic;
using System.Globalization;
using System.Reflection;
using System.IO;
using System.Linq;
using System.Web;
using System.Web.Hosting;
using Umbraco.Core.Configuration;

namespace Umbraco.Core.IO
{
    public class IOHelper : IIOHelper
    {
        private readonly IGlobalSettings _globalSettings;
        internal static IIOHelper Default { get; } = new IOHelper(new GlobalSettings());

        public IOHelper(IGlobalSettings globalSettings)
        {
            _globalSettings = globalSettings;
        }

        /// <summary>
        /// Gets or sets a value forcing Umbraco to consider it is non-hosted.
        /// </summary>
        /// <remarks>This should always be false, unless unit testing.</remarks>
	    public bool ForceNotHosted { get; set; }

        private static string _rootDir = "";

        // static compiled regex for faster performance
        //private static readonly Regex ResolveUrlPattern = new Regex("(=[\"\']?)(\\W?\\~(?:.(?![\"\']?\\s+(?:\\S+)=|[>\"\']))+.)[\"\']?", RegexOptions.Compiled | RegexOptions.IgnoreCase | RegexOptions.IgnorePatternWhitespace);

        /// <summary>
        /// Gets a value indicating whether Umbraco is hosted.
        /// </summary>
	    public bool IsHosted => !ForceNotHosted && (HttpContext.Current != null || HostingEnvironment.IsHosted);

        public char DirSepChar => Path.DirectorySeparatorChar;

        //helper to try and match the old path to a new virtual one
        public string FindFile(string virtualPath)
        {
            string retval = virtualPath;

            if (virtualPath.StartsWith("~"))
                retval = virtualPath.Replace("~", Root);

            if (virtualPath.StartsWith("/") && virtualPath.StartsWith(Root) == false)
                retval = Root + "/" + virtualPath.TrimStart('/');

            return retval;
        }

        public string ResolveVirtualUrl(string path)
        {
            if (string.IsNullOrWhiteSpace(path)) return path;
            return path.StartsWith("~/") ? ResolveUrl(path) : path;
        }

        //Replaces tildes with the root dir
        public string ResolveUrl(string virtualPath)
        {
            if (virtualPath.StartsWith("~"))
                return virtualPath.Replace("~", Root).Replace("//", "/");
            else if (Uri.IsWellFormedUriString(virtualPath, UriKind.Absolute))
                return virtualPath;
            else
                return VirtualPathUtility.ToAbsolute(virtualPath, Root);
        }

        public Attempt<string> TryResolveUrl(string virtualPath)
        {
            try
            {
                if (virtualPath.StartsWith("~"))
                    return Attempt.Succeed(virtualPath.Replace("~", Root).Replace("//", "/"));
                if (Uri.IsWellFormedUriString(virtualPath, UriKind.Absolute))
                    return Attempt.Succeed(virtualPath);
                return Attempt.Succeed(VirtualPathUtility.ToAbsolute(virtualPath, Root));
            }
            catch (Exception ex)
            {
                return Attempt.Fail(virtualPath, ex);
            }
        }

        public string MapPath(string path, bool useHttpContext)
        {
            if (path == null) throw new ArgumentNullException("path");
            useHttpContext = useHttpContext && IsHosted;

            // Check if the path is already mapped
            if ((path.Length >= 2 && path[1] == Path.VolumeSeparatorChar)
                || path.StartsWith(@"\\")) //UNC Paths start with "\\". If the site is running off a network drive mapped paths will look like "\\Whatever\Boo\Bar"
            {
                return path;
            }
            // Check that we even have an HttpContext! otherwise things will fail anyways
            // http://umbraco.codeplex.com/workitem/30946

            if (useHttpContext && HttpContext.Current != null)
            {
                //string retval;
                if (String.IsNullOrEmpty(path) == false && (path.StartsWith("~") || path.StartsWith(Root)))
                    return HostingEnvironment.MapPath(path);
                else
                    return HostingEnvironment.MapPath("~/" + path.TrimStart('/'));
            }

            var root = GetRootDirectorySafe();
            var newPath = path.TrimStart('~', '/').Replace('/', DirSepChar);
            var retval = root + DirSepChar.ToString(CultureInfo.InvariantCulture) + newPath;

            return retval;
        }

        public string MapPath(string path)
        {
            return MapPath(path, true);
        }

<<<<<<< HEAD
        //use a tilde character instead of the complete path
        private string ReturnPath(string settingsKey, string standardPath, bool useTilde)
        {
            var retval = ConfigurationManager.AppSettings[settingsKey];

            if (string.IsNullOrEmpty(retval))
                retval = standardPath;

            return retval.TrimEnd('/');
        }

        private string ReturnPath(string settingsKey, string standardPath)
        {
            return ReturnPath(settingsKey, standardPath, false);
=======
>>>>>>> b721e75c


        /// <summary>
        /// Verifies that the current filepath matches a directory where the user is allowed to edit a file.
        /// </summary>
        /// <param name="filePath">The filepath to validate.</param>
        /// <param name="validDir">The valid directory.</param>
        /// <returns>A value indicating whether the filepath is valid.</returns>
        public bool VerifyEditPath(string filePath, string validDir)
        {
            return VerifyEditPath(filePath, new[] { validDir });
        }

        /// <summary>
        /// Verifies that the current filepath matches one of several directories where the user is allowed to edit a file.
        /// </summary>
        /// <param name="filePath">The filepath to validate.</param>
        /// <param name="validDirs">The valid directories.</param>
        /// <returns>A value indicating whether the filepath is valid.</returns>
        public bool VerifyEditPath(string filePath, IEnumerable<string> validDirs)
        {
            // this is called from ScriptRepository, PartialViewRepository, etc.
            // filePath is the fullPath (rooted, filesystem path, can be trusted)
            // validDirs are virtual paths (eg ~/Views)
            //
            // except that for templates, filePath actually is a virtual path

            // TODO: what's below is dirty, there are too many ways to get the root dir, etc.
            // not going to fix everything today

            var mappedRoot = MapPath(Root);
            if (filePath.StartsWith(mappedRoot) == false)
                filePath = MapPath(filePath);

            // yes we can (see above)
            //// don't trust what we get, it may contain relative segments
            //filePath = Path.GetFullPath(filePath);

            foreach (var dir in validDirs)
            {
                var validDir = dir;
                if (validDir.StartsWith(mappedRoot) == false)
                    validDir = MapPath(validDir);

                if (PathStartsWith(filePath, validDir, Path.DirectorySeparatorChar))
                    return true;
            }

            return false;
        }

        /// <summary>
        /// Verifies that the current filepath has one of several authorized extensions.
        /// </summary>
        /// <param name="filePath">The filepath to validate.</param>
        /// <param name="validFileExtensions">The valid extensions.</param>
        /// <returns>A value indicating whether the filepath is valid.</returns>
        public bool VerifyFileExtension(string filePath, IEnumerable<string> validFileExtensions)
        {
            var ext = Path.GetExtension(filePath);
            return ext != null && validFileExtensions.Contains(ext.TrimStart('.'));
        }

        public bool PathStartsWith(string path, string root, char separator)
        {
            // either it is identical to root,
            // or it is root + separator + anything

            if (path.StartsWith(root, StringComparison.OrdinalIgnoreCase) == false) return false;
            if (path.Length == root.Length) return true;
            if (path.Length < root.Length) return false;
            return path[root.Length] == separator;
        }

        /// <summary>
        /// Returns the path to the root of the application, by getting the path to where the assembly where this
        /// method is included is present, then traversing until it's past the /bin directory. Ie. this makes it work
        /// even if the assembly is in a /bin/debug or /bin/release folder
        /// </summary>
        /// <returns></returns>
        public string GetRootDirectorySafe()
        {
            if (String.IsNullOrEmpty(_rootDir) == false)
            {
                return _rootDir;
            }

            var codeBase = Assembly.GetExecutingAssembly().CodeBase;
            var uri = new Uri(codeBase);
            var path = uri.LocalPath;
            var baseDirectory = Path.GetDirectoryName(path);
            if (String.IsNullOrEmpty(baseDirectory))
                throw new Exception("No root directory could be resolved. Please ensure that your Umbraco solution is correctly configured.");

            _rootDir = baseDirectory.Contains("bin")
                           ? baseDirectory.Substring(0, baseDirectory.LastIndexOf("bin", StringComparison.OrdinalIgnoreCase) - 1)
                           : baseDirectory;

            return _rootDir;
        }

        public string GetRootDirectoryBinFolder()
        {
            string binFolder = String.Empty;
            if (String.IsNullOrEmpty(_rootDir))
            {
                binFolder = Assembly.GetExecutingAssembly().GetAssemblyFile().Directory.FullName;
                return binFolder;
            }

            binFolder = Path.Combine(GetRootDirectorySafe(), "bin");

            // do this all the time (no #if DEBUG) because Umbraco release
            // can be used in tests by an app (eg Deploy) being debugged
            var debugFolder = Path.Combine(binFolder, "debug");
            if (Directory.Exists(debugFolder))
                return debugFolder;

            var releaseFolder = Path.Combine(binFolder, "release");
            if (Directory.Exists(releaseFolder))
                return releaseFolder;

            if (Directory.Exists(binFolder))
                return binFolder;

            return _rootDir;
        }

        /// <summary>
        /// Allows you to overwrite RootDirectory, which would otherwise be resolved
        /// automatically upon application start.
        /// </summary>
        /// <remarks>The supplied path should be the absolute path to the root of the umbraco site.</remarks>
        /// <param name="rootPath"></param>
        public void SetRootDirectory(string rootPath)
        {
            _rootDir = rootPath;
        }

        /// <summary>
        /// Check to see if filename passed has any special chars in it and strips them to create a safe filename.  Used to overcome an issue when Umbraco is used in IE in an intranet environment.
        /// </summary>
        /// <param name="filePath">The filename passed to the file handler from the upload field.</param>
        /// <returns>A safe filename without any path specific chars.</returns>
        public string SafeFileName(string filePath)
        {
            // use string extensions
            return filePath.ToSafeFileName();
        }

        public void EnsurePathExists(string path)
        {
            var absolutePath = MapPath(path);
            if (Directory.Exists(absolutePath) == false)
                Directory.CreateDirectory(absolutePath);
        }

        /// <summary>
        /// Get properly formatted relative path from an existing absolute or relative path
        /// </summary>
        /// <param name="path"></param>
        /// <returns></returns>
        public string GetRelativePath(string path)
        {
            if (path.IsFullPath())
            {
                var rootDirectory = GetRootDirectorySafe();
                var relativePath = path.ToLowerInvariant().Replace(rootDirectory.ToLowerInvariant(), string.Empty);
                path = relativePath;
            }

            return path.EnsurePathIsApplicationRootPrefixed();
        }


        public string Media => _globalSettings.UmbracoMediaPath;

        public string Scripts => _globalSettings.UmbracoScriptsPath;

        public string Css => _globalSettings.UmbracoCssPath;

        public string Umbraco => _globalSettings.UmbracoPath;

        private string _root;

        /// <summary>
        /// Gets the root path of the application
        /// </summary>
        public string Root
        {
            get
            {
                if (_root != null) return _root;

                var appPath = HttpRuntime.AppDomainAppVirtualPath;
                // ReSharper disable once ConditionIsAlwaysTrueOrFalse
                if (appPath == null || appPath == "/") appPath = string.Empty;

                _root = appPath;

                return _root;
            }
            //Only required for unit tests
            set => _root = value;
        }
    }
}<|MERGE_RESOLUTION|>--- conflicted
+++ resolved
@@ -120,25 +120,6 @@
             return MapPath(path, true);
         }
 
-<<<<<<< HEAD
-        //use a tilde character instead of the complete path
-        private string ReturnPath(string settingsKey, string standardPath, bool useTilde)
-        {
-            var retval = ConfigurationManager.AppSettings[settingsKey];
-
-            if (string.IsNullOrEmpty(retval))
-                retval = standardPath;
-
-            return retval.TrimEnd('/');
-        }
-
-        private string ReturnPath(string settingsKey, string standardPath)
-        {
-            return ReturnPath(settingsKey, standardPath, false);
-=======
->>>>>>> b721e75c
-
-
         /// <summary>
         /// Verifies that the current filepath matches a directory where the user is allowed to edit a file.
         /// </summary>
