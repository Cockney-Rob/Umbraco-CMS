--- conflicted
+++ resolved
@@ -39,24 +39,20 @@
             public const string ConfigurationStatus = "Umbraco.Core.ConfigurationStatus";
 
             /// <summary>
-            /// Gets the path to umbraco's root directory (/umbraco by default).
+            /// The path to umbraco's root directory (/umbraco by default).
             /// </summary>
             public const string UmbracoPath = "Umbraco.Core.Path";
 
             /// <summary>
-<<<<<<< HEAD
-            /// The reserved urls from web.config.
-=======
             /// Gets the path to umbraco's icons directory (/umbraco/assets/icons by default).
             /// </summary>
             public const string IconsPath = "Umbraco.Icons.Path";
 
             /// <summary>
-            /// Gets the path to the css directory (/css by default).
->>>>>>> 2ac0ff9f
+            /// The reserved urls from web.config.
             /// </summary>
             public const string ReservedUrls = "Umbraco.Core.ReservedUrls";
-            
+
             /// <summary>
             /// The path of the stylesheet folder.
             /// </summary>
