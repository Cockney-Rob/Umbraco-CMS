--- conflicted
+++ resolved
@@ -17,8 +17,6 @@
         /// <returns></returns>
         public static bool IsLiveFactory(this IPublishedModelFactory factory) => factory is ILivePublishedModelFactory;
 
-<<<<<<< HEAD
-=======
         /// <summary>
         /// Returns true if the current <see cref="IPublishedModelFactory"/> is an implementation of <see cref="ILivePublishedModelFactory2"/> and is enabled
         /// </summary>
@@ -26,11 +24,11 @@
         /// <returns></returns>
         public static bool IsLiveFactoryEnabled(this IPublishedModelFactory factory)
         {
-            if (factory is ILivePublishedModelFactory2 liveFactory2)
-                return liveFactory2.Enabled;
+            if (factory is ILivePublishedModelFactory liveFactory)
+                return liveFactory.Enabled;
 
-            // if it's not ILivePublishedModelFactory2 we can't determine if it's enabled or not so return true
-            return factory is ILivePublishedModelFactory;
+            // if it's not ILivePublishedModelFactory we can't determine if it's enabled or not so return true
+            return true;
         }
 
         [Obsolete("This method is no longer used or necessary and will be removed from future")]
@@ -52,7 +50,6 @@
             }
         }
 
->>>>>>> e45ffea2
         /// <summary>
         /// Sets a flag to reset the ModelsBuilder models if the <see cref="IPublishedModelFactory"/> is <see cref="ILivePublishedModelFactory"/>
         /// </summary>
@@ -67,17 +64,8 @@
             {
                 lock (liveFactory.SyncRoot)
                 {
-                    if (liveFactory is ILivePublishedModelFactory2 liveFactory2)
-                    {
-                        liveFactory2.Reset();
-                    }
-                    else
-                    {
-                        // This is purely here for backwards compat and to avoid breaking changes but this code will probably never get executed
-                        var resetMethod = liveFactory.GetType().GetMethod("ResetModels", System.Reflection.BindingFlags.Instance | System.Reflection.BindingFlags.NonPublic);
-                        if (resetMethod != null)
-                            resetMethod.Invoke(liveFactory, null);
-                    }
+                    liveFactory.Reset();
+
                     action();
                 }
             }
