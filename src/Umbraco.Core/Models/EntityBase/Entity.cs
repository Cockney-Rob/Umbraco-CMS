--- conflicted
+++ resolved
@@ -1,245 +1,230 @@
-﻿using System;
-using System.Diagnostics;
-using System.Reflection;
-using System.Runtime.Serialization;
-
-namespace Umbraco.Core.Models.EntityBase
-{
-    /// <summary>
-    /// Base Abstract Entity
-    /// </summary>
-    [Serializable]
-    [DataContract(IsReference = true)]
-    [DebuggerDisplay("Id: {Id}")]
-    public abstract class Entity : TracksChangesEntityBase, IEntity, IRememberBeingDirty, ICanBeDirty
-    {
-        private bool _hasIdentity;
-        private int? _hash;
-        private int _id;
-        private Guid _key;
-        private DateTime _createDate;
-        private DateTime _updateDate;
-
-        private static readonly PropertyInfo IdSelector = ExpressionHelper.GetPropertyInfo<Entity, int>(x => x.Id);
-        private static readonly PropertyInfo KeySelector = ExpressionHelper.GetPropertyInfo<Entity, Guid>(x => x.Key);
-        private static readonly PropertyInfo CreateDateSelector = ExpressionHelper.GetPropertyInfo<Entity, DateTime>(x => x.CreateDate);
-        private static readonly PropertyInfo UpdateDateSelector = ExpressionHelper.GetPropertyInfo<Entity, DateTime>(x => x.UpdateDate);
-        private static readonly PropertyInfo HasIdentitySelector = ExpressionHelper.GetPropertyInfo<Entity, bool>(x => x.HasIdentity);
-        
-
-        /// <summary>
-        /// Integer Id
-        /// </summary>
-        [DataMember]
-        public int Id
-        {
-            get
-            {
-                return _id;
-            }
-            set
-            {
-                SetPropertyValueAndDetectChanges(o =>
-                {
-                    _id = value;
-                    HasIdentity = true; //set the has Identity
-                    return _id;
-                }, _id, IdSelector);
-            }
-        }
-        
-        /// <summary>
-        /// Guid based Id
-        /// </summary>
-        /// <remarks>The key is currectly used to store the Unique Id from the 
-        /// umbracoNode table, which many of the entities are based on.</remarks>
-        [DataMember]
-        public Guid Key
-        {
-            get
-            {
-                if (_key == Guid.Empty)
-                    return _id.ToGuid();
-
-                return _key;
-            }
-            set
-            {
-                SetPropertyValueAndDetectChanges(o =>
-                {
-                    _key = value;
-                    return _key;
-                }, _key, KeySelector);
-            }
-        }
-
-        /// <summary>
-        /// Gets or sets the Created Date
-        /// </summary>
-        [DataMember]
-        public DateTime CreateDate
-        {
-            get { return _createDate; }
-            set
-            {
-                SetPropertyValueAndDetectChanges(o =>
-                {
-                    _createDate = value;
-                    return _createDate;
-                }, _createDate, CreateDateSelector);
-            }
-        }
-
-        /// <summary>
-        /// Gets or sets the Modified Date
-        /// </summary>
-        [DataMember]
-<<<<<<< HEAD
-        public DateTime UpdateDate
-=======
-        public DateTime UpdateDate { get; set; }
-
-        /// <summary>
-        /// Gets or sets the WasCancelled flag, which is used to track
-        /// whether some action against an entity was cancelled through some event.
-        /// This only exists so we have a way to check if an event was cancelled through
-        /// the new api, which also needs to take effect in the legacy api.
-        /// </summary>
-        [IgnoreDataMember]
-        internal bool WasCancelled { get; set; }
-
-        /// <summary>
-        /// Property changed event
-        /// </summary>
-        public event PropertyChangedEventHandler PropertyChanged;
-
-        /// <summary>
-        /// Method to call on a property setter.
-        /// </summary>
-        /// <param name="propertyInfo">The property info.</param>
-        protected virtual void OnPropertyChanged(PropertyInfo propertyInfo)
->>>>>>> 1db7f808
-        {
-            get { return _updateDate; }
-            set
-            {
-                SetPropertyValueAndDetectChanges(o =>
-                {
-                    _updateDate = value;
-                    return _updateDate;
-                }, _updateDate, UpdateDateSelector);
-            }
-        }
-
-        internal virtual void ResetIdentity()
-        {
-            _hasIdentity = false;
-            _id = default(int);
-        }
-
-        /// <summary>
-        /// Method to call on entity saved when first added
-        /// </summary>
-        internal virtual void AddingEntity()
-        {
-            CreateDate = DateTime.Now;
-            UpdateDate = DateTime.Now;
-        }
-
-        /// <summary>
-        /// Method to call on entity saved/updated
-        /// </summary>
-        internal virtual void UpdatingEntity()
-        {
-            UpdateDate = DateTime.Now;
-        }
-
-        /// <summary>
-        /// Indicates whether the current entity has an identity, eg. Id.
-        /// </summary>
-        public virtual bool HasIdentity
-        {
-            get
-            {
-                return _hasIdentity;
-            }
-            protected set
-            {
-                SetPropertyValueAndDetectChanges(o =>
-                {
-                    _hasIdentity = value;
-                    return _hasIdentity;
-                }, _hasIdentity, HasIdentitySelector);
-            }
-        }
-
-        public static bool operator ==(Entity left, Entity right)
-        {
-            if (ReferenceEquals(null, left))
-                return false;
-
-            return left.Equals(right);
-        }
-
-        public static bool operator !=(Entity left, Entity right)
-        {
-            return !(left == right);
-        }
-
-        public virtual bool SameIdentityAs(IEntity other)
-        {
-            if (ReferenceEquals(null, other))
-                return false;
-            if (ReferenceEquals(this, other))
-                return true;
-
-            return SameIdentityAs(other as Entity);
-        }
-
-        public virtual bool Equals(Entity other)
-        {
-            if (ReferenceEquals(null, other))
-                return false;
-            if (ReferenceEquals(this, other))
-                return true;
-
-            return SameIdentityAs(other);
-        }
-
-        public virtual Type GetRealType()
-        {
-            return GetType();
-        }
-
-        public virtual bool SameIdentityAs(Entity other)
-        {
-            if (ReferenceEquals(null, other))
-                return false;
-
-            if (ReferenceEquals(this, other))
-                return true;
-
-            if (GetType() == other.GetRealType() && HasIdentity && other.HasIdentity)
-                return other.Id.Equals(Id);
-
-            return false;
-        }
-
-        public override bool Equals(object obj)
-        {
-            if (ReferenceEquals(null, obj))
-                return false;
-            if (ReferenceEquals(this, obj))
-                return true;
-
-            return SameIdentityAs(obj as IEntity);
-        }
-
-        public override int GetHashCode()
-        {
-            if (!_hash.HasValue)
-                _hash = !HasIdentity ? new int?(base.GetHashCode()) : new int?(Id.GetHashCode() * 397 ^ GetType().GetHashCode());
-            return _hash.Value;
-        }
-    }
+﻿using System;
+using System.Diagnostics;
+using System.Reflection;
+using System.Runtime.Serialization;
+
+namespace Umbraco.Core.Models.EntityBase
+{
+    /// <summary>
+    /// Base Abstract Entity
+    /// </summary>
+    [Serializable]
+    [DataContract(IsReference = true)]
+    [DebuggerDisplay("Id: {Id}")]
+    public abstract class Entity : TracksChangesEntityBase, IEntity, IRememberBeingDirty, ICanBeDirty
+    {
+        private bool _hasIdentity;
+        private int? _hash;
+        private int _id;
+        private Guid _key;
+        private DateTime _createDate;
+        private DateTime _updateDate;
+
+        private static readonly PropertyInfo IdSelector = ExpressionHelper.GetPropertyInfo<Entity, int>(x => x.Id);
+        private static readonly PropertyInfo KeySelector = ExpressionHelper.GetPropertyInfo<Entity, Guid>(x => x.Key);
+        private static readonly PropertyInfo CreateDateSelector = ExpressionHelper.GetPropertyInfo<Entity, DateTime>(x => x.CreateDate);
+        private static readonly PropertyInfo UpdateDateSelector = ExpressionHelper.GetPropertyInfo<Entity, DateTime>(x => x.UpdateDate);
+        private static readonly PropertyInfo HasIdentitySelector = ExpressionHelper.GetPropertyInfo<Entity, bool>(x => x.HasIdentity);
+        
+
+        /// <summary>
+        /// Integer Id
+        /// </summary>
+        [DataMember]
+        public int Id
+        {
+            get
+            {
+                return _id;
+            }
+            set
+            {
+                SetPropertyValueAndDetectChanges(o =>
+                {
+                    _id = value;
+                    HasIdentity = true; //set the has Identity
+                    return _id;
+                }, _id, IdSelector);
+            }
+        }
+        
+        /// <summary>
+        /// Guid based Id
+        /// </summary>
+        /// <remarks>The key is currectly used to store the Unique Id from the 
+        /// umbracoNode table, which many of the entities are based on.</remarks>
+        [DataMember]
+        public Guid Key
+        {
+            get
+            {
+                if (_key == Guid.Empty)
+                    return _id.ToGuid();
+
+                return _key;
+            }
+            set
+            {
+                SetPropertyValueAndDetectChanges(o =>
+                {
+                    _key = value;
+                    return _key;
+                }, _key, KeySelector);
+            }
+        }
+
+        /// <summary>
+        /// Gets or sets the Created Date
+        /// </summary>
+        [DataMember]
+        public DateTime CreateDate
+        {
+            get { return _createDate; }
+            set
+            {
+                SetPropertyValueAndDetectChanges(o =>
+                {
+                    _createDate = value;
+                    return _createDate;
+                }, _createDate, CreateDateSelector);
+            }
+        }
+
+        /// <summary>
+        /// Gets or sets the Modified Date
+        /// </summary>
+        [DataMember]
+        public DateTime UpdateDate
+        /// Gets or sets the WasCancelled flag, which is used to track
+        /// whether some action against an entity was cancelled through some event.
+        /// This only exists so we have a way to check if an event was cancelled through
+        /// the new api, which also needs to take effect in the legacy api.
+        /// </summary>
+        [IgnoreDataMember]
+        internal bool WasCancelled { get; set; }
+
+        /// <summary>
+        {
+            get { return _updateDate; }
+            set
+            {
+                SetPropertyValueAndDetectChanges(o =>
+                {
+                    _updateDate = value;
+                    return _updateDate;
+                }, _updateDate, UpdateDateSelector);
+            }
+        }
+
+        internal virtual void ResetIdentity()
+        {
+            _hasIdentity = false;
+            _id = default(int);
+        }
+
+        /// <summary>
+        /// Method to call on entity saved when first added
+        /// </summary>
+        internal virtual void AddingEntity()
+        {
+            CreateDate = DateTime.Now;
+            UpdateDate = DateTime.Now;
+        }
+
+        /// <summary>
+        /// Method to call on entity saved/updated
+        /// </summary>
+        internal virtual void UpdatingEntity()
+        {
+            UpdateDate = DateTime.Now;
+        }
+
+        /// <summary>
+        /// Indicates whether the current entity has an identity, eg. Id.
+        /// </summary>
+        public virtual bool HasIdentity
+        {
+            get
+            {
+                return _hasIdentity;
+            }
+            protected set
+            {
+                SetPropertyValueAndDetectChanges(o =>
+                {
+                    _hasIdentity = value;
+                    return _hasIdentity;
+                }, _hasIdentity, HasIdentitySelector);
+            }
+        }
+
+        public static bool operator ==(Entity left, Entity right)
+        {
+            if (ReferenceEquals(null, left))
+                return false;
+
+            return left.Equals(right);
+        }
+
+        public static bool operator !=(Entity left, Entity right)
+        {
+            return !(left == right);
+        }
+
+        public virtual bool SameIdentityAs(IEntity other)
+        {
+            if (ReferenceEquals(null, other))
+                return false;
+            if (ReferenceEquals(this, other))
+                return true;
+
+            return SameIdentityAs(other as Entity);
+        }
+
+        public virtual bool Equals(Entity other)
+        {
+            if (ReferenceEquals(null, other))
+                return false;
+            if (ReferenceEquals(this, other))
+                return true;
+
+            return SameIdentityAs(other);
+        }
+
+        public virtual Type GetRealType()
+        {
+            return GetType();
+        }
+
+        public virtual bool SameIdentityAs(Entity other)
+        {
+            if (ReferenceEquals(null, other))
+                return false;
+
+            if (ReferenceEquals(this, other))
+                return true;
+
+            if (GetType() == other.GetRealType() && HasIdentity && other.HasIdentity)
+                return other.Id.Equals(Id);
+
+            return false;
+        }
+
+        public override bool Equals(object obj)
+        {
+            if (ReferenceEquals(null, obj))
+                return false;
+            if (ReferenceEquals(this, obj))
+                return true;
+
+            return SameIdentityAs(obj as IEntity);
+        }
+
+        public override int GetHashCode()
+        {
+            if (!_hash.HasValue)
+                _hash = !HasIdentity ? new int?(base.GetHashCode()) : new int?(Id.GetHashCode() * 397 ^ GetType().GetHashCode());
+            return _hash.Value;
+        }
+    }
 }