--- conflicted
+++ resolved
@@ -43,12 +43,8 @@
         public Content(string name, IContent parent, IContentType contentType, PropertyCollection properties, string culture = null)
             : base(name, parent, contentType, properties, culture)
         {
-<<<<<<< HEAD
-            ContentType = contentType ?? throw new ArgumentNullException(nameof(contentType));
-=======
             if (contentType == null) throw new ArgumentNullException(nameof(contentType));
             ContentType = new SimpleContentType(contentType);
->>>>>>> cd566a63
             _publishedState = PublishedState.Unpublished;
             PublishedVersionId = 0;
         }
@@ -75,12 +71,8 @@
         public Content(string name, int parentId, IContentType contentType, PropertyCollection properties, string culture = null)
             : base(name, parentId, contentType, properties, culture)
         {
-<<<<<<< HEAD
-            ContentType = contentType ?? throw new ArgumentNullException(nameof(contentType));
-=======
             if (contentType == null) throw new ArgumentNullException(nameof(contentType));
             ContentType = new SimpleContentType(contentType);
->>>>>>> cd566a63
             _publishedState = PublishedState.Unpublished;
             PublishedVersionId = 0;
         }
@@ -176,11 +168,7 @@
         /// Gets the ContentType used by this content object
         /// </summary>
         [IgnoreDataMember]
-<<<<<<< HEAD
-        public IContentType ContentType { get; private set; }
-=======
         public ISimpleContentType ContentType { get; private set; }
->>>>>>> cd566a63
 
         /// <inheritdoc />
         [IgnoreDataMember]
@@ -440,11 +428,7 @@
         public void ChangeContentType(IContentType contentType)
         {
             ContentTypeId = contentType.Id;
-<<<<<<< HEAD
-            ContentType = contentType;
-=======
             ContentType = new SimpleContentType(contentType);
->>>>>>> cd566a63
             ContentTypeBase = contentType;
             Properties.EnsurePropertyTypes(PropertyTypes);
 
@@ -463,11 +447,7 @@
             if(clearProperties)
             {
                 ContentTypeId = contentType.Id;
-<<<<<<< HEAD
-                ContentType = contentType;
-=======
                 ContentType = new SimpleContentType(contentType);
->>>>>>> cd566a63
                 ContentTypeBase = contentType;
                 Properties.EnsureCleanPropertyTypes(PropertyTypes);
 
@@ -482,12 +462,6 @@
         public override void ResetDirtyProperties(bool rememberDirty)
         {
             base.ResetDirtyProperties(rememberDirty);
-<<<<<<< HEAD
-
-            if (ContentType != null)
-                ContentType.ResetDirtyProperties(rememberDirty);
-=======
->>>>>>> cd566a63
 
             // take care of the published state
             _publishedState = _published ? PublishedState.Published : PublishedState.Unpublished;
@@ -530,11 +504,7 @@
             var clonedContent = (Content)clone;
 
             //need to manually clone this since it's not settable
-<<<<<<< HEAD
-            clonedContent.ContentType = (IContentType) ContentType.DeepClone();
-=======
             clonedContent.ContentType = ContentType;
->>>>>>> cd566a63
 
             //if culture infos exist then deal with event bindings
             if (clonedContent._publishInfos != null)
