﻿using System;
using System.Collections.Generic;
using System.Collections.Specialized;
using System.Linq;
using System.Reflection;
using System.Runtime.Serialization;
using Umbraco.Core.Exceptions;

namespace Umbraco.Core.Models
{
    /// <summary>
    /// Represents a Content object
    /// </summary>
    [Serializable]
    [DataContract(IsReference = true)]
    public class Content : ContentBase, IContent
    {
<<<<<<< HEAD
        private ISimpleContentType _contentType;
        private ITemplate _template;
=======
        private IContentType _contentType;
        private int? _templateId;
>>>>>>> 677311aa
        private ContentScheduleCollection _schedule;
        private bool _published;
        private PublishedState _publishedState;
        private ContentCultureInfosCollection _publishInfos;
        private ContentCultureInfosCollection _publishInfosOrig;
        private HashSet<string> _editedCultures;

        private static readonly Lazy<PropertySelectors> Ps = new Lazy<PropertySelectors>();

        /// <summary>
        /// Constructor for creating a Content object
        /// </summary>
        /// <param name="name">Name of the content</param>
        /// <param name="parent">Parent <see cref="IContent"/> object</param>
        /// <param name="contentType">ContentType for the current Content object</param>
        /// <param name="culture">An optional culture.</param>
        public Content(string name, IContent parent, IContentType contentType, string culture = null)
            : this(name, parent, contentType, new PropertyCollection(), culture)
        { }

        /// <summary>
        /// Constructor for creating a Content object
        /// </summary>
        /// <param name="name">Name of the content</param>
        /// <param name="parent">Parent <see cref="IContent"/> object</param>
        /// <param name="contentType">ContentType for the current Content object</param>
        /// <param name="properties">Collection of properties</param>
        /// <param name="culture">An optional culture.</param>
        public Content(string name, IContent parent, IContentType contentType, PropertyCollection properties, string culture = null)
            : base(name, parent, contentType, properties, culture)
        {
            if (contentType == null) throw new ArgumentNullException(nameof(contentType));
            _contentType = new SimpleContentType(contentType);
            _publishedState = PublishedState.Unpublished;
            PublishedVersionId = 0;
        }

        /// <summary>
        /// Constructor for creating a Content object
        /// </summary>
        /// <param name="name">Name of the content</param>
        /// <param name="parentId">Id of the Parent content</param>
        /// <param name="contentType">ContentType for the current Content object</param>
        /// <param name="culture">An optional culture.</param>
        public Content(string name, int parentId, IContentType contentType, string culture = null)
            : this(name, parentId, contentType, new PropertyCollection(), culture)
        { }

        /// <summary>
        /// Constructor for creating a Content object
        /// </summary>
        /// <param name="name">Name of the content</param>
        /// <param name="parentId">Id of the Parent content</param>
        /// <param name="contentType">ContentType for the current Content object</param>
        /// <param name="properties">Collection of properties</param>
        /// <param name="culture">An optional culture.</param>
        public Content(string name, int parentId, IContentType contentType, PropertyCollection properties, string culture = null)
            : base(name, parentId, contentType, properties, culture)
        {
            if (contentType == null) throw new ArgumentNullException(nameof(contentType));
            _contentType = new SimpleContentType(contentType);
            _publishedState = PublishedState.Unpublished;
            PublishedVersionId = 0;
        }

        // ReSharper disable once ClassNeverInstantiated.Local
        private class PropertySelectors
        {
            public readonly PropertyInfo TemplateSelector = ExpressionHelper.GetPropertyInfo<Content, int?>(x => x.TemplateId);
            public readonly PropertyInfo PublishedSelector = ExpressionHelper.GetPropertyInfo<Content, bool>(x => x.Published);
            public readonly PropertyInfo ContentScheduleSelector = ExpressionHelper.GetPropertyInfo<Content, ContentScheduleCollection>(x => x.ContentSchedule);
            public readonly PropertyInfo PublishCultureInfosSelector = ExpressionHelper.GetPropertyInfo<Content, IReadOnlyDictionary<string, ContentCultureInfos>>(x => x.PublishCultureInfos);
        }

        /// <inheritdoc />
        [DoNotClone]
        public ContentScheduleCollection ContentSchedule
        {
            get
            {
                if (_schedule == null)
                {
                    _schedule = new ContentScheduleCollection();
                    _schedule.CollectionChanged += ScheduleCollectionChanged;
                }
                return _schedule;
            }
            set
            {
                if(_schedule != null)
                    _schedule.CollectionChanged -= ScheduleCollectionChanged;
                SetPropertyValueAndDetectChanges(value, ref _schedule, Ps.Value.ContentScheduleSelector);
                if (_schedule != null)
                    _schedule.CollectionChanged += ScheduleCollectionChanged;
            }
        }

        /// <summary>
        /// Collection changed event handler to ensure the schedule field is set to dirty when the schedule changes
        /// </summary>
        /// <param name="sender"></param>
        /// <param name="e"></param>
        private void ScheduleCollectionChanged(object sender, NotifyCollectionChangedEventArgs e)
        {
            OnPropertyChanged(Ps.Value.ContentScheduleSelector);
        }

        /// <summary>
        /// Gets or sets the template used by the Content.
        /// This is used to override the default one from the ContentType.
        /// </summary>
        /// <remarks>
        /// If no template is explicitly set on the Content object,
        /// the Default template from the ContentType will be returned.
        /// </remarks>
        [DataMember]
        public int? TemplateId
        {
            get => _templateId;
            set => SetPropertyValueAndDetectChanges(value, ref _templateId, Ps.Value.TemplateSelector);
        }


        /// <summary>
        /// Gets or sets a value indicating whether this content item is published or not.
        /// </summary>
        [DataMember]
        public bool Published
        {
            get => _published;

            // the setter is internal and should only be invoked from
            // - the ContentFactory when creating a content entity from a dto
            // - the ContentRepository when updating a content entity
            internal set
            {
                SetPropertyValueAndDetectChanges(value, ref _published, Ps.Value.PublishedSelector);
                _publishedState = _published ? PublishedState.Published : PublishedState.Unpublished;
            }
        }

        /// <summary>
        /// Gets the published state of the content item.
        /// </summary>
        /// <remarks>The state should be Published or Unpublished, depending on whether Published
        /// is true or false, but can also temporarily be Publishing or Unpublishing when the
        /// content item is about to be saved.</remarks>
        [DataMember]
        public PublishedState PublishedState
        {
            get => _publishedState;
            set
            {
                if (value != PublishedState.Publishing && value != PublishedState.Unpublishing)
                    throw new ArgumentException("Invalid state, only Publishing and Unpublishing are accepted.");
                _publishedState = value;
            }
        }

        [IgnoreDataMember]
        public bool Edited { get; internal set; }

        /// <summary>
        /// Gets the ContentType used by this content object
        /// </summary>
        [IgnoreDataMember]
        public ISimpleContentType ContentType => _contentType;

        /// <inheritdoc />
        [IgnoreDataMember]
        public DateTime? PublishDate { get; internal set; } // set by persistence

        /// <inheritdoc />
        [IgnoreDataMember]
        public int? PublisherId { get; internal set; } // set by persistence

        /// <inheritdoc />
        [IgnoreDataMember]
        public int? PublishTemplateId { get; internal set; } // set by persistence

        /// <inheritdoc />
        [IgnoreDataMember]
        public string PublishName { get; internal set; } // set by persistence

        /// <inheritdoc />
        [IgnoreDataMember]
        public IEnumerable<string> EditedCultures => CultureInfos.Keys.Where(IsCultureEdited);

        /// <inheritdoc />
        [IgnoreDataMember]
        public IEnumerable<string> PublishedCultures => _publishInfos?.Keys ?? Enumerable.Empty<string>();

        /// <inheritdoc />
        public bool IsCulturePublished(string culture)
            // just check _publishInfos
            // a non-available culture could not become published anyways
            => _publishInfos != null && _publishInfos.ContainsKey(culture);

        /// <inheritdoc />
        public bool WasCulturePublished(string culture)
            // just check _publishInfosOrig - a copy of _publishInfos
            // a non-available culture could not become published anyways
            => _publishInfosOrig != null && _publishInfosOrig.ContainsKey(culture);

        // adjust dates to sync between version, cultures etc
        // used by the repo when persisting
        internal void AdjustDates(DateTime date)
        {
            foreach (var culture in PublishedCultures.ToList())
            {
                if (_publishInfos == null || !_publishInfos.TryGetValue(culture, out var publishInfos))
                    continue;

                if (_publishInfosOrig != null && _publishInfosOrig.TryGetValue(culture, out var publishInfosOrig)
                    && publishInfosOrig.Date == publishInfos.Date)
                    continue;

                _publishInfos.AddOrUpdate(culture, publishInfos.Name, date);

                if (CultureInfos.TryGetValue(culture, out var infos))
                    SetCultureInfo(culture, infos.Name, date);
            }
        }

        /// <inheritdoc />
        public bool IsCultureEdited(string culture)
            => IsCultureAvailable(culture) && // is available, and
               (!IsCulturePublished(culture) || // is not published, or
                (_editedCultures != null && _editedCultures.Contains(culture))); // is edited

        /// <inheritdoc/>
        [IgnoreDataMember]
        public IReadOnlyDictionary<string, ContentCultureInfos> PublishCultureInfos => _publishInfos ?? NoInfos;

        /// <inheritdoc/>
        public string GetPublishName(string culture)
        {
            if (culture.IsNullOrWhiteSpace()) return PublishName;
            if (!ContentTypeBase.VariesByCulture()) return null;
            if (_publishInfos == null) return null;
            return _publishInfos.TryGetValue(culture, out var infos) ? infos.Name : null;
        }

        /// <inheritdoc />
        public DateTime? GetPublishDate(string culture)
        {
            if (culture.IsNullOrWhiteSpace()) return PublishDate;
            if (!ContentTypeBase.VariesByCulture()) return null;
            if (_publishInfos == null) return null;
            return _publishInfos.TryGetValue(culture, out var infos) ? infos.Date : (DateTime?) null;
        }

        // internal for repository
        internal void SetPublishInfo(string culture, string name, DateTime date)
        {
            if (string.IsNullOrWhiteSpace(name))
                throw new ArgumentNullOrEmptyException(nameof(name));

            if (culture.IsNullOrWhiteSpace())
                throw new ArgumentNullOrEmptyException(nameof(culture));

            if (_publishInfos == null)
            {
                _publishInfos = new ContentCultureInfosCollection();
                _publishInfos.CollectionChanged += PublishNamesCollectionChanged;
            }

            _publishInfos.AddOrUpdate(culture, name, date);
        }

        private void ClearPublishInfos()
        {
            _publishInfos = null;
        }

        private void ClearPublishInfo(string culture)
        {
            if (culture.IsNullOrWhiteSpace())
                throw new ArgumentNullOrEmptyException(nameof(culture));

            if (_publishInfos == null) return;
            _publishInfos.Remove(culture);
            if (_publishInfos.Count == 0) _publishInfos = null;

            // set the culture to be dirty - it's been modified
            TouchCultureInfo(culture);
        }

        // sets a publish edited
        internal void SetCultureEdited(string culture)
        {
            if (culture.IsNullOrWhiteSpace())
                throw new ArgumentNullOrEmptyException(nameof(culture));
            if (_editedCultures == null)
                _editedCultures = new HashSet<string>(StringComparer.OrdinalIgnoreCase);
            _editedCultures.Add(culture.ToLowerInvariant());
        }

        // sets all publish edited
        internal void SetCultureEdited(IEnumerable<string> cultures)
        {
            if (cultures == null)
            {
                _editedCultures = null;
            }
            else
            {
                var editedCultures = new HashSet<string>(cultures.Where(x => !x.IsNullOrWhiteSpace()), StringComparer.OrdinalIgnoreCase);
                _editedCultures = editedCultures.Count > 0 ? editedCultures : null;
            }
        }

        /// <summary>
        /// Handles culture infos collection changes.
        /// </summary>
        private void PublishNamesCollectionChanged(object sender, NotifyCollectionChangedEventArgs e)
        {
            OnPropertyChanged(Ps.Value.PublishCultureInfosSelector);
        }

        [IgnoreDataMember]
        public int PublishedVersionId { get; internal set; }

        [DataMember]
        public bool Blueprint { get; internal set; }

        /// <inheritdoc />
        public bool PublishCulture(string culture = "*")
        {
            culture = culture.NullOrWhiteSpaceAsNull();

            // the variation should be supported by the content type properties
            //  if the content type is invariant, only '*' and 'null' is ok
            //  if the content type varies, everything is ok because some properties may be invariant
            if (!ContentType.SupportsPropertyVariation(culture, "*", true))
                throw new NotSupportedException($"Culture \"{culture}\" is not supported by content type \"{ContentType.Alias}\" with variation \"{ContentType.Variations}\".");

            // the values we want to publish should be valid
            if (ValidateProperties(culture).Any())
                return false;

            var alsoInvariant = false;
            if (culture == "*") // all cultures
            {
                foreach (var c in AvailableCultures)
                {
                    var name = GetCultureName(c);
                    if (string.IsNullOrWhiteSpace(name))
                        return false;
                    SetPublishInfo(c, name, DateTime.Now);
                }
            }
            else if (culture == null) // invariant culture
            {
                if (string.IsNullOrWhiteSpace(Name))
                    return false;
                // PublishName set by repository - nothing to do here
            }
            else // one single culture
            {
                var name = GetCultureName(culture);
                if (string.IsNullOrWhiteSpace(name))
                    return false;
                SetPublishInfo(culture, name, DateTime.Now);
                alsoInvariant = true; // we also want to publish invariant values
            }

            // property.PublishValues only publishes what is valid, variation-wise
            foreach (var property in Properties)
            {
                property.PublishValues(culture);
                if (alsoInvariant)
                    property.PublishValues(null);
            }

            _publishedState = PublishedState.Publishing;
            return true;
        }

        /// <inheritdoc />
        public void UnpublishCulture(string culture = "*")
        {
            culture = culture.NullOrWhiteSpaceAsNull();

            // the variation should be supported by the content type properties
            if (!ContentType.SupportsPropertyVariation(culture, "*", true))
                throw new NotSupportedException($"Culture \"{culture}\" is not supported by content type \"{ContentType.Alias}\" with variation \"{ContentType.Variations}\".");

            if (culture == "*") // all cultures
                ClearPublishInfos();
            else // one single culture
                ClearPublishInfo(culture);

            // property.PublishValues only publishes what is valid, variation-wise
            foreach (var property in Properties)
                property.UnpublishValues(culture);

            _publishedState = PublishedState.Publishing;
        }

        /// <summary>
        /// Changes the <see cref="ContentType"/> for the current content object
        /// </summary>
        /// <param name="contentType">New ContentType for this content</param>
        /// <remarks>Leaves PropertyTypes intact after change</remarks>
        public void ChangeContentType(IContentType contentType)
        {
            ContentTypeId = contentType.Id;
            _contentType = new SimpleContentType(contentType);
            ContentTypeBase = contentType;
            Properties.EnsurePropertyTypes(PropertyTypes);

            Properties.CollectionChanged -= PropertiesChanged; // be sure not to double add
            Properties.CollectionChanged += PropertiesChanged;
        }

        /// <summary>
        /// Changes the <see cref="ContentType"/> for the current content object and removes PropertyTypes,
        /// which are not part of the new ContentType.
        /// </summary>
        /// <param name="contentType">New ContentType for this content</param>
        /// <param name="clearProperties">Boolean indicating whether to clear PropertyTypes upon change</param>
        public void ChangeContentType(IContentType contentType, bool clearProperties)
        {
            if(clearProperties)
            {
                ContentTypeId = contentType.Id;
                _contentType = new SimpleContentType(contentType);
                ContentTypeBase = contentType;
                Properties.EnsureCleanPropertyTypes(PropertyTypes);

                Properties.CollectionChanged -= PropertiesChanged; // be sure not to double add
                Properties.CollectionChanged += PropertiesChanged;
                return;
            }

            ChangeContentType(contentType);
        }

        public override void ResetDirtyProperties(bool rememberDirty)
        {
            base.ResetDirtyProperties(rememberDirty);
<<<<<<< HEAD

            if (Template != null)
                Template.ResetDirtyProperties(rememberDirty);
=======
            
            if (ContentType != null)
                ContentType.ResetDirtyProperties(rememberDirty);
>>>>>>> 677311aa

            // take care of the published state
            _publishedState = _published ? PublishedState.Published : PublishedState.Unpublished;

            // Make a copy of the _publishInfos, this is purely so that we can detect
            // if this entity's previous culture publish state (regardless of the rememberDirty flag)
            _publishInfosOrig = _publishInfos == null
                ? null
                : new ContentCultureInfosCollection(_publishInfos);

            if (_publishInfos == null) return;

            foreach (var infos in _publishInfos)
                infos.ResetDirtyProperties(rememberDirty);
        }

        /// <summary>
        /// Creates a deep clone of the current entity with its identity and it's property identities reset
        /// </summary>
        /// <returns></returns>
        public IContent DeepCloneWithResetIdentities()
        {
            var clone = (Content)DeepClone();
            clone.Key = Guid.Empty;
            clone.VersionId = clone.PublishedVersionId = 0;
            clone.ResetIdentity();

            foreach (var property in clone.Properties)
                property.ResetIdentity();

            return clone;
        }

        protected override void PerformDeepClone(object clone)
        {
            base.PerformDeepClone(clone);

            var clonedContent = (Content)clone;

            //need to manually clone this since it's not settable
            clonedContent._contentType = ContentType;



            //if culture infos exist then deal with event bindings
            if (clonedContent._publishInfos != null)
            {
                clonedContent._publishInfos.CollectionChanged -= PublishNamesCollectionChanged;          //clear this event handler if any
                clonedContent._publishInfos = (ContentCultureInfosCollection) _publishInfos.DeepClone(); //manually deep clone
                clonedContent._publishInfos.CollectionChanged += clonedContent.PublishNamesCollectionChanged;    //re-assign correct event handler
            }

            //if properties exist then deal with event bindings
            if (clonedContent._schedule != null)
            {
                clonedContent._schedule.CollectionChanged -= ScheduleCollectionChanged;         //clear this event handler if any
                clonedContent._schedule = (ContentScheduleCollection)_schedule.DeepClone();     //manually deep clone
                clonedContent._schedule.CollectionChanged += clonedContent.ScheduleCollectionChanged;   //re-assign correct event handler
            }
        }
    }
}<|MERGE_RESOLUTION|>--- conflicted
+++ resolved
@@ -15,13 +15,9 @@
     [DataContract(IsReference = true)]
     public class Content : ContentBase, IContent
     {
-<<<<<<< HEAD
         private ISimpleContentType _contentType;
         private ITemplate _template;
-=======
-        private IContentType _contentType;
         private int? _templateId;
->>>>>>> 677311aa
         private ContentScheduleCollection _schedule;
         private bool _published;
         private PublishedState _publishedState;
@@ -464,15 +460,6 @@
         public override void ResetDirtyProperties(bool rememberDirty)
         {
             base.ResetDirtyProperties(rememberDirty);
-<<<<<<< HEAD
-
-            if (Template != null)
-                Template.ResetDirtyProperties(rememberDirty);
-=======
-            
-            if (ContentType != null)
-                ContentType.ResetDirtyProperties(rememberDirty);
->>>>>>> 677311aa
 
             // take care of the published state
             _publishedState = _published ? PublishedState.Published : PublishedState.Unpublished;
@@ -515,8 +502,6 @@
             //need to manually clone this since it's not settable
             clonedContent._contentType = ContentType;
 
-
-
             //if culture infos exist then deal with event bindings
             if (clonedContent._publishInfos != null)
             {
