﻿using System;
using System.Runtime.Serialization;
using Umbraco.Core.Models.Entities;

namespace Umbraco.Core.Models
{
    /// <summary>
    /// Represents a RelationType
    /// </summary>
    [Serializable]
    [DataContract(IsReference = true)]
    public class RelationType : EntityBase, IRelationType
    {
        private string _name;
        private string _alias;
        private bool _isBidrectional;
        private Guid? _parentObjectType;
        private Guid? _childObjectType;

        //TODO: Should we put back the broken ctors with obsolete attributes?

        public RelationType(string alias, string name)
            : this(name, alias, false, null, null)
        {
<<<<<<< HEAD
=======
            if (alias == null) throw new ArgumentNullException(nameof(alias));
            if (string.IsNullOrWhiteSpace(alias)) throw new ArgumentException("Value can't be empty or consist only of white-space characters.", nameof(alias));

            _childObjectType = childObjectType;
            _parentObjectType = parentObjectType;
            _alias = alias;
            Name = _alias;
>>>>>>> 2a7faf36
        }

        public RelationType(string name, string alias, bool isBidrectional, Guid? parentObjectType, Guid? childObjectType)
        {
<<<<<<< HEAD
            _name = name;
            _alias = alias;
            _isBidrectional = isBidrectional;
            _parentObjectType = parentObjectType;
            _childObjectType = childObjectType;
=======
            if (name == null) throw new ArgumentNullException(nameof(name));
            if (string.IsNullOrWhiteSpace(name)) throw new ArgumentException("Value can't be empty or consist only of white-space characters.", nameof(name));

            Name = name;
>>>>>>> 2a7faf36
        }



        /// <summary>
        /// Gets or sets the Name of the RelationType
        /// </summary>
        [DataMember]
        public string Name
        {
            get => _name;
            set => SetPropertyValueAndDetectChanges(value, ref _name, nameof(Name));
        }

        /// <summary>
        /// Gets or sets the Alias of the RelationType
        /// </summary>
        [DataMember]
        public string Alias
        {
            get => _alias;
            set => SetPropertyValueAndDetectChanges(value, ref _alias, nameof(Alias));
        }

        /// <summary>
        /// Gets or sets a boolean indicating whether the RelationType is Bidirectional (true) or Parent to Child (false)
        /// </summary>
        [DataMember]
        public bool IsBidirectional
        {
            get => _isBidrectional;
            set => SetPropertyValueAndDetectChanges(value, ref _isBidrectional, nameof(IsBidirectional));
        }

        /// <summary>
        /// Gets or sets the Parents object type id
        /// </summary>
        /// <remarks>Corresponds to the NodeObjectType in the umbracoNode table</remarks>
        [DataMember]
        public Guid? ParentObjectType
        {
            get => _parentObjectType;
            set => SetPropertyValueAndDetectChanges(value, ref _parentObjectType, nameof(ParentObjectType));
        }

        /// <summary>
        /// Gets or sets the Childs object type id
        /// </summary>
        /// <remarks>Corresponds to the NodeObjectType in the umbracoNode table</remarks>
        [DataMember]
        public Guid? ChildObjectType
        {
            get => _childObjectType;
            set => SetPropertyValueAndDetectChanges(value, ref _childObjectType, nameof(ChildObjectType));
        }

    }
}<|MERGE_RESOLUTION|>--- conflicted
+++ resolved
@@ -22,32 +22,15 @@
         public RelationType(string alias, string name)
             : this(name, alias, false, null, null)
         {
-<<<<<<< HEAD
-=======
-            if (alias == null) throw new ArgumentNullException(nameof(alias));
-            if (string.IsNullOrWhiteSpace(alias)) throw new ArgumentException("Value can't be empty or consist only of white-space characters.", nameof(alias));
-
-            _childObjectType = childObjectType;
-            _parentObjectType = parentObjectType;
-            _alias = alias;
-            Name = _alias;
->>>>>>> 2a7faf36
         }
 
         public RelationType(string name, string alias, bool isBidrectional, Guid? parentObjectType, Guid? childObjectType)
         {
-<<<<<<< HEAD
             _name = name;
             _alias = alias;
             _isBidrectional = isBidrectional;
             _parentObjectType = parentObjectType;
             _childObjectType = childObjectType;
-=======
-            if (name == null) throw new ArgumentNullException(nameof(name));
-            if (string.IsNullOrWhiteSpace(name)) throw new ArgumentException("Value can't be empty or consist only of white-space characters.", nameof(name));
-
-            Name = name;
->>>>>>> 2a7faf36
         }
 
 
