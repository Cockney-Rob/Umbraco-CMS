﻿using System;
using System.Collections.Generic;
using System.ComponentModel;
using System.Linq;
using System.Runtime.Serialization;
using Umbraco.Cms.Core.Configuration.Models;
using Umbraco.Cms.Core.Models.Entities;
using Umbraco.Extensions;

namespace Umbraco.Cms.Core.Models.Membership
{
    /// <summary>
    /// Represents a backoffice user
    /// </summary>
    [Serializable]
    [DataContract(IsReference = true)]
    public class User : EntityBase, IUser, IProfile
    {
        /// <summary>
        /// Constructor for creating a new/empty user
        /// </summary>
        public User(GlobalSettings globalSettings)
        {
            SessionTimeout = 60;
            _userGroups = new HashSet<IReadOnlyUserGroup>();
            _language = globalSettings.DefaultUILanguage;
            _isApproved = true;
            _isLockedOut = false;
            _startContentIds = new int[] { };
            _startMediaIds = new int[] { };
            //cannot be null
            _rawPasswordValue = "";
        }

        /// <summary>
        /// Constructor for creating a new/empty user
        /// </summary>
        /// <param name="name"></param>
        /// <param name="email"></param>
        /// <param name="username"></param>
        /// <param name="rawPasswordValue"></param>
        public User(GlobalSettings globalSettings, string name, string email, string username, string rawPasswordValue)
            : this(globalSettings)
        {
            if (string.IsNullOrWhiteSpace(name)) throw new ArgumentException("Value cannot be null or whitespace.", nameof(name));
            if (string.IsNullOrWhiteSpace(email)) throw new ArgumentException("Value cannot be null or whitespace.", nameof(email));
            if (string.IsNullOrWhiteSpace(username)) throw new ArgumentException("Value cannot be null or whitespace.", nameof(username));
            if (string.IsNullOrEmpty(rawPasswordValue)) throw new ArgumentException("Value cannot be null or empty.", nameof(rawPasswordValue));

            _name = name;
            _email = email;
            _username = username;
            _rawPasswordValue = rawPasswordValue;
            _userGroups = new HashSet<IReadOnlyUserGroup>();
            _isApproved = true;
            _isLockedOut = false;
            _startContentIds = new int[] { };
            _startMediaIds = new int[] { };
        }

        /// <summary>
        /// Constructor for creating a new User instance for an existing user
        /// </summary>
        /// <param name="id"></param>
        /// <param name="name"></param>
        /// <param name="email"></param>
        /// <param name="username"></param>
        /// <param name="rawPasswordValue"></param>
        /// <param name="passwordConfig"></param>
        /// <param name="userGroups"></param>
        /// <param name="startContentIds"></param>
        /// <param name="startMediaIds"></param>
        public User(GlobalSettings globalSettings, int id, string name, string email, string username,
            string rawPasswordValue, string passwordConfig,
            IEnumerable<IReadOnlyUserGroup> userGroups, int[] startContentIds, int[] startMediaIds)
            : this(globalSettings)
        {
            //we allow whitespace for this value so just check null
            if (rawPasswordValue == null) throw new ArgumentNullException(nameof(rawPasswordValue));
            if (userGroups == null) throw new ArgumentNullException(nameof(userGroups));
            if (startContentIds == null) throw new ArgumentNullException(nameof(startContentIds));
            if (startMediaIds == null) throw new ArgumentNullException(nameof(startMediaIds));
            if (string.IsNullOrWhiteSpace(name)) throw new ArgumentException("Value cannot be null or whitespace.", nameof(name));
            if (string.IsNullOrWhiteSpace(username)) throw new ArgumentException("Value cannot be null or whitespace.", nameof(username));

            Id = id;
            _name = name;
            _email = email;
            _username = username;
            _rawPasswordValue = rawPasswordValue;
            _passwordConfig = passwordConfig;
            _userGroups = new HashSet<IReadOnlyUserGroup>(userGroups);
            _isApproved = true;
            _isLockedOut = false;
            _startContentIds = startContentIds;
            _startMediaIds = startMediaIds;
        }

        private string _name;
        private string _securityStamp;
        private string _avatar;
        private string _tourData;
        private int _sessionTimeout;
        private int[] _startContentIds;
        private int[] _startMediaIds;
        private int _failedLoginAttempts;

        private string _username;
        private DateTime? _emailConfirmedDate;
        private DateTime? _invitedDate;
        private string _email;
        private string _rawPasswordValue;
        private string _passwordConfig;
        private IEnumerable<string> _allowedSections;
        private HashSet<IReadOnlyUserGroup> _userGroups;
        private bool _isApproved;
        private bool _isLockedOut;
        private string _language;
        private DateTime _lastPasswordChangedDate;
        private DateTime _lastLoginDate;
        private DateTime _lastLockoutDate;
        private IDictionary<string, object> _additionalData;
        private object _additionalDataLock = new object();

        //Custom comparer for enumerable
        private static readonly DelegateEqualityComparer<IEnumerable<int>> IntegerEnumerableComparer =
            new DelegateEqualityComparer<IEnumerable<int>>(
                (enum1, enum2) => enum1.UnsortedSequenceEqual(enum2),
                enum1 => enum1.GetHashCode());


        [DataMember]
        public DateTime? EmailConfirmedDate
        {
            get => _emailConfirmedDate;
            set => SetPropertyValueAndDetectChanges(value, ref _emailConfirmedDate, nameof(EmailConfirmedDate));
        }
        [DataMember]
        public DateTime? InvitedDate
        {
            get => _invitedDate;
            set => SetPropertyValueAndDetectChanges(value, ref _invitedDate, nameof(InvitedDate));
        }
        [DataMember]
        public string Username
        {
            get => _username;
            set => SetPropertyValueAndDetectChanges(value, ref _username, nameof(Username));
        }
        [DataMember]
        public string Email
        {
            get => _email;
            set => SetPropertyValueAndDetectChanges(value, ref _email, nameof(Email));
        }

        [IgnoreDataMember]
        public string RawPasswordValue
        {
            get => _rawPasswordValue;
            set => SetPropertyValueAndDetectChanges(value, ref _rawPasswordValue, nameof(RawPasswordValue));
        }

        [IgnoreDataMember]
        public string PasswordConfiguration
        {
            get => _passwordConfig;
            set => SetPropertyValueAndDetectChanges(value, ref _passwordConfig, nameof(PasswordConfiguration));
        }

        [DataMember]
        public bool IsApproved
        {
            get => _isApproved;
            set => SetPropertyValueAndDetectChanges(value, ref _isApproved, nameof(IsApproved));
        }

        [IgnoreDataMember]
        public bool IsLockedOut
        {
            get => _isLockedOut;
            set => SetPropertyValueAndDetectChanges(value, ref _isLockedOut, nameof(IsLockedOut));
        }

        [IgnoreDataMember]
        public DateTime LastLoginDate
        {
            get => _lastLoginDate;
            set => SetPropertyValueAndDetectChanges(value, ref _lastLoginDate, nameof(LastLoginDate));
        }

        [IgnoreDataMember]
        public DateTime LastPasswordChangeDate
        {
            get => _lastPasswordChangedDate;
            set => SetPropertyValueAndDetectChanges(value, ref _lastPasswordChangedDate, nameof(LastPasswordChangeDate));
        }

        [IgnoreDataMember]
        public DateTime LastLockoutDate
        {
            get => _lastLockoutDate;
            set => SetPropertyValueAndDetectChanges(value, ref _lastLockoutDate, nameof(LastLockoutDate));
        }

        [IgnoreDataMember]
        public int FailedPasswordAttempts
        {
            get => _failedLoginAttempts;
            set => SetPropertyValueAndDetectChanges(value, ref _failedLoginAttempts, nameof(FailedPasswordAttempts));
        }

        [IgnoreDataMember]
        public string Comments { get; set; }

        public UserState UserState
        {
            get
            {
                if (LastLoginDate == default && IsApproved == false && InvitedDate != null)
                    return UserState.Invited;

                if (IsLockedOut)
                    return UserState.LockedOut;
                if (IsApproved == false)
                    return UserState.Disabled;

                // User is not disabled or locked and has never logged in before
                if (LastLoginDate == default && IsApproved && IsLockedOut == false)
                    return UserState.Inactive;

                return UserState.Active;
            }
        }

        [DataMember]
        public string Name
        {
            get => _name;
            set => SetPropertyValueAndDetectChanges(value, ref _name, nameof(Name));
        }

        public IEnumerable<string> AllowedSections
        {
            get { return _allowedSections ?? (_allowedSections = new List<string>(_userGroups.SelectMany(x => x.AllowedSections).Distinct())); }
        }

        public IProfile ProfileData => new WrappedUserProfile(this);

        /// <summary>
        /// The security stamp used by ASP.Net identity
        /// </summary>
        [IgnoreDataMember]
        public string SecurityStamp
        {
            get => _securityStamp;
            set => SetPropertyValueAndDetectChanges(value, ref _securityStamp, nameof(SecurityStamp));
        }

        [DataMember]
        public string Avatar
        {
            get => _avatar;
            set => SetPropertyValueAndDetectChanges(value, ref _avatar, nameof(Avatar));
        }

        /// <summary>
        /// A Json blob stored for recording tour data for a user
        /// </summary>
        [DataMember]
        public string TourData
        {
            get => _tourData;
            set => SetPropertyValueAndDetectChanges(value, ref _tourData, nameof(TourData));
        }

        /// <summary>
        /// Gets or sets the session timeout.
        /// </summary>
        /// <value>
        /// The session timeout.
        /// </value>
        [DataMember]
        public int SessionTimeout
        {
            get => _sessionTimeout;
            set => SetPropertyValueAndDetectChanges(value, ref _sessionTimeout, nameof(SessionTimeout));
        }

        /// <summary>
        /// Gets or sets the start content id.
        /// </summary>
        /// <value>
        /// The start content id.
        /// </value>
        [DataMember]
        [DoNotClone]
        public int[] StartContentIds
        {
            get => _startContentIds;
            set => SetPropertyValueAndDetectChanges(value, ref _startContentIds, nameof(StartContentIds), IntegerEnumerableComparer);
        }

        /// <summary>
        /// Gets or sets the start media id.
        /// </summary>
        /// <value>
        /// The start media id.
        /// </value>
        [DataMember]
        [DoNotClone]
        public int[] StartMediaIds
        {
            get => _startMediaIds;
            set => SetPropertyValueAndDetectChanges(value, ref _startMediaIds, nameof(StartMediaIds), IntegerEnumerableComparer);
        }

        [DataMember]
        public string Language
        {
            get => _language;
            set => SetPropertyValueAndDetectChanges(value, ref _language, nameof(Language));
        }

        /// <summary>
        /// Gets the groups that user is part of
        /// </summary>
        [DataMember]
        public IEnumerable<IReadOnlyUserGroup> Groups => _userGroups;

        public void RemoveGroup(string group)
        {
            foreach (var userGroup in _userGroups.ToArray())
            {
                if (userGroup.Alias == group)
                {
                    _userGroups.Remove(userGroup);
                    //reset this flag so it's rebuilt with the assigned groups
                    _allowedSections = null;
                    OnPropertyChanged(nameof(Groups));
                }
            }
        }

        public void ClearGroups()
        {
            if (_userGroups.Count > 0)
            {
                _userGroups.Clear();
                //reset this flag so it's rebuilt with the assigned groups
                _allowedSections = null;
                OnPropertyChanged(nameof(Groups));
            }
        }

        public void AddGroup(IReadOnlyUserGroup group)
        {
            if (_userGroups.Add(group))
            {
                //reset this flag so it's rebuilt with the assigned groups
                _allowedSections = null;
                OnPropertyChanged(nameof(Groups));
            }
        }

        public T FromUserCache<T>(string cacheKey)
            where T : class
        {
            lock (_additionalDataLock)
            {
                return AdditionalData.TryGetValue(cacheKey, out var data)
                    ? data as T
                    : null;
            }
        }

        public void ToUserCache<T>(string cacheKey, T vals)
            where T : class
        {
            lock (_additionalDataLock)
            {
                AdditionalData[cacheKey] = vals;
            }
        }

        [IgnoreDataMember]
        [DoNotClone]
        [EditorBrowsable(EditorBrowsableState.Never)]
        [Obsolete("This should not be used, it's currently used for only a single edge case - should probably be removed for netcore")]
        internal IDictionary<string, object> AdditionalData
        {
            get
            {
                lock (_additionalDataLock)
                {
                    return _additionalData ?? (_additionalData = new Dictionary<string, object>());
                }
            }
        }

<<<<<<< HEAD
=======
        [IgnoreDataMember]
        [DoNotClone]
        [EditorBrowsable(EditorBrowsableState.Never)]
        [Obsolete("Not used, will be removed in future versions")]
        internal object AdditionalDataLock => _additionalDataLock;

>>>>>>> e75178e8
        protected override void PerformDeepClone(object clone)
        {
            base.PerformDeepClone(clone);

            var clonedEntity = (User)clone;

            //manually clone the start node props
            clonedEntity._startContentIds = _startContentIds.ToArray();
            clonedEntity._startMediaIds = _startMediaIds.ToArray();

            // this value has been cloned and points to the same object
            // which obviously is bad - needs to point to a new object
            clonedEntity._additionalDataLock = new object();

            if (_additionalData != null)
            {
                // clone._additionalData points to the same dictionary, which is bad, because
                // changing one clone impacts all of them - so we need to reset it with a fresh
                // dictionary that will contain the same values - and, if some values are deep
                // cloneable, they should be deep-cloned too
                var cloneAdditionalData = clonedEntity._additionalData = new Dictionary<string, object>();

                lock (_additionalDataLock)
                {
                    foreach (var kvp in _additionalData)
                    {
                        var deepCloneable = kvp.Value as IDeepCloneable;
                        cloneAdditionalData[kvp.Key] = deepCloneable == null ? kvp.Value : deepCloneable.DeepClone();
                    }
                }
            }

            //need to create new collections otherwise they'll get copied by ref
            clonedEntity._userGroups = new HashSet<IReadOnlyUserGroup>(_userGroups);
            clonedEntity._allowedSections = _allowedSections != null ? new List<string>(_allowedSections) : null;

        }

        /// <summary>
        /// Internal class used to wrap the user in a profile
        /// </summary>
        private class WrappedUserProfile : IProfile
        {
            private readonly IUser _user;

            public WrappedUserProfile(IUser user)
            {
                _user = user;
            }

            public int Id => _user.Id;

            public string Name => _user.Name;

            private bool Equals(WrappedUserProfile other)
            {
                return _user.Equals(other._user);
            }

            public override bool Equals(object obj)
            {
                if (ReferenceEquals(null, obj)) return false;
                if (ReferenceEquals(this, obj)) return true;
                if (obj.GetType() != this.GetType()) return false;
                return Equals((WrappedUserProfile) obj);
            }

            public override int GetHashCode()
            {
                return _user.GetHashCode();
            }
        }

    }
}<|MERGE_RESOLUTION|>--- conflicted
+++ resolved
@@ -398,15 +398,6 @@
             }
         }
 
-<<<<<<< HEAD
-=======
-        [IgnoreDataMember]
-        [DoNotClone]
-        [EditorBrowsable(EditorBrowsableState.Never)]
-        [Obsolete("Not used, will be removed in future versions")]
-        internal object AdditionalDataLock => _additionalDataLock;
-
->>>>>>> e75178e8
         protected override void PerformDeepClone(object clone)
         {
             base.PerformDeepClone(clone);
