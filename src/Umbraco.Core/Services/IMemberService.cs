﻿using System;
using System.Collections.Generic;
using System.ComponentModel;
using Umbraco.Core.Models;
using Umbraco.Core.Models.Membership;
using Umbraco.Core.Persistence.DatabaseModelDefinitions;
using Umbraco.Core.Persistence.Querying;

namespace Umbraco.Core.Services
{
    /// <summary>
    /// Defines the MemberService, which is an easy access to operations involving (umbraco) members.
    /// </summary>
    public interface IMemberService : IMembershipMemberService
    {
        /// <summary>
        /// Rebuilds all xml content in the cmsContentXml table for all documents
        /// </summary>
        /// <param name="contentTypeIds">
        /// Only rebuild the xml structures for the content type ids passed in, if none then rebuilds the structures
        /// for all content
        /// </param>
        void RebuildXmlStructures(params int[] contentTypeIds);

        [Obsolete("Use the overload with 'long' parameter types instead")]
        [EditorBrowsable(EditorBrowsableState.Never)]
        IEnumerable<IMember> GetAll(int pageIndex, int pageSize, out int totalRecords,
            string orderBy, Direction orderDirection, bool orderBySystemField = true, string memberTypeAlias = null, string filter = "");

        /// <summary>
        /// Gets a list of paged <see cref="IMember"/> objects
        /// </summary>
        /// <remarks>An <see cref="IMember"/> can be of type <see cref="IMember"/> </remarks>
        /// <param name="pageIndex">Current page index</param>
        /// <param name="pageSize">Size of the page</param>
        /// <param name="totalRecords">Total number of records found (out)</param>
        /// <param name="orderBy">Field to order by</param>
        /// <param name="orderDirection">Direction to order by</param>
        /// <param name="orderBySystemField">Flag to indicate when ordering by system field</param>
        /// <param name="memberTypeAlias"></param>
        /// <param name="filter">Search text filter</param>
        /// <returns><see cref="IEnumerable{T}"/></returns>
        IEnumerable<IMember> GetAll(long pageIndex, int pageSize, out long totalRecords,
<<<<<<< HEAD
            string orderBy, Direction orderDirection, bool orderBySystemField = true, string memberTypeAlias = null, string filter = "");
        
=======
                  string orderBy, Direction orderDirection, bool orderBySystemField = true, string memberTypeAlias = null, string filter = "");

>>>>>>> c147db13
        /// <summary>
        /// Creates an <see cref="IMember"/> object without persisting it
        /// </summary>
        /// <remarks>This method is convenient for when you need to add properties to a new Member
        /// before persisting it in order to limit the amount of times its saved.
        /// Also note that the returned <see cref="IMember"/> will not have an Id until its saved.</remarks>
        /// <param name="username">Username of the Member to create</param>
        /// <param name="email">Email of the Member to create</param>
        /// <param name="name">Name of the Member to create</param>
        /// <param name="memberTypeAlias">Alias of the MemberType the Member should be based on</param>
        /// <returns><see cref="IMember"/></returns>
        IMember CreateMember(string username, string email, string name, string memberTypeAlias);

        /// <summary>
        /// Creates an <see cref="IMember"/> object without persisting it
        /// </summary>
        /// <remarks>This method is convenient for when you need to add properties to a new Member
        /// before persisting it in order to limit the amount of times its saved.
        /// Also note that the returned <see cref="IMember"/> will not have an Id until its saved.</remarks>
        /// <param name="username">Username of the Member to create</param>
        /// <param name="email">Email of the Member to create</param>
        /// <param name="name">Name of the Member to create</param>
        /// <param name="memberType">MemberType the Member should be based on</param>
        /// <returns><see cref="IMember"/></returns>
        IMember CreateMember(string username, string email, string name, IMemberType memberType);

        /// <summary>
        /// Creates and persists a Member
        /// </summary>
        /// <remarks>Using this method will persist the Member object before its returned 
        /// meaning that it will have an Id available (unlike the CreateMember method)</remarks>
        /// <param name="username">Username of the Member to create</param>
        /// <param name="email">Email of the Member to create</param>
        /// <param name="name">Name of the Member to create</param>
        /// <param name="memberTypeAlias">Alias of the MemberType the Member should be based on</param>
        /// <returns><see cref="IMember"/></returns>
        IMember CreateMemberWithIdentity(string username, string email, string name, string memberTypeAlias);

        /// <summary>
        /// Creates and persists a Member
        /// </summary>
        /// <remarks>Using this method will persist the Member object before its returned 
        /// meaning that it will have an Id available (unlike the CreateMember method)</remarks>
        /// <param name="username">Username of the Member to create</param>
        /// <param name="email">Email of the Member to create</param>
        /// <param name="name">Name of the Member to create</param>
        /// <param name="memberType">MemberType the Member should be based on</param>
        /// <returns><see cref="IMember"/></returns>
        IMember CreateMemberWithIdentity(string username, string email, string name, IMemberType memberType);

        /// <summary>
        /// This is simply a helper method which essentially just wraps the MembershipProvider's ChangePassword method
        /// </summary>
        /// <remarks>This method exists so that Umbraco developers can use one entry point to create/update 
        /// Members if they choose to. </remarks>
        /// <param name="member">The Member to save the password for</param>
        /// <param name="password">The password to encrypt and save</param>
        void SavePassword(IMember member, string password);

        /// <summary>
        /// Gets the count of Members by an optional MemberType alias
        /// </summary>
        /// <remarks>If no alias is supplied then the count for all Member will be returned</remarks>
        /// <param name="memberTypeAlias">Optional alias for the MemberType when counting number of Members</param>
        /// <returns><see cref="System.int"/> with number of Members</returns>
        int Count(string memberTypeAlias = null);

        /// <summary>
        /// Checks if a Member with the id exists
        /// </summary>
        /// <param name="id">Id of the Member</param>
        /// <returns><c>True</c> if the Member exists otherwise <c>False</c></returns>
        bool Exists(int id);

        /// <summary>
        /// Gets a Member by the unique key
        /// </summary>
        /// <remarks>The guid key corresponds to the unique id in the database
        /// and the user id in the membership provider.</remarks>
        /// <param name="id"><see cref="Guid"/> Id</param>
        /// <returns><see cref="IMember"/></returns>
        IMember GetByKey(Guid id);

        /// <summary>
        /// Gets a Member by its integer id
        /// </summary>
        /// <param name="id"><see cref="System.int"/> Id</param>
        /// <returns><see cref="IMember"/></returns>
        IMember GetById(int id);

        /// <summary>
        /// Gets all Members for the specified MemberType alias
        /// </summary>
        /// <param name="memberTypeAlias">Alias of the MemberType</param>
        /// <returns><see cref="IEnumerable{IMember}"/></returns>
        IEnumerable<IMember> GetMembersByMemberType(string memberTypeAlias);

        /// <summary>
        /// Gets all Members for the MemberType id
        /// </summary>
        /// <param name="memberTypeId">Id of the MemberType</param>
        /// <returns><see cref="IEnumerable{IMember}"/></returns>
        IEnumerable<IMember> GetMembersByMemberType(int memberTypeId);

        /// <summary>
        /// Gets all Members within the specified MemberGroup name
        /// </summary>
        /// <param name="memberGroupName">Name of the MemberGroup</param>
        /// <returns><see cref="IEnumerable{IMember}"/></returns>
        IEnumerable<IMember> GetMembersByGroup(string memberGroupName);

        /// <summary>
        /// Gets all Members with the ids specified
        /// </summary>
        /// <remarks>If no Ids are specified all Members will be retrieved</remarks>
        /// <param name="ids">Optional list of Member Ids</param>
        /// <returns><see cref="IEnumerable{IMember}"/></returns>
        IEnumerable<IMember> GetAllMembers(params int[] ids);

        /// <summary>
        /// Delete Members of the specified MemberType id
        /// </summary>
        /// <param name="memberTypeId">Id of the MemberType</param>
        void DeleteMembersOfType(int memberTypeId);

        [Obsolete("Use the overload with 'long' parameter types instead")]
        [EditorBrowsable(EditorBrowsableState.Never)]
        IEnumerable<IMember> FindMembersByDisplayName(string displayNameToMatch, int pageIndex, int pageSize, out int totalRecords, StringPropertyMatchType matchType = StringPropertyMatchType.StartsWith);

        /// <summary>
        /// Finds Members based on their display name
        /// </summary>
        /// <param name="displayNameToMatch">Display name to match</param>
        /// <param name="pageIndex">Current page index</param>
        /// <param name="pageSize">Size of the page</param>
        /// <param name="totalRecords">Total number of records found (out)</param>
        /// <param name="matchType">The type of match to make as <see cref="StringPropertyMatchType"/>. Default is <see cref="StringPropertyMatchType.StartsWith"/></param>
        /// <returns><see cref="IEnumerable{IMember}"/></returns>
        IEnumerable<IMember> FindMembersByDisplayName(string displayNameToMatch, long pageIndex, int pageSize, out long totalRecords, StringPropertyMatchType matchType = StringPropertyMatchType.StartsWith);

        /// <summary>
        /// Gets a list of Members based on a property search
        /// </summary>
        /// <param name="propertyTypeAlias">Alias of the PropertyType to search for</param>
        /// <param name="value"><see cref="System.string"/> Value to match</param>
        /// <param name="matchType">The type of match to make as <see cref="StringPropertyMatchType"/>. Default is <see cref="StringPropertyMatchType.Exact"/></param>
        /// <returns><see cref="IEnumerable{IMember}"/></returns>
        IEnumerable<IMember> GetMembersByPropertyValue(string propertyTypeAlias, string value, StringPropertyMatchType matchType = StringPropertyMatchType.Exact);

        /// <summary>
        /// Gets a list of Members based on a property search
        /// </summary>
        /// <param name="propertyTypeAlias">Alias of the PropertyType to search for</param>
        /// <param name="value"><see cref="System.int"/> Value to match</param>
        /// <param name="matchType">The type of match to make as <see cref="StringPropertyMatchType"/>. Default is <see cref="StringPropertyMatchType.Exact"/></param>
        /// <returns><see cref="IEnumerable{IMember}"/></returns>
        IEnumerable<IMember> GetMembersByPropertyValue(string propertyTypeAlias, int value, ValuePropertyMatchType matchType = ValuePropertyMatchType.Exact);

        /// <summary>
        /// Gets a list of Members based on a property search
        /// </summary>
        /// <param name="propertyTypeAlias">Alias of the PropertyType to search for</param>
        /// <param name="value"><see cref="System.bool"/> Value to match</param>
        /// <returns><see cref="IEnumerable{IMember}"/></returns>
        IEnumerable<IMember> GetMembersByPropertyValue(string propertyTypeAlias, bool value);

        /// <summary>
        /// Gets a list of Members based on a property search
        /// </summary>
        /// <param name="propertyTypeAlias">Alias of the PropertyType to search for</param>
        /// <param name="value"><see cref="System.DateTime"/> Value to match</param>
        /// <param name="matchType">The type of match to make as <see cref="StringPropertyMatchType"/>. Default is <see cref="StringPropertyMatchType.Exact"/></param>
        /// <returns><see cref="IEnumerable{IMember}"/></returns>
        IEnumerable<IMember> GetMembersByPropertyValue(string propertyTypeAlias, DateTime value, ValuePropertyMatchType matchType = ValuePropertyMatchType.Exact);
    }
}<|MERGE_RESOLUTION|>--- conflicted
+++ resolved
@@ -1,226 +1,221 @@
-﻿using System;
-using System.Collections.Generic;
-using System.ComponentModel;
-using Umbraco.Core.Models;
-using Umbraco.Core.Models.Membership;
-using Umbraco.Core.Persistence.DatabaseModelDefinitions;
-using Umbraco.Core.Persistence.Querying;
-
-namespace Umbraco.Core.Services
-{
-    /// <summary>
-    /// Defines the MemberService, which is an easy access to operations involving (umbraco) members.
-    /// </summary>
-    public interface IMemberService : IMembershipMemberService
-    {
-        /// <summary>
-        /// Rebuilds all xml content in the cmsContentXml table for all documents
-        /// </summary>
-        /// <param name="contentTypeIds">
-        /// Only rebuild the xml structures for the content type ids passed in, if none then rebuilds the structures
-        /// for all content
-        /// </param>
-        void RebuildXmlStructures(params int[] contentTypeIds);
-
-        [Obsolete("Use the overload with 'long' parameter types instead")]
-        [EditorBrowsable(EditorBrowsableState.Never)]
-        IEnumerable<IMember> GetAll(int pageIndex, int pageSize, out int totalRecords,
-            string orderBy, Direction orderDirection, bool orderBySystemField = true, string memberTypeAlias = null, string filter = "");
-
-        /// <summary>
-        /// Gets a list of paged <see cref="IMember"/> objects
-        /// </summary>
-        /// <remarks>An <see cref="IMember"/> can be of type <see cref="IMember"/> </remarks>
-        /// <param name="pageIndex">Current page index</param>
-        /// <param name="pageSize">Size of the page</param>
-        /// <param name="totalRecords">Total number of records found (out)</param>
-        /// <param name="orderBy">Field to order by</param>
-        /// <param name="orderDirection">Direction to order by</param>
-        /// <param name="orderBySystemField">Flag to indicate when ordering by system field</param>
-        /// <param name="memberTypeAlias"></param>
-        /// <param name="filter">Search text filter</param>
-        /// <returns><see cref="IEnumerable{T}"/></returns>
-        IEnumerable<IMember> GetAll(long pageIndex, int pageSize, out long totalRecords,
-<<<<<<< HEAD
-            string orderBy, Direction orderDirection, bool orderBySystemField = true, string memberTypeAlias = null, string filter = "");
-        
-=======
-                  string orderBy, Direction orderDirection, bool orderBySystemField = true, string memberTypeAlias = null, string filter = "");
-
->>>>>>> c147db13
-        /// <summary>
-        /// Creates an <see cref="IMember"/> object without persisting it
-        /// </summary>
-        /// <remarks>This method is convenient for when you need to add properties to a new Member
-        /// before persisting it in order to limit the amount of times its saved.
-        /// Also note that the returned <see cref="IMember"/> will not have an Id until its saved.</remarks>
-        /// <param name="username">Username of the Member to create</param>
-        /// <param name="email">Email of the Member to create</param>
-        /// <param name="name">Name of the Member to create</param>
-        /// <param name="memberTypeAlias">Alias of the MemberType the Member should be based on</param>
-        /// <returns><see cref="IMember"/></returns>
-        IMember CreateMember(string username, string email, string name, string memberTypeAlias);
-
-        /// <summary>
-        /// Creates an <see cref="IMember"/> object without persisting it
-        /// </summary>
-        /// <remarks>This method is convenient for when you need to add properties to a new Member
-        /// before persisting it in order to limit the amount of times its saved.
-        /// Also note that the returned <see cref="IMember"/> will not have an Id until its saved.</remarks>
-        /// <param name="username">Username of the Member to create</param>
-        /// <param name="email">Email of the Member to create</param>
-        /// <param name="name">Name of the Member to create</param>
-        /// <param name="memberType">MemberType the Member should be based on</param>
-        /// <returns><see cref="IMember"/></returns>
-        IMember CreateMember(string username, string email, string name, IMemberType memberType);
-
-        /// <summary>
-        /// Creates and persists a Member
-        /// </summary>
-        /// <remarks>Using this method will persist the Member object before its returned 
-        /// meaning that it will have an Id available (unlike the CreateMember method)</remarks>
-        /// <param name="username">Username of the Member to create</param>
-        /// <param name="email">Email of the Member to create</param>
-        /// <param name="name">Name of the Member to create</param>
-        /// <param name="memberTypeAlias">Alias of the MemberType the Member should be based on</param>
-        /// <returns><see cref="IMember"/></returns>
-        IMember CreateMemberWithIdentity(string username, string email, string name, string memberTypeAlias);
-
-        /// <summary>
-        /// Creates and persists a Member
-        /// </summary>
-        /// <remarks>Using this method will persist the Member object before its returned 
-        /// meaning that it will have an Id available (unlike the CreateMember method)</remarks>
-        /// <param name="username">Username of the Member to create</param>
-        /// <param name="email">Email of the Member to create</param>
-        /// <param name="name">Name of the Member to create</param>
-        /// <param name="memberType">MemberType the Member should be based on</param>
-        /// <returns><see cref="IMember"/></returns>
-        IMember CreateMemberWithIdentity(string username, string email, string name, IMemberType memberType);
-
-        /// <summary>
-        /// This is simply a helper method which essentially just wraps the MembershipProvider's ChangePassword method
-        /// </summary>
-        /// <remarks>This method exists so that Umbraco developers can use one entry point to create/update 
-        /// Members if they choose to. </remarks>
-        /// <param name="member">The Member to save the password for</param>
-        /// <param name="password">The password to encrypt and save</param>
-        void SavePassword(IMember member, string password);
-
-        /// <summary>
-        /// Gets the count of Members by an optional MemberType alias
-        /// </summary>
-        /// <remarks>If no alias is supplied then the count for all Member will be returned</remarks>
-        /// <param name="memberTypeAlias">Optional alias for the MemberType when counting number of Members</param>
-        /// <returns><see cref="System.int"/> with number of Members</returns>
-        int Count(string memberTypeAlias = null);
-
-        /// <summary>
-        /// Checks if a Member with the id exists
-        /// </summary>
-        /// <param name="id">Id of the Member</param>
-        /// <returns><c>True</c> if the Member exists otherwise <c>False</c></returns>
-        bool Exists(int id);
-
-        /// <summary>
-        /// Gets a Member by the unique key
-        /// </summary>
-        /// <remarks>The guid key corresponds to the unique id in the database
-        /// and the user id in the membership provider.</remarks>
-        /// <param name="id"><see cref="Guid"/> Id</param>
-        /// <returns><see cref="IMember"/></returns>
-        IMember GetByKey(Guid id);
-
-        /// <summary>
-        /// Gets a Member by its integer id
-        /// </summary>
-        /// <param name="id"><see cref="System.int"/> Id</param>
-        /// <returns><see cref="IMember"/></returns>
-        IMember GetById(int id);
-
-        /// <summary>
-        /// Gets all Members for the specified MemberType alias
-        /// </summary>
-        /// <param name="memberTypeAlias">Alias of the MemberType</param>
-        /// <returns><see cref="IEnumerable{IMember}"/></returns>
-        IEnumerable<IMember> GetMembersByMemberType(string memberTypeAlias);
-
-        /// <summary>
-        /// Gets all Members for the MemberType id
-        /// </summary>
-        /// <param name="memberTypeId">Id of the MemberType</param>
-        /// <returns><see cref="IEnumerable{IMember}"/></returns>
-        IEnumerable<IMember> GetMembersByMemberType(int memberTypeId);
-
-        /// <summary>
-        /// Gets all Members within the specified MemberGroup name
-        /// </summary>
-        /// <param name="memberGroupName">Name of the MemberGroup</param>
-        /// <returns><see cref="IEnumerable{IMember}"/></returns>
-        IEnumerable<IMember> GetMembersByGroup(string memberGroupName);
-
-        /// <summary>
-        /// Gets all Members with the ids specified
-        /// </summary>
-        /// <remarks>If no Ids are specified all Members will be retrieved</remarks>
-        /// <param name="ids">Optional list of Member Ids</param>
-        /// <returns><see cref="IEnumerable{IMember}"/></returns>
-        IEnumerable<IMember> GetAllMembers(params int[] ids);
-
-        /// <summary>
-        /// Delete Members of the specified MemberType id
-        /// </summary>
-        /// <param name="memberTypeId">Id of the MemberType</param>
-        void DeleteMembersOfType(int memberTypeId);
-
-        [Obsolete("Use the overload with 'long' parameter types instead")]
-        [EditorBrowsable(EditorBrowsableState.Never)]
-        IEnumerable<IMember> FindMembersByDisplayName(string displayNameToMatch, int pageIndex, int pageSize, out int totalRecords, StringPropertyMatchType matchType = StringPropertyMatchType.StartsWith);
-
-        /// <summary>
-        /// Finds Members based on their display name
-        /// </summary>
-        /// <param name="displayNameToMatch">Display name to match</param>
-        /// <param name="pageIndex">Current page index</param>
-        /// <param name="pageSize">Size of the page</param>
-        /// <param name="totalRecords">Total number of records found (out)</param>
-        /// <param name="matchType">The type of match to make as <see cref="StringPropertyMatchType"/>. Default is <see cref="StringPropertyMatchType.StartsWith"/></param>
-        /// <returns><see cref="IEnumerable{IMember}"/></returns>
-        IEnumerable<IMember> FindMembersByDisplayName(string displayNameToMatch, long pageIndex, int pageSize, out long totalRecords, StringPropertyMatchType matchType = StringPropertyMatchType.StartsWith);
-
-        /// <summary>
-        /// Gets a list of Members based on a property search
-        /// </summary>
-        /// <param name="propertyTypeAlias">Alias of the PropertyType to search for</param>
-        /// <param name="value"><see cref="System.string"/> Value to match</param>
-        /// <param name="matchType">The type of match to make as <see cref="StringPropertyMatchType"/>. Default is <see cref="StringPropertyMatchType.Exact"/></param>
-        /// <returns><see cref="IEnumerable{IMember}"/></returns>
-        IEnumerable<IMember> GetMembersByPropertyValue(string propertyTypeAlias, string value, StringPropertyMatchType matchType = StringPropertyMatchType.Exact);
-
-        /// <summary>
-        /// Gets a list of Members based on a property search
-        /// </summary>
-        /// <param name="propertyTypeAlias">Alias of the PropertyType to search for</param>
-        /// <param name="value"><see cref="System.int"/> Value to match</param>
-        /// <param name="matchType">The type of match to make as <see cref="StringPropertyMatchType"/>. Default is <see cref="StringPropertyMatchType.Exact"/></param>
-        /// <returns><see cref="IEnumerable{IMember}"/></returns>
-        IEnumerable<IMember> GetMembersByPropertyValue(string propertyTypeAlias, int value, ValuePropertyMatchType matchType = ValuePropertyMatchType.Exact);
-
-        /// <summary>
-        /// Gets a list of Members based on a property search
-        /// </summary>
-        /// <param name="propertyTypeAlias">Alias of the PropertyType to search for</param>
-        /// <param name="value"><see cref="System.bool"/> Value to match</param>
-        /// <returns><see cref="IEnumerable{IMember}"/></returns>
-        IEnumerable<IMember> GetMembersByPropertyValue(string propertyTypeAlias, bool value);
-
-        /// <summary>
-        /// Gets a list of Members based on a property search
-        /// </summary>
-        /// <param name="propertyTypeAlias">Alias of the PropertyType to search for</param>
-        /// <param name="value"><see cref="System.DateTime"/> Value to match</param>
-        /// <param name="matchType">The type of match to make as <see cref="StringPropertyMatchType"/>. Default is <see cref="StringPropertyMatchType.Exact"/></param>
-        /// <returns><see cref="IEnumerable{IMember}"/></returns>
-        IEnumerable<IMember> GetMembersByPropertyValue(string propertyTypeAlias, DateTime value, ValuePropertyMatchType matchType = ValuePropertyMatchType.Exact);
-    }
+﻿using System;
+using System.Collections.Generic;
+using System.ComponentModel;
+using Umbraco.Core.Models;
+using Umbraco.Core.Models.Membership;
+using Umbraco.Core.Persistence.DatabaseModelDefinitions;
+using Umbraco.Core.Persistence.Querying;
+
+namespace Umbraco.Core.Services
+{
+    /// <summary>
+    /// Defines the MemberService, which is an easy access to operations involving (umbraco) members.
+    /// </summary>
+    public interface IMemberService : IMembershipMemberService
+    {
+        /// <summary>
+        /// Rebuilds all xml content in the cmsContentXml table for all documents
+        /// </summary>
+        /// <param name="contentTypeIds">
+        /// Only rebuild the xml structures for the content type ids passed in, if none then rebuilds the structures
+        /// for all content
+        /// </param>
+        void RebuildXmlStructures(params int[] contentTypeIds);
+
+        [Obsolete("Use the overload with 'long' parameter types instead")]
+        [EditorBrowsable(EditorBrowsableState.Never)]
+        IEnumerable<IMember> GetAll(int pageIndex, int pageSize, out int totalRecords,
+            string orderBy, Direction orderDirection, bool orderBySystemField = true, string memberTypeAlias = null, string filter = "");
+
+        /// <summary>
+        /// Gets a list of paged <see cref="IMember"/> objects
+        /// </summary>
+        /// <remarks>An <see cref="IMember"/> can be of type <see cref="IMember"/> </remarks>
+        /// <param name="pageIndex">Current page index</param>
+        /// <param name="pageSize">Size of the page</param>
+        /// <param name="totalRecords">Total number of records found (out)</param>
+        /// <param name="orderBy">Field to order by</param>
+        /// <param name="orderDirection">Direction to order by</param>
+        /// <param name="orderBySystemField">Flag to indicate when ordering by system field</param>
+        /// <param name="memberTypeAlias"></param>
+        /// <param name="filter">Search text filter</param>
+        /// <returns><see cref="IEnumerable{T}"/></returns>
+        IEnumerable<IMember> GetAll(long pageIndex, int pageSize, out long totalRecords,
+            string orderBy, Direction orderDirection, bool orderBySystemField = true, string memberTypeAlias = null, string filter = "");
+
+        /// <summary>
+        /// Creates an <see cref="IMember"/> object without persisting it
+        /// </summary>
+        /// <remarks>This method is convenient for when you need to add properties to a new Member
+        /// before persisting it in order to limit the amount of times its saved.
+        /// Also note that the returned <see cref="IMember"/> will not have an Id until its saved.</remarks>
+        /// <param name="username">Username of the Member to create</param>
+        /// <param name="email">Email of the Member to create</param>
+        /// <param name="name">Name of the Member to create</param>
+        /// <param name="memberTypeAlias">Alias of the MemberType the Member should be based on</param>
+        /// <returns><see cref="IMember"/></returns>
+        IMember CreateMember(string username, string email, string name, string memberTypeAlias);
+
+        /// <summary>
+        /// Creates an <see cref="IMember"/> object without persisting it
+        /// </summary>
+        /// <remarks>This method is convenient for when you need to add properties to a new Member
+        /// before persisting it in order to limit the amount of times its saved.
+        /// Also note that the returned <see cref="IMember"/> will not have an Id until its saved.</remarks>
+        /// <param name="username">Username of the Member to create</param>
+        /// <param name="email">Email of the Member to create</param>
+        /// <param name="name">Name of the Member to create</param>
+        /// <param name="memberType">MemberType the Member should be based on</param>
+        /// <returns><see cref="IMember"/></returns>
+        IMember CreateMember(string username, string email, string name, IMemberType memberType);
+
+        /// <summary>
+        /// Creates and persists a Member
+        /// </summary>
+        /// <remarks>Using this method will persist the Member object before its returned 
+        /// meaning that it will have an Id available (unlike the CreateMember method)</remarks>
+        /// <param name="username">Username of the Member to create</param>
+        /// <param name="email">Email of the Member to create</param>
+        /// <param name="name">Name of the Member to create</param>
+        /// <param name="memberTypeAlias">Alias of the MemberType the Member should be based on</param>
+        /// <returns><see cref="IMember"/></returns>
+        IMember CreateMemberWithIdentity(string username, string email, string name, string memberTypeAlias);
+
+        /// <summary>
+        /// Creates and persists a Member
+        /// </summary>
+        /// <remarks>Using this method will persist the Member object before its returned 
+        /// meaning that it will have an Id available (unlike the CreateMember method)</remarks>
+        /// <param name="username">Username of the Member to create</param>
+        /// <param name="email">Email of the Member to create</param>
+        /// <param name="name">Name of the Member to create</param>
+        /// <param name="memberType">MemberType the Member should be based on</param>
+        /// <returns><see cref="IMember"/></returns>
+        IMember CreateMemberWithIdentity(string username, string email, string name, IMemberType memberType);
+
+        /// <summary>
+        /// This is simply a helper method which essentially just wraps the MembershipProvider's ChangePassword method
+        /// </summary>
+        /// <remarks>This method exists so that Umbraco developers can use one entry point to create/update 
+        /// Members if they choose to. </remarks>
+        /// <param name="member">The Member to save the password for</param>
+        /// <param name="password">The password to encrypt and save</param>
+        void SavePassword(IMember member, string password);
+
+        /// <summary>
+        /// Gets the count of Members by an optional MemberType alias
+        /// </summary>
+        /// <remarks>If no alias is supplied then the count for all Member will be returned</remarks>
+        /// <param name="memberTypeAlias">Optional alias for the MemberType when counting number of Members</param>
+        /// <returns><see cref="System.int"/> with number of Members</returns>
+        int Count(string memberTypeAlias = null);
+
+        /// <summary>
+        /// Checks if a Member with the id exists
+        /// </summary>
+        /// <param name="id">Id of the Member</param>
+        /// <returns><c>True</c> if the Member exists otherwise <c>False</c></returns>
+        bool Exists(int id);
+
+        /// <summary>
+        /// Gets a Member by the unique key
+        /// </summary>
+        /// <remarks>The guid key corresponds to the unique id in the database
+        /// and the user id in the membership provider.</remarks>
+        /// <param name="id"><see cref="Guid"/> Id</param>
+        /// <returns><see cref="IMember"/></returns>
+        IMember GetByKey(Guid id);
+
+        /// <summary>
+        /// Gets a Member by its integer id
+        /// </summary>
+        /// <param name="id"><see cref="System.int"/> Id</param>
+        /// <returns><see cref="IMember"/></returns>
+        IMember GetById(int id);
+
+        /// <summary>
+        /// Gets all Members for the specified MemberType alias
+        /// </summary>
+        /// <param name="memberTypeAlias">Alias of the MemberType</param>
+        /// <returns><see cref="IEnumerable{IMember}"/></returns>
+        IEnumerable<IMember> GetMembersByMemberType(string memberTypeAlias);
+
+        /// <summary>
+        /// Gets all Members for the MemberType id
+        /// </summary>
+        /// <param name="memberTypeId">Id of the MemberType</param>
+        /// <returns><see cref="IEnumerable{IMember}"/></returns>
+        IEnumerable<IMember> GetMembersByMemberType(int memberTypeId);
+
+        /// <summary>
+        /// Gets all Members within the specified MemberGroup name
+        /// </summary>
+        /// <param name="memberGroupName">Name of the MemberGroup</param>
+        /// <returns><see cref="IEnumerable{IMember}"/></returns>
+        IEnumerable<IMember> GetMembersByGroup(string memberGroupName);
+
+        /// <summary>
+        /// Gets all Members with the ids specified
+        /// </summary>
+        /// <remarks>If no Ids are specified all Members will be retrieved</remarks>
+        /// <param name="ids">Optional list of Member Ids</param>
+        /// <returns><see cref="IEnumerable{IMember}"/></returns>
+        IEnumerable<IMember> GetAllMembers(params int[] ids);
+
+        /// <summary>
+        /// Delete Members of the specified MemberType id
+        /// </summary>
+        /// <param name="memberTypeId">Id of the MemberType</param>
+        void DeleteMembersOfType(int memberTypeId);
+
+        [Obsolete("Use the overload with 'long' parameter types instead")]
+        [EditorBrowsable(EditorBrowsableState.Never)]
+        IEnumerable<IMember> FindMembersByDisplayName(string displayNameToMatch, int pageIndex, int pageSize, out int totalRecords, StringPropertyMatchType matchType = StringPropertyMatchType.StartsWith);
+
+        /// <summary>
+        /// Finds Members based on their display name
+        /// </summary>
+        /// <param name="displayNameToMatch">Display name to match</param>
+        /// <param name="pageIndex">Current page index</param>
+        /// <param name="pageSize">Size of the page</param>
+        /// <param name="totalRecords">Total number of records found (out)</param>
+        /// <param name="matchType">The type of match to make as <see cref="StringPropertyMatchType"/>. Default is <see cref="StringPropertyMatchType.StartsWith"/></param>
+        /// <returns><see cref="IEnumerable{IMember}"/></returns>
+        IEnumerable<IMember> FindMembersByDisplayName(string displayNameToMatch, long pageIndex, int pageSize, out long totalRecords, StringPropertyMatchType matchType = StringPropertyMatchType.StartsWith);
+
+        /// <summary>
+        /// Gets a list of Members based on a property search
+        /// </summary>
+        /// <param name="propertyTypeAlias">Alias of the PropertyType to search for</param>
+        /// <param name="value"><see cref="System.string"/> Value to match</param>
+        /// <param name="matchType">The type of match to make as <see cref="StringPropertyMatchType"/>. Default is <see cref="StringPropertyMatchType.Exact"/></param>
+        /// <returns><see cref="IEnumerable{IMember}"/></returns>
+        IEnumerable<IMember> GetMembersByPropertyValue(string propertyTypeAlias, string value, StringPropertyMatchType matchType = StringPropertyMatchType.Exact);
+
+        /// <summary>
+        /// Gets a list of Members based on a property search
+        /// </summary>
+        /// <param name="propertyTypeAlias">Alias of the PropertyType to search for</param>
+        /// <param name="value"><see cref="System.int"/> Value to match</param>
+        /// <param name="matchType">The type of match to make as <see cref="StringPropertyMatchType"/>. Default is <see cref="StringPropertyMatchType.Exact"/></param>
+        /// <returns><see cref="IEnumerable{IMember}"/></returns>
+        IEnumerable<IMember> GetMembersByPropertyValue(string propertyTypeAlias, int value, ValuePropertyMatchType matchType = ValuePropertyMatchType.Exact);
+
+        /// <summary>
+        /// Gets a list of Members based on a property search
+        /// </summary>
+        /// <param name="propertyTypeAlias">Alias of the PropertyType to search for</param>
+        /// <param name="value"><see cref="System.bool"/> Value to match</param>
+        /// <returns><see cref="IEnumerable{IMember}"/></returns>
+        IEnumerable<IMember> GetMembersByPropertyValue(string propertyTypeAlias, bool value);
+
+        /// <summary>
+        /// Gets a list of Members based on a property search
+        /// </summary>
+        /// <param name="propertyTypeAlias">Alias of the PropertyType to search for</param>
+        /// <param name="value"><see cref="System.DateTime"/> Value to match</param>
+        /// <param name="matchType">The type of match to make as <see cref="StringPropertyMatchType"/>. Default is <see cref="StringPropertyMatchType.Exact"/></param>
+        /// <returns><see cref="IEnumerable{IMember}"/></returns>
+        IEnumerable<IMember> GetMembersByPropertyValue(string propertyTypeAlias, DateTime value, ValuePropertyMatchType matchType = ValuePropertyMatchType.Exact);
+    }
 }