--- conflicted
+++ resolved
@@ -1876,25 +1876,19 @@
                 // fixme - nesting uow?
                 var saveResult = Save(content, userId);
 
-<<<<<<< HEAD
                 if (saveResult.Success)
                 {
                     sendToPublishEventArgs.CanCancel = false;
                     scope.Events.Dispatch(SentToPublish, this, sendToPublishEventArgs);
-=======
-                sendToPublishEventArgs.CanCancel = false;
-                scope.Events.Dispatch(SentToPublish, this, sendToPublishEventArgs);
-                Audit(AuditType.SendToPublish, "Send to Publish performed by user", content.WriterId, content.Id);
-
-                scope.Complete();
-            }
->>>>>>> e34728c1
 
                     if (culturesChanging != null)
                         Audit(AuditType.SendToPublishVariant, userId, content.Id, $"Send To Publish for cultures: {culturesChanging}", culturesChanging);
                     else
                         Audit(AuditType.SendToPublish, content.WriterId, content.Id);
                 }
+
+                // fixme here, on only on success?                
+                scope.Complete();
 
                 return saveResult.Success;
             }
@@ -2000,11 +1994,7 @@
             if (raiseEvents && published.Any())
                 scope.Events.Dispatch(Published, this, new PublishEventArgs<IContent>(published, false, false), "Published");
 
-<<<<<<< HEAD
-            Audit(AuditType.Sort, userId, 0);
-=======
-            Audit(AuditType.Sort, "Sort child items performed by user", userId, itemsA[0].ParentId);
->>>>>>> e34728c1
+            Audit(AuditType.Sort, "Sorting content performed by user", userId, 0);
             return true;
         }
 
