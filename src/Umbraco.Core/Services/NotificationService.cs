--- conflicted
+++ resolved
@@ -16,11 +16,6 @@
 using Umbraco.Core.Persistence.Repositories;
 using Umbraco.Core.Persistence.UnitOfWork;
 using Umbraco.Core.Strings;
-<<<<<<< HEAD
-using Umbraco.Core.Persistence;
-using Umbraco.Core.Persistence.SqlSyntax;
-=======
->>>>>>> 1aade7c2
 
 namespace Umbraco.Core.Services
 {
@@ -65,14 +60,6 @@
 
             var content = (IContent) entity;
 
-<<<<<<< HEAD
-            // lazily get versions - into a list to ensure we can enumerate multiple times
-            List<IContent> allVersions = null;
-
-            long totalUsers;
-            var allUsers = _userService.GetAll(0, int.MaxValue, out totalUsers);
-            foreach (var u in allUsers.Where(x => x.IsApproved))
-=======
             // lazily get previous version
             IContentBase prevVersion = null;
 
@@ -88,7 +75,6 @@
             var nodeIds = content.Path.Split(',').Select(int.Parse).ToArray();
             const int pagesz = 400; // load batches of 400 users
             do
->>>>>>> 1aade7c2
             {
                 // users are returned ordered by id, notifications are returned ordered by user id
                 var users = ((UserService) _userService).GetNextUsers(id, pagesz).Where(x => x.IsApproved).ToList();
@@ -101,13 +87,6 @@
                     // continue if there's no notification for this user
                     if (notifications[i].UserId != user.Id) continue; // next user
 
-<<<<<<< HEAD
-                    _logger.Debug<NotificationService>($"Notification type: {action} sent to {u.Name} ({u.Email})");
-                }
-                catch (Exception ex)
-                {
-                    _logger.Error<NotificationService>("An error occurred sending notification", ex);
-=======
                     // lazy load prev version
                     if (prevVersion == null)
                     {
@@ -121,7 +100,6 @@
                     // skip other notifications for this user
                     while (i < notifications.Count && notifications[i++].UserId == user.Id) ;
                     if (i >= notifications.Count) break; // break if no more notifications
->>>>>>> 1aade7c2
                 }
 
                 // load more users if any
@@ -170,16 +148,8 @@
             //exit if there are no entities
             if (entitiesL.Count == 0) return;
 
-<<<<<<< HEAD
-            long totalUsers;
-            var allUsers = _userService.GetAll(0, int.MaxValue, out totalUsers);
-            foreach (var u in allUsers.Where(x => x.IsApproved))
-            {
-                var userNotifications = GetUserNotifications(u).ToArray();
-=======
             //put all entity's paths into a list with the same indicies
             var paths = entitiesL.Select(x => x.Path.Split(',').Select(int.Parse).ToArray()).ToArray();
->>>>>>> 1aade7c2
 
             // lazily get versions
             var prevVersionDictionary = new Dictionary<int, IContentBase>();
@@ -202,12 +172,6 @@
 
                     for (var j = 0; j < entitiesL.Count; j++)
                     {
-<<<<<<< HEAD
-                        SendNotification(operatingUser, u, content, allVersions, 
-                            actionName, http, createSubject, createBody);
-
-                        _logger.Debug<NotificationService>($"Notification type: {action} sent to {u.Name} ({u.Email})");
-=======
                         var content = entitiesL[j];
                         var path = paths[j];
                         
@@ -222,7 +186,6 @@
                         // queue notification
                         var req = CreateNotificationRequest(operatingUser, user, content, prevVersionDictionary[content.Id], actionName, http, createSubject, createBody);
                         Enqueue(req);
->>>>>>> 1aade7c2
                     }
 
                     // skip other notifications for this user, essentially this means moving i to the next index of notifications
@@ -241,16 +204,16 @@
             } while (id > 0);
         }
 
-<<<<<<< HEAD
-=======
         private IEnumerable<Notification> GetUsersNotifications(IEnumerable<int> userIds, string action, IEnumerable<int> nodeIds, Guid objectType)
         {
-            var uow = _uowProvider.GetUnitOfWork();
-            var repository = new NotificationsRepository(uow);
-            return repository.GetUsersNotifications(userIds, action, nodeIds, objectType);
-        }
-
->>>>>>> 1aade7c2
+            using (var uow = _uowProvider.CreateUnitOfWork())
+            {
+                var repository = uow.CreateRepository<INotificationsRepository>();
+                var notifications = repository.GetUsersNotifications(userIds, action, nodeIds, objectType);
+                uow.Complete();
+                return notifications;
+            }
+        }
         /// <summary>
         /// Gets the notifications for the user
         /// </summary>
@@ -288,17 +251,10 @@
         /// <param name="userNotifications"></param>
         /// <param name="path"></param>
         /// <returns></returns>
-<<<<<<< HEAD
-        public IEnumerable<Notification> FilterUserNotificationsByPath(IEnumerable<Notification> userNotifications, string path)
-        {
-            var pathParts = path.Split(new[] {','}, StringSplitOptions.RemoveEmptyEntries);
-            return userNotifications.Where(r => pathParts.InvariantContains(r.EntityId.ToString(CultureInfo.InvariantCulture))).ToList();            
-=======
         public IEnumerable<Notification> FilterUserNotificationsByPath(IEnumerable<Notification> userNotifications, string path)
         {
             var pathParts = path.Split(new[] {','}, StringSplitOptions.RemoveEmptyEntries);
             return userNotifications.Where(r => pathParts.InvariantContains(r.EntityId.ToString(CultureInfo.InvariantCulture))).ToList();
->>>>>>> 1aade7c2
         }
 
         /// <summary>
