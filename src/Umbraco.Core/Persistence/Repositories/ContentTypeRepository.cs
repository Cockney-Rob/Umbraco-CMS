--- conflicted
+++ resolved
@@ -1,338 +1,317 @@
-﻿using System;
-using System.Collections.Generic;
-using System.Linq;
-using Umbraco.Core.Cache;
-using Umbraco.Core.Events;
-using Umbraco.Core.Exceptions;
-using Umbraco.Core.Logging;
-using Umbraco.Core.Models;
-using Umbraco.Core.Models.EntityBase;
-using Umbraco.Core.Models.Rdbms;
-
-using Umbraco.Core.Persistence.Factories;
-using Umbraco.Core.Persistence.Mappers;
-using Umbraco.Core.Persistence.Querying;
-using Umbraco.Core.Persistence.Relators;
-using Umbraco.Core.Persistence.SqlSyntax;
-using Umbraco.Core.Persistence.UnitOfWork;
-using Umbraco.Core.Services;
-
-namespace Umbraco.Core.Persistence.Repositories
-{
-    /// <summary>
-    /// Represents a repository for doing CRUD operations for <see cref="IContentType"/>
-    /// </summary>
-    internal class ContentTypeRepository : ContentTypeBaseRepository<IContentType>, IContentTypeRepository
-    {
-        private readonly ITemplateRepository _templateRepository;
-
-        public ContentTypeRepository(IDatabaseUnitOfWork work, CacheHelper cache, ILogger logger, ISqlSyntaxProvider sqlSyntax, ITemplateRepository templateRepository, IMappingResolver mappingResolver)
-            : base(work, cache, logger, sqlSyntax, mappingResolver)
-        {
-            _templateRepository = templateRepository;
-        }
-
-        private FullDataSetRepositoryCachePolicyFactory<IContentType, int> _cachePolicyFactory;
-        protected override IRepositoryCachePolicyFactory<IContentType, int> CachePolicyFactory
-        {
-            get
-            {
-                //Use a FullDataSet cache policy - this will cache the entire GetAll result in a single collection
-                return _cachePolicyFactory ?? (_cachePolicyFactory = new FullDataSetRepositoryCachePolicyFactory<IContentType, int>(
-                    RuntimeCache, GetEntityId, () => PerformGetAll(), 
-                    //allow this cache to expire
-                    expires:true));
-            }
-        }
-
-        protected override IContentType PerformGet(int id)
-        {
-            //use the underlying GetAll which will force cache all content types
-            return GetAll().FirstOrDefault(x => x.Id == id);
-        }
-
-        protected override IEnumerable<IContentType> PerformGetAll(params int[] ids)
-        {
-            if (ids.Any())
-            {
-<<<<<<< HEAD
-                return ContentTypeQueryMapper.GetContentTypes(ids, Database, SqlSyntax, this, _templateRepository);
-            }
-            else
-            {
-                var sql = new Sql().Select("id").From<NodeDto>(SqlSyntax).Where<NodeDto>(SqlSyntax, dto => dto.NodeObjectType == NodeObjectTypeId);
-                var allIds = Database.Fetch<int>(sql).ToArray();
-                return ContentTypeQueryMapper.GetContentTypes(allIds, Database, SqlSyntax, this, _templateRepository);
-=======
-                //NOTE: This logic should never be executed according to our cache policy
-                return ContentTypeQueryMapper.GetContentTypes(Database, SqlSyntax, this, _templateRepository)
-                    .Where(x => ids.Contains(x.Id));
->>>>>>> d9f38a20
-            }
-
-            return ContentTypeQueryMapper.GetContentTypes(Database, SqlSyntax, this, _templateRepository);
-        }
-
-        protected override IEnumerable<IContentType> PerformGetByQuery(IQuery<IContentType> query)
-        {
-            var sqlClause = GetBaseQuery(false);
-            var translator = new SqlTranslator<IContentType>(sqlClause, query);
-<<<<<<< HEAD
-            var sql = translator.Translate()
-                .OrderBy<NodeDto>(SqlSyntax, x => x.Text);
-=======
-            var sql = translator.Translate();                
->>>>>>> d9f38a20
-
-            var dtos = Database.Fetch<ContentTypeTemplateDto, ContentTypeDto, NodeDto>(sql);
-
-            return
-                //This returns a lookup from the GetAll cached looup
-                (dtos.Any()
-                    ? GetAll(dtos.DistinctBy(x => x.ContentTypeDto.NodeId).Select(x => x.ContentTypeDto.NodeId).ToArray())
-                    : Enumerable.Empty<IContentType>())
-                    //order the result by name
-                    .OrderBy(x => x.Name);
-        }
-        
-        /// <summary>
-        /// Gets all entities of the specified <see cref="PropertyType"/> query
-        /// </summary>
-        /// <param name="query"></param>
-        /// <returns>An enumerable list of <see cref="IContentType"/> objects</returns>
-        public IEnumerable<IContentType> GetByQuery(IQuery<PropertyType> query)
-        {
-            var ints = PerformGetByQuery(query).ToArray();
-            return ints.Any()
-                ? GetAll(ints)
-                : Enumerable.Empty<IContentType>();
-        }
-
-        /// <summary>
-        /// Gets all property type aliases.
-        /// </summary>
-        /// <returns></returns>
-        public IEnumerable<string> GetAllPropertyTypeAliases()
-        {
-            return Database.Fetch<string>("SELECT DISTINCT Alias FROM cmsPropertyType ORDER BY Alias");
-        }
-
-        /// <summary>
-        /// Gets all content type aliases
-        /// </summary>
-        /// <param name="objectTypes">
-        /// If this list is empty, it will return all content type aliases for media, members and content, otherwise
-        /// it will only return content type aliases for the object types specified
-        /// </param>
-        /// <returns></returns>
-        public IEnumerable<string> GetAllContentTypeAliases(params Guid[] objectTypes)
-        {
-            var sql = new Sql().Select("cmsContentType.alias")
-                .From<ContentTypeDto>(SqlSyntax)
-                .InnerJoin<NodeDto>(SqlSyntax)
-                .On<ContentTypeDto, NodeDto>(SqlSyntax, dto => dto.NodeId, dto => dto.NodeId);
-
-            if (objectTypes.Any())
-            {
-                sql = sql.Where("umbracoNode.nodeObjectType IN (@objectTypes)", objectTypes);
-            }
-
-            return Database.Fetch<string>(sql);
-        }
-
-        protected override Sql GetBaseQuery(bool isCount)
-        {
-            var sql = new Sql();
-
-            sql.Select(isCount ? "COUNT(*)" : "*")
-               .From<ContentTypeDto>(SqlSyntax)
-               .InnerJoin<NodeDto>(SqlSyntax)
-               .On<ContentTypeDto, NodeDto>(SqlSyntax, left => left.NodeId, right => right.NodeId)
-               .LeftJoin<ContentTypeTemplateDto>(SqlSyntax)
-               .On<ContentTypeTemplateDto, ContentTypeDto>(SqlSyntax, left => left.ContentTypeNodeId, right => right.NodeId)
-               .Where<NodeDto>(SqlSyntax, x => x.NodeObjectType == NodeObjectTypeId);
-
-            return sql;
-        }
-
-        protected override string GetBaseWhereClause()
-        {
-            return "umbracoNode.id = @Id";
-        }
-
-        protected override IEnumerable<string> GetDeleteClauses()
-        {
-            var list = new List<string>
-                           {
-                               "DELETE FROM umbracoUser2NodeNotify WHERE nodeId = @Id",
-                               "DELETE FROM umbracoUser2NodePermission WHERE nodeId = @Id",
-                               "DELETE FROM cmsTagRelationship WHERE nodeId = @Id",
-                               "DELETE FROM cmsContentTypeAllowedContentType WHERE Id = @Id",
-                               "DELETE FROM cmsContentTypeAllowedContentType WHERE AllowedId = @Id",
-                               "DELETE FROM cmsContentType2ContentType WHERE parentContentTypeId = @Id",
-                               "DELETE FROM cmsContentType2ContentType WHERE childContentTypeId = @Id",
-                               "DELETE FROM cmsPropertyType WHERE contentTypeId = @Id",
-                               "DELETE FROM cmsPropertyTypeGroup WHERE contenttypeNodeId = @Id",
-                               "DELETE FROM cmsDocumentType WHERE contentTypeNodeId = @Id",
-                               "DELETE FROM cmsContentType WHERE nodeId = @Id",
-                               "DELETE FROM umbracoNode WHERE id = @Id"
-                           };
-            return list;
-        }
-
-        protected override Guid NodeObjectTypeId
-        {
-            get { return new Guid(Constants.ObjectTypes.DocumentType); }
-        }
-        
-        /// <summary>
-        /// Deletes a content type
-        /// </summary>
-        /// <param name="entity"></param>
-        /// <remarks>
-        /// First checks for children and removes those first
-        /// </remarks>
-        protected override void PersistDeletedItem(IContentType entity)
-        {
-            var query = Query.Where(x => x.ParentId == entity.Id);
-            var children = GetByQuery(query);
-            foreach (var child in children)
-            {
-                //NOTE: We must cast here so that it goes to the outter method to
-                // ensure the cache is updated.
-                PersistDeletedItem((IEntity)child);
-            }
-
-            //Before we call the base class methods to run all delete clauses, we need to first 
-            // delete all of the property data associated with this document type. Normally this will
-            // be done in the ContentTypeService by deleting all associated content first, but in some cases
-            // like when we switch a document type, there is property data left over that is linked
-            // to the previous document type. So we need to ensure it's removed.
-            var sql = new Sql().Select("DISTINCT cmsPropertyData.propertytypeid")
-                .From<PropertyDataDto>(SqlSyntax)
-                .InnerJoin<PropertyTypeDto>(SqlSyntax)
-                .On<PropertyDataDto, PropertyTypeDto>(SqlSyntax, dto => dto.PropertyTypeId, dto => dto.Id)
-                .InnerJoin<ContentTypeDto>(SqlSyntax)
-                .On<ContentTypeDto, PropertyTypeDto>(SqlSyntax, dto => dto.NodeId, dto => dto.ContentTypeId)
-                .Where<ContentTypeDto>(dto => dto.NodeId == entity.Id);
-
-            //Delete all cmsPropertyData where propertytypeid EXISTS in the subquery above
-            Database.Execute(SqlSyntax.GetDeleteSubquery("cmsPropertyData", "propertytypeid", sql));
-
-            base.PersistDeletedItem(entity);
-        }
-
-        protected override void PersistNewItem(IContentType entity)
-        {
-            Mandate.That<Exception>(string.IsNullOrEmpty(entity.Alias) == false,
-                                    () =>
-                                    {
-                                        var message =
-                                            string.Format(
-                                                "ContentType '{0}' cannot have an empty Alias. This is most likely due to invalid characters stripped from the Alias.",
-                                                entity.Name);
-                                        var exception = new Exception(message);
-
-                                        Logger.Error<ContentTypeRepository>(message, exception);
-                                        throw exception;
-                                    });
-
-            ((ContentType)entity).AddingEntity();
-
-            PersistNewBaseContentType(entity);
-            PersistTemplates(entity, false);
-
-            entity.ResetDirtyProperties();
-        }
-
-        protected void PersistTemplates(IContentType entity, bool clearAll)
-        {
-            // remove and insert, if required
-            Database.Delete<ContentTypeTemplateDto>("WHERE contentTypeNodeId = @Id", new { Id = entity.Id });
-
-            // we could do it all in foreach if we assume that the default template is an allowed template??
-            var defaultTemplateId = ((ContentType) entity).DefaultTemplateId;
-            if (defaultTemplateId > 0)
-            {
-                Database.Insert(new ContentTypeTemplateDto
-                {
-                    ContentTypeNodeId = entity.Id,
-                    TemplateNodeId = defaultTemplateId,
-                    IsDefault = true
-                });
-            }
-            foreach (var template in entity.AllowedTemplates.Where(x => x != null && x.Id != defaultTemplateId))
-            {
-                Database.Insert(new ContentTypeTemplateDto
-                {
-                    ContentTypeNodeId = entity.Id,
-                    TemplateNodeId = template.Id,
-                    IsDefault = false
-                });
-            }
-        }
-
-        protected override void PersistUpdatedItem(IContentType entity)
-        {
-            ValidateAlias(entity);
-
-            //Updates Modified date
-            ((ContentType)entity).UpdatingEntity();
-
-            //Look up parent to get and set the correct Path if ParentId has changed
-            if (entity.IsPropertyDirty("ParentId"))
-            {
-                var parent = Database.First<NodeDto>("WHERE id = @ParentId", new { ParentId = entity.ParentId });
-                entity.Path = string.Concat(parent.Path, ",", entity.Id);
-                entity.Level = parent.Level + 1;
-                var maxSortOrder =
-                    Database.ExecuteScalar<int>(
-                        "SELECT coalesce(max(sortOrder),0) FROM umbracoNode WHERE parentid = @ParentId AND nodeObjectType = @NodeObjectType",
-                        new { ParentId = entity.ParentId, NodeObjectType = NodeObjectTypeId });
-                entity.SortOrder = maxSortOrder + 1;
-            }
-
-            PersistUpdatedBaseContentType(entity);
-            PersistTemplates(entity, true);
-
-            entity.ResetDirtyProperties();
-        }
-        
-        protected override IContentType PerformGet(Guid id)
-        {
-            //use the underlying GetAll which will force cache all content types
-            return GetAll().FirstOrDefault(x => x.Key == id);
-        }
-
-        protected override IContentType PerformGet(string alias)
-        {
-            //use the underlying GetAll which will force cache all content types
-            return GetAll().FirstOrDefault(x => x.Alias.InvariantEquals(alias));
-        }
-
-        protected override IEnumerable<IContentType> PerformGetAll(params Guid[] ids)
-        {
-            //use the underlying GetAll which will force cache all content types
-
-            if (ids.Any())
-            {
-                return GetAll().Where(x => ids.Contains(x.Key));
-            }
-            else
-            {
-<<<<<<< HEAD
-                var sql = new Sql().Select("id").From<NodeDto>(SqlSyntax).Where<NodeDto>(SqlSyntax, dto => dto.NodeObjectType == NodeObjectTypeId);
-                var allIds = Database.Fetch<int>(sql).ToArray();
-                return ContentTypeQueryMapper.GetContentTypes(allIds, Database, SqlSyntax, this, _templateRepository);
-=======
-                return GetAll();
->>>>>>> d9f38a20
-            }
-        }
-
-        protected override bool PerformExists(Guid id)
-        {
-            return GetAll().FirstOrDefault(x => x.Key == id) != null;
-        }
-    }
+﻿using System;
+using System.Collections.Generic;
+using System.Linq;
+using Umbraco.Core.Cache;
+using Umbraco.Core.Events;
+using Umbraco.Core.Exceptions;
+using Umbraco.Core.Logging;
+using Umbraco.Core.Models;
+using Umbraco.Core.Models.EntityBase;
+using Umbraco.Core.Models.Rdbms;
+
+using Umbraco.Core.Persistence.Factories;
+using Umbraco.Core.Persistence.Mappers;
+using Umbraco.Core.Persistence.Querying;
+using Umbraco.Core.Persistence.Relators;
+using Umbraco.Core.Persistence.SqlSyntax;
+using Umbraco.Core.Persistence.UnitOfWork;
+using Umbraco.Core.Services;
+
+namespace Umbraco.Core.Persistence.Repositories
+{
+    /// <summary>
+    /// Represents a repository for doing CRUD operations for <see cref="IContentType"/>
+    /// </summary>
+    internal class ContentTypeRepository : ContentTypeBaseRepository<IContentType>, IContentTypeRepository
+    {
+        private readonly ITemplateRepository _templateRepository;
+
+        public ContentTypeRepository(IDatabaseUnitOfWork work, CacheHelper cache, ILogger logger, ISqlSyntaxProvider sqlSyntax, ITemplateRepository templateRepository, IMappingResolver mappingResolver)
+            : base(work, cache, logger, sqlSyntax, mappingResolver)
+        {
+            _templateRepository = templateRepository;
+        }
+
+        private FullDataSetRepositoryCachePolicyFactory<IContentType, int> _cachePolicyFactory;
+        protected override IRepositoryCachePolicyFactory<IContentType, int> CachePolicyFactory
+        {
+            get
+            {
+                //Use a FullDataSet cache policy - this will cache the entire GetAll result in a single collection
+                return _cachePolicyFactory ?? (_cachePolicyFactory = new FullDataSetRepositoryCachePolicyFactory<IContentType, int>(
+                    RuntimeCache, GetEntityId, () => PerformGetAll(), 
+                    //allow this cache to expire
+                    expires:true));
+            }
+        }
+
+        protected override IContentType PerformGet(int id)
+        {
+            //use the underlying GetAll which will force cache all content types
+            return GetAll().FirstOrDefault(x => x.Id == id);
+        }
+
+        protected override IEnumerable<IContentType> PerformGetAll(params int[] ids)
+        {
+            if (ids.Any())
+            {
+                //NOTE: This logic should never be executed according to our cache policy
+                return ContentTypeQueryMapper.GetContentTypes(Database, SqlSyntax, this, _templateRepository)
+                    .Where(x => ids.Contains(x.Id));
+            }
+
+            return ContentTypeQueryMapper.GetContentTypes(Database, SqlSyntax, this, _templateRepository);
+        }
+
+        protected override IEnumerable<IContentType> PerformGetByQuery(IQuery<IContentType> query)
+        {
+            var sqlClause = GetBaseQuery(false);
+            var translator = new SqlTranslator<IContentType>(sqlClause, query);
+            var sql = translator.Translate();                
+
+            var dtos = Database.Fetch<ContentTypeTemplateDto, ContentTypeDto, NodeDto>(sql);
+
+            return
+                //This returns a lookup from the GetAll cached looup
+                (dtos.Any()
+                    ? GetAll(dtos.DistinctBy(x => x.ContentTypeDto.NodeId).Select(x => x.ContentTypeDto.NodeId).ToArray())
+                    : Enumerable.Empty<IContentType>())
+                    //order the result by name
+                    .OrderBy(x => x.Name);
+        }
+        
+        /// <summary>
+        /// Gets all entities of the specified <see cref="PropertyType"/> query
+        /// </summary>
+        /// <param name="query"></param>
+        /// <returns>An enumerable list of <see cref="IContentType"/> objects</returns>
+        public IEnumerable<IContentType> GetByQuery(IQuery<PropertyType> query)
+        {
+            var ints = PerformGetByQuery(query).ToArray();
+            return ints.Any()
+                ? GetAll(ints)
+                : Enumerable.Empty<IContentType>();
+        }
+
+        /// <summary>
+        /// Gets all property type aliases.
+        /// </summary>
+        /// <returns></returns>
+        public IEnumerable<string> GetAllPropertyTypeAliases()
+        {
+            return Database.Fetch<string>("SELECT DISTINCT Alias FROM cmsPropertyType ORDER BY Alias");
+        }
+
+        /// <summary>
+        /// Gets all content type aliases
+        /// </summary>
+        /// <param name="objectTypes">
+        /// If this list is empty, it will return all content type aliases for media, members and content, otherwise
+        /// it will only return content type aliases for the object types specified
+        /// </param>
+        /// <returns></returns>
+        public IEnumerable<string> GetAllContentTypeAliases(params Guid[] objectTypes)
+        {
+            var sql = new Sql().Select("cmsContentType.alias")
+                .From<ContentTypeDto>(SqlSyntax)
+                .InnerJoin<NodeDto>(SqlSyntax)
+                .On<ContentTypeDto, NodeDto>(SqlSyntax, dto => dto.NodeId, dto => dto.NodeId);
+
+            if (objectTypes.Any())
+            {
+                sql = sql.Where("umbracoNode.nodeObjectType IN (@objectTypes)", objectTypes);
+            }
+
+            return Database.Fetch<string>(sql);
+        }
+
+        protected override Sql GetBaseQuery(bool isCount)
+        {
+            var sql = new Sql();
+
+            sql.Select(isCount ? "COUNT(*)" : "*")
+               .From<ContentTypeDto>(SqlSyntax)
+               .InnerJoin<NodeDto>(SqlSyntax)
+               .On<ContentTypeDto, NodeDto>(SqlSyntax, left => left.NodeId, right => right.NodeId)
+               .LeftJoin<ContentTypeTemplateDto>(SqlSyntax)
+               .On<ContentTypeTemplateDto, ContentTypeDto>(SqlSyntax, left => left.ContentTypeNodeId, right => right.NodeId)
+               .Where<NodeDto>(SqlSyntax, x => x.NodeObjectType == NodeObjectTypeId);
+
+            return sql;
+        }
+
+        protected override string GetBaseWhereClause()
+        {
+            return "umbracoNode.id = @Id";
+        }
+
+        protected override IEnumerable<string> GetDeleteClauses()
+        {
+            var list = new List<string>
+                           {
+                               "DELETE FROM umbracoUser2NodeNotify WHERE nodeId = @Id",
+                               "DELETE FROM umbracoUser2NodePermission WHERE nodeId = @Id",
+                               "DELETE FROM cmsTagRelationship WHERE nodeId = @Id",
+                               "DELETE FROM cmsContentTypeAllowedContentType WHERE Id = @Id",
+                               "DELETE FROM cmsContentTypeAllowedContentType WHERE AllowedId = @Id",
+                               "DELETE FROM cmsContentType2ContentType WHERE parentContentTypeId = @Id",
+                               "DELETE FROM cmsContentType2ContentType WHERE childContentTypeId = @Id",
+                               "DELETE FROM cmsPropertyType WHERE contentTypeId = @Id",
+                               "DELETE FROM cmsPropertyTypeGroup WHERE contenttypeNodeId = @Id",
+                               "DELETE FROM cmsDocumentType WHERE contentTypeNodeId = @Id",
+                               "DELETE FROM cmsContentType WHERE nodeId = @Id",
+                               "DELETE FROM umbracoNode WHERE id = @Id"
+                           };
+            return list;
+        }
+
+        protected override Guid NodeObjectTypeId
+        {
+            get { return new Guid(Constants.ObjectTypes.DocumentType); }
+        }
+        
+        /// <summary>
+        /// Deletes a content type
+        /// </summary>
+        /// <param name="entity"></param>
+        /// <remarks>
+        /// First checks for children and removes those first
+        /// </remarks>
+        protected override void PersistDeletedItem(IContentType entity)
+        {
+            var query = Query.Where(x => x.ParentId == entity.Id);
+            var children = GetByQuery(query);
+            foreach (var child in children)
+            {
+                //NOTE: We must cast here so that it goes to the outter method to
+                // ensure the cache is updated.
+                PersistDeletedItem((IEntity)child);
+            }
+
+            //Before we call the base class methods to run all delete clauses, we need to first 
+            // delete all of the property data associated with this document type. Normally this will
+            // be done in the ContentTypeService by deleting all associated content first, but in some cases
+            // like when we switch a document type, there is property data left over that is linked
+            // to the previous document type. So we need to ensure it's removed.
+            var sql = new Sql().Select("DISTINCT cmsPropertyData.propertytypeid")
+                .From<PropertyDataDto>(SqlSyntax)
+                .InnerJoin<PropertyTypeDto>(SqlSyntax)
+                .On<PropertyDataDto, PropertyTypeDto>(SqlSyntax, dto => dto.PropertyTypeId, dto => dto.Id)
+                .InnerJoin<ContentTypeDto>(SqlSyntax)
+                .On<ContentTypeDto, PropertyTypeDto>(SqlSyntax, dto => dto.NodeId, dto => dto.ContentTypeId)
+                .Where<ContentTypeDto>(dto => dto.NodeId == entity.Id);
+
+            //Delete all cmsPropertyData where propertytypeid EXISTS in the subquery above
+            Database.Execute(SqlSyntax.GetDeleteSubquery("cmsPropertyData", "propertytypeid", sql));
+
+            base.PersistDeletedItem(entity);
+        }
+
+        protected override void PersistNewItem(IContentType entity)
+        {
+            Mandate.That<Exception>(string.IsNullOrEmpty(entity.Alias) == false,
+                                    () =>
+                                    {
+                                        var message =
+                                            string.Format(
+                                                "ContentType '{0}' cannot have an empty Alias. This is most likely due to invalid characters stripped from the Alias.",
+                                                entity.Name);
+                                        var exception = new Exception(message);
+
+                                        Logger.Error<ContentTypeRepository>(message, exception);
+                                        throw exception;
+                                    });
+
+            ((ContentType)entity).AddingEntity();
+
+            PersistNewBaseContentType(entity);
+            PersistTemplates(entity, false);
+
+            entity.ResetDirtyProperties();
+        }
+
+        protected void PersistTemplates(IContentType entity, bool clearAll)
+        {
+            // remove and insert, if required
+            Database.Delete<ContentTypeTemplateDto>("WHERE contentTypeNodeId = @Id", new { Id = entity.Id });
+
+            // we could do it all in foreach if we assume that the default template is an allowed template??
+            var defaultTemplateId = ((ContentType) entity).DefaultTemplateId;
+            if (defaultTemplateId > 0)
+            {
+                Database.Insert(new ContentTypeTemplateDto
+                {
+                    ContentTypeNodeId = entity.Id,
+                    TemplateNodeId = defaultTemplateId,
+                    IsDefault = true
+                });
+            }
+            foreach (var template in entity.AllowedTemplates.Where(x => x != null && x.Id != defaultTemplateId))
+            {
+                Database.Insert(new ContentTypeTemplateDto
+                {
+                    ContentTypeNodeId = entity.Id,
+                    TemplateNodeId = template.Id,
+                    IsDefault = false
+                });
+            }
+        }
+
+        protected override void PersistUpdatedItem(IContentType entity)
+        {
+            ValidateAlias(entity);
+
+            //Updates Modified date
+            ((ContentType)entity).UpdatingEntity();
+
+            //Look up parent to get and set the correct Path if ParentId has changed
+            if (entity.IsPropertyDirty("ParentId"))
+            {
+                var parent = Database.First<NodeDto>("WHERE id = @ParentId", new { ParentId = entity.ParentId });
+                entity.Path = string.Concat(parent.Path, ",", entity.Id);
+                entity.Level = parent.Level + 1;
+                var maxSortOrder =
+                    Database.ExecuteScalar<int>(
+                        "SELECT coalesce(max(sortOrder),0) FROM umbracoNode WHERE parentid = @ParentId AND nodeObjectType = @NodeObjectType",
+                        new { ParentId = entity.ParentId, NodeObjectType = NodeObjectTypeId });
+                entity.SortOrder = maxSortOrder + 1;
+            }
+
+            PersistUpdatedBaseContentType(entity);
+            PersistTemplates(entity, true);
+
+            entity.ResetDirtyProperties();
+        }
+        
+        protected override IContentType PerformGet(Guid id)
+        {
+            //use the underlying GetAll which will force cache all content types
+            return GetAll().FirstOrDefault(x => x.Key == id);
+        }
+
+        protected override IContentType PerformGet(string alias)
+        {
+            //use the underlying GetAll which will force cache all content types
+            return GetAll().FirstOrDefault(x => x.Alias.InvariantEquals(alias));
+        }
+
+        protected override IEnumerable<IContentType> PerformGetAll(params Guid[] ids)
+        {
+            //use the underlying GetAll which will force cache all content types
+
+            if (ids.Any())
+            {
+                return GetAll().Where(x => ids.Contains(x.Key));
+            }
+            else
+            {
+                return GetAll();
+            }
+        }
+
+        protected override bool PerformExists(Guid id)
+        {
+            return GetAll().FirstOrDefault(x => x.Key == id) != null;
+        }
+    }
 }