﻿using System;
using System.Collections.Generic;
using System.Linq;
<<<<<<< HEAD
using LightInject;
using NPoco;
using Umbraco.Core.Cache;
using Umbraco.Core.DI;
=======
using Umbraco.Core.Cache;
>>>>>>> 35aac2cd
using Umbraco.Core.Logging;
using Umbraco.Core.Models;
using Umbraco.Core.Models.EntityBase;
using Umbraco.Core.Models.Rdbms;

using Umbraco.Core.Persistence.Factories;
using Umbraco.Core.Persistence.Mappers;
using Umbraco.Core.Persistence.Querying;
using Umbraco.Core.Persistence.SqlSyntax;
using Umbraco.Core.Persistence.UnitOfWork;

namespace Umbraco.Core.Persistence.Repositories
{
    /// <summary>
    /// Represents a repository for doing CRUD operations for <see cref="RelationType"/>
    /// </summary>
    internal class RelationTypeRepository : NPocoRepositoryBase<int, IRelationType>, IRelationTypeRepository
    {
<<<<<<< HEAD

        public RelationTypeRepository(IDatabaseUnitOfWork work, [Inject(RepositoryCompositionRoot.DisabledCache)] CacheHelper cache, ILogger logger, IMapperCollection mappers)
            : base(work, cache, logger, mappers)
=======
        public RelationTypeRepository(IDatabaseUnitOfWork work, CacheHelper cache, ILogger logger, ISqlSyntaxProvider sqlSyntax)
            : base(work, cache, logger, sqlSyntax)
        { }

        // assuming we don't have tons of relation types, use a FullDataSet policy, ie
        // cache the entire GetAll result once in a single collection - which can expire
        private FullDataSetRepositoryCachePolicyFactory<IRelationType, int> _cachePolicyFactory;
        protected override IRepositoryCachePolicyFactory<IRelationType, int> CachePolicyFactory
>>>>>>> 35aac2cd
        {
            get
            {
                return _cachePolicyFactory 
                    ?? (_cachePolicyFactory = new FullDataSetRepositoryCachePolicyFactory<IRelationType, int>(
                        RuntimeCache, GetEntityId, () => PerformGetAll(), expires: true));
            }
        }

        #region Overrides of RepositoryBase<int,RelationType>

        protected override IRelationType PerformGet(int id)
        {
            // use the underlying GetAll which will force cache all content types
            return GetAll().FirstOrDefault(x => x.Id == id);
        }

        protected override IEnumerable<IRelationType> PerformGetAll(params int[] ids)
        {
            var sql = GetBaseQuery(false);

            // should not happen due to the cache policy
            if (ids.Any())
                throw new NotImplementedException();

            var dtos = Database.Fetch<RelationTypeDto>(sql);
            var factory = new RelationTypeFactory();
            return dtos.Select(x => DtoToEntity(x, factory));
        }

        protected override IEnumerable<IRelationType> PerformGetByQuery(IQuery<IRelationType> query)
        {
            var sqlClause = GetBaseQuery(false);
            var translator = new SqlTranslator<IRelationType>(sqlClause, query);
            var sql = translator.Translate();

            var dtos = Database.Fetch<RelationTypeDto>(sql);
            var factory = new RelationTypeFactory();
            return dtos.Select(x => DtoToEntity(x, factory));
        }

        private static IRelationType DtoToEntity(RelationTypeDto dto, RelationTypeFactory factory)
        {
            var entity = factory.BuildEntity(dto);

            //on initial construction we don't want to have dirty properties tracked
            // http://issues.umbraco.org/issue/U4-1946
            ((TracksChangesEntityBase) entity).ResetDirtyProperties(false);

            return entity;
        }

        #endregion

        #region Overrides of NPocoRepositoryBase<int,RelationType>

        protected override Sql<SqlContext> GetBaseQuery(bool isCount)
        {
            var sql = Sql();

            sql = isCount
                ? sql.SelectCount()
                : sql.Select<RelationTypeDto>();

            sql
               .From<RelationTypeDto>();

            return sql;
        }

        protected override string GetBaseWhereClause()
        {
            return "umbracoRelationType.id = @Id";
        }

        protected override IEnumerable<string> GetDeleteClauses()
        {
            var list = new List<string>
                           {
                               "DELETE FROM umbracoRelation WHERE relType = @Id",
                               "DELETE FROM umbracoRelationType WHERE id = @Id"
                           };
            return list;
        }

        protected override Guid NodeObjectTypeId
        {
            get { throw new NotImplementedException(); }
        }

        #endregion

        #region Unit of Work Implementation

        protected override void PersistNewItem(IRelationType entity)
        {
            ((Entity)entity).AddingEntity();

            var factory = new RelationTypeFactory();
            var dto = factory.BuildDto(entity);

            var id = Convert.ToInt32(Database.Insert(dto));
            entity.Id = id;

            entity.ResetDirtyProperties();
        }

        protected override void PersistUpdatedItem(IRelationType entity)
        {
            ((Entity)entity).UpdatingEntity();

            var factory = new RelationTypeFactory();
            var dto = factory.BuildDto(entity);
            Database.Update(dto);

            entity.ResetDirtyProperties();
        }

        #endregion
    }
}<|MERGE_RESOLUTION|>--- conflicted
+++ resolved
@@ -1,164 +1,152 @@
-﻿using System;
-using System.Collections.Generic;
-using System.Linq;
-<<<<<<< HEAD
-using LightInject;
-using NPoco;
-using Umbraco.Core.Cache;
-using Umbraco.Core.DI;
-=======
-using Umbraco.Core.Cache;
->>>>>>> 35aac2cd
-using Umbraco.Core.Logging;
-using Umbraco.Core.Models;
-using Umbraco.Core.Models.EntityBase;
-using Umbraco.Core.Models.Rdbms;
-
-using Umbraco.Core.Persistence.Factories;
-using Umbraco.Core.Persistence.Mappers;
-using Umbraco.Core.Persistence.Querying;
-using Umbraco.Core.Persistence.SqlSyntax;
-using Umbraco.Core.Persistence.UnitOfWork;
-
-namespace Umbraco.Core.Persistence.Repositories
-{
-    /// <summary>
-    /// Represents a repository for doing CRUD operations for <see cref="RelationType"/>
-    /// </summary>
-    internal class RelationTypeRepository : NPocoRepositoryBase<int, IRelationType>, IRelationTypeRepository
-    {
-<<<<<<< HEAD
-
-        public RelationTypeRepository(IDatabaseUnitOfWork work, [Inject(RepositoryCompositionRoot.DisabledCache)] CacheHelper cache, ILogger logger, IMapperCollection mappers)
-            : base(work, cache, logger, mappers)
-=======
-        public RelationTypeRepository(IDatabaseUnitOfWork work, CacheHelper cache, ILogger logger, ISqlSyntaxProvider sqlSyntax)
-            : base(work, cache, logger, sqlSyntax)
-        { }
-
-        // assuming we don't have tons of relation types, use a FullDataSet policy, ie
-        // cache the entire GetAll result once in a single collection - which can expire
-        private FullDataSetRepositoryCachePolicyFactory<IRelationType, int> _cachePolicyFactory;
-        protected override IRepositoryCachePolicyFactory<IRelationType, int> CachePolicyFactory
->>>>>>> 35aac2cd
-        {
-            get
-            {
-                return _cachePolicyFactory 
-                    ?? (_cachePolicyFactory = new FullDataSetRepositoryCachePolicyFactory<IRelationType, int>(
-                        RuntimeCache, GetEntityId, () => PerformGetAll(), expires: true));
-            }
-        }
-
-        #region Overrides of RepositoryBase<int,RelationType>
-
-        protected override IRelationType PerformGet(int id)
-        {
-            // use the underlying GetAll which will force cache all content types
-            return GetAll().FirstOrDefault(x => x.Id == id);
-        }
-
-        protected override IEnumerable<IRelationType> PerformGetAll(params int[] ids)
-        {
-            var sql = GetBaseQuery(false);
-
-            // should not happen due to the cache policy
-            if (ids.Any())
-                throw new NotImplementedException();
-
-            var dtos = Database.Fetch<RelationTypeDto>(sql);
-            var factory = new RelationTypeFactory();
-            return dtos.Select(x => DtoToEntity(x, factory));
-        }
-
-        protected override IEnumerable<IRelationType> PerformGetByQuery(IQuery<IRelationType> query)
-        {
-            var sqlClause = GetBaseQuery(false);
-            var translator = new SqlTranslator<IRelationType>(sqlClause, query);
-            var sql = translator.Translate();
-
-            var dtos = Database.Fetch<RelationTypeDto>(sql);
-            var factory = new RelationTypeFactory();
-            return dtos.Select(x => DtoToEntity(x, factory));
-        }
-
-        private static IRelationType DtoToEntity(RelationTypeDto dto, RelationTypeFactory factory)
-        {
-            var entity = factory.BuildEntity(dto);
-
-            //on initial construction we don't want to have dirty properties tracked
-            // http://issues.umbraco.org/issue/U4-1946
-            ((TracksChangesEntityBase) entity).ResetDirtyProperties(false);
-
-            return entity;
-        }
-
-        #endregion
-
-        #region Overrides of NPocoRepositoryBase<int,RelationType>
-
-        protected override Sql<SqlContext> GetBaseQuery(bool isCount)
-        {
-            var sql = Sql();
-
-            sql = isCount
-                ? sql.SelectCount()
-                : sql.Select<RelationTypeDto>();
-
-            sql
-               .From<RelationTypeDto>();
-
-            return sql;
-        }
-
-        protected override string GetBaseWhereClause()
-        {
-            return "umbracoRelationType.id = @Id";
-        }
-
-        protected override IEnumerable<string> GetDeleteClauses()
-        {
-            var list = new List<string>
-                           {
-                               "DELETE FROM umbracoRelation WHERE relType = @Id",
-                               "DELETE FROM umbracoRelationType WHERE id = @Id"
-                           };
-            return list;
-        }
-
-        protected override Guid NodeObjectTypeId
-        {
-            get { throw new NotImplementedException(); }
-        }
-
-        #endregion
-
-        #region Unit of Work Implementation
-
-        protected override void PersistNewItem(IRelationType entity)
-        {
-            ((Entity)entity).AddingEntity();
-
-            var factory = new RelationTypeFactory();
-            var dto = factory.BuildDto(entity);
-
-            var id = Convert.ToInt32(Database.Insert(dto));
-            entity.Id = id;
-
-            entity.ResetDirtyProperties();
-        }
-
-        protected override void PersistUpdatedItem(IRelationType entity)
-        {
-            ((Entity)entity).UpdatingEntity();
-
-            var factory = new RelationTypeFactory();
-            var dto = factory.BuildDto(entity);
-            Database.Update(dto);
-
-            entity.ResetDirtyProperties();
-        }
-
-        #endregion
-    }
+﻿using System;
+using System.Collections.Generic;
+using System.Linq;
+using NPoco;
+using Umbraco.Core.Cache;
+using Umbraco.Core.Logging;
+using Umbraco.Core.Models;
+using Umbraco.Core.Models.EntityBase;
+using Umbraco.Core.Models.Rdbms;
+using Umbraco.Core.Persistence.Factories;
+using Umbraco.Core.Persistence.Querying;
+using Umbraco.Core.Persistence.UnitOfWork;
+
+namespace Umbraco.Core.Persistence.Repositories
+{
+    /// <summary>
+    /// Represents a repository for doing CRUD operations for <see cref="RelationType"/>
+    /// </summary>
+    internal class RelationTypeRepository : NPocoRepositoryBase<int, IRelationType>, IRelationTypeRepository
+    {
+        private IRepositoryCachePolicy<IRelationType, int> _cachePolicy;
+
+        public RelationTypeRepository(IDatabaseUnitOfWork work, CacheHelper cache, ILogger logger, IQueryFactory queryFactory)
+            : base(work, cache, logger, queryFactory)
+        { }
+
+        protected override IRepositoryCachePolicy<IRelationType, int> CachePolicy
+        {
+            get
+            {
+                if (_cachePolicy != null) return _cachePolicy;
+
+                // assuming we don't have tons of relation types, use a FullDataSet policy, ie
+                // cache the entire GetAll result once in a single collection - which can expire
+                _cachePolicy = new FullDataSetRepositoryCachePolicy<IRelationType, int>(RuntimeCache, GetEntityId, /*expires:*/ true);
+
+                return _cachePolicy;
+            }
+        }
+
+        #region Overrides of RepositoryBase<int,RelationType>
+
+        protected override IRelationType PerformGet(int id)
+        {
+            // use the underlying GetAll which will force cache all content types
+            return GetAll().FirstOrDefault(x => x.Id == id);
+        }
+
+        protected override IEnumerable<IRelationType> PerformGetAll(params int[] ids)
+        {
+            var sql = GetBaseQuery(false);
+
+            // should not happen due to the cache policy
+            if (ids.Any())
+                throw new NotImplementedException();
+
+            var dtos = Database.Fetch<RelationTypeDto>(sql);
+            var factory = new RelationTypeFactory();
+            return dtos.Select(x => DtoToEntity(x, factory));
+        }
+
+        protected override IEnumerable<IRelationType> PerformGetByQuery(IQuery<IRelationType> query)
+        {
+            var sqlClause = GetBaseQuery(false);
+            var translator = new SqlTranslator<IRelationType>(sqlClause, query);
+            var sql = translator.Translate();
+
+            var dtos = Database.Fetch<RelationTypeDto>(sql);
+            var factory = new RelationTypeFactory();
+            return dtos.Select(x => DtoToEntity(x, factory));
+        }
+
+        private static IRelationType DtoToEntity(RelationTypeDto dto, RelationTypeFactory factory)
+        {
+            var entity = factory.BuildEntity(dto);
+
+            //on initial construction we don't want to have dirty properties tracked
+            // http://issues.umbraco.org/issue/U4-1946
+            ((TracksChangesEntityBase) entity).ResetDirtyProperties(false);
+
+            return entity;
+        }
+
+        #endregion
+
+        #region Overrides of NPocoRepositoryBase<int,RelationType>
+
+        protected override Sql<SqlContext> GetBaseQuery(bool isCount)
+        {
+            var sql = Sql();
+
+            sql = isCount
+                ? sql.SelectCount()
+                : sql.Select<RelationTypeDto>();
+
+            sql
+               .From<RelationTypeDto>();
+
+            return sql;
+        }
+
+        protected override string GetBaseWhereClause()
+        {
+            return "umbracoRelationType.id = @Id";
+        }
+
+        protected override IEnumerable<string> GetDeleteClauses()
+        {
+            var list = new List<string>
+                           {
+                               "DELETE FROM umbracoRelation WHERE relType = @Id",
+                               "DELETE FROM umbracoRelationType WHERE id = @Id"
+                           };
+            return list;
+        }
+
+        protected override Guid NodeObjectTypeId
+        {
+            get { throw new NotImplementedException(); }
+        }
+
+        #endregion
+
+        #region Unit of Work Implementation
+
+        protected override void PersistNewItem(IRelationType entity)
+        {
+            ((Entity)entity).AddingEntity();
+
+            var factory = new RelationTypeFactory();
+            var dto = factory.BuildDto(entity);
+
+            var id = Convert.ToInt32(Database.Insert(dto));
+            entity.Id = id;
+
+            entity.ResetDirtyProperties();
+        }
+
+        protected override void PersistUpdatedItem(IRelationType entity)
+        {
+            ((Entity)entity).UpdatingEntity();
+
+            var factory = new RelationTypeFactory();
+            var dto = factory.BuildDto(entity);
+            Database.Update(dto);
+
+            entity.ResetDirtyProperties();
+        }
+
+        #endregion
+    }
 }