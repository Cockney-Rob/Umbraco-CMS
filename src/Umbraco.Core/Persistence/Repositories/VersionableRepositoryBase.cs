--- conflicted
+++ resolved
@@ -1,596 +1,589 @@
-﻿using System;
-using System.Collections.Generic;
-using System.Diagnostics;
-using System.Linq;
-using System.Text;
-using System.Text.RegularExpressions;
-using System.Threading.Tasks;
-using NPoco;
-using Umbraco.Core.Cache;
-using Umbraco.Core.Configuration;
-using Umbraco.Core.Configuration.UmbracoSettings;
-using Umbraco.Core.Logging;
-using Umbraco.Core.Models;
-using Umbraco.Core.Models.Editors;
-using Umbraco.Core.Models.EntityBase;
-using Umbraco.Core.Models.Rdbms;
-
-using Umbraco.Core.Persistence.DatabaseModelDefinitions;
-using Umbraco.Core.Persistence.Factories;
-using Umbraco.Core.Persistence.Querying;
-using Umbraco.Core.Persistence.SqlSyntax;
-using Umbraco.Core.Persistence.UnitOfWork;
-using Umbraco.Core.PropertyEditors;
-using Umbraco.Core.Services;
-using Umbraco.Core.Dynamics;
-using Umbraco.Core.IO;
-using Umbraco.Core.Persistence.Mappers;
-
-namespace Umbraco.Core.Persistence.Repositories
-{
-    // this cannot be inside VersionableRepositoryBase because that class is static
-    internal static class VersionableRepositoryBaseAliasRegex
-    {
-        private readonly static Dictionary<Type, Regex> Regexes = new Dictionary<Type, Regex>();
-
-        public static Regex For(ISqlSyntaxProvider sqlSyntax)
-        {
-            var type = sqlSyntax.GetType();
-            Regex aliasRegex;
-            if (Regexes.TryGetValue(type, out aliasRegex))
-                return aliasRegex;
-
-            var col = Regex.Escape(sqlSyntax.GetQuotedColumnName("column")).Replace("column", @"\w+");
-            var fld = Regex.Escape(sqlSyntax.GetQuotedTableName("table") + ".").Replace("table", @"\w+") + col;
-            aliasRegex = new Regex("(" + fld + @")\s+AS\s+(" + col + ")", RegexOptions.Multiline | RegexOptions.Singleline | RegexOptions.IgnoreCase);
-            Regexes[type] = aliasRegex;
-            return aliasRegex;
-        }
-    }
-
-    internal abstract class VersionableRepositoryBase<TId, TEntity> : NPocoRepositoryBase<TId, TEntity>
-        where TEntity : class, IAggregateRoot
-    {
-        private readonly IContentSection _contentSection;
-
-        protected VersionableRepositoryBase(IDatabaseUnitOfWork work, CacheHelper cache, ILogger logger, IContentSection contentSection, IMappingResolver mappingResolver)
-            : base(work, cache, logger, mappingResolver)
-        {
-            _contentSection = contentSection;
-        }
-
-        #region IRepositoryVersionable Implementation
-
-        public virtual IEnumerable<TEntity> GetAllVersions(int id)
-        {
-            var sql = Sql()
-                .SelectAll()
-                .From<ContentVersionDto>()
-                .InnerJoin<ContentDto>()
-                .On<ContentVersionDto, ContentDto>(left => left.NodeId, right => right.NodeId)
-                .InnerJoin<NodeDto>()
-                .On<ContentDto, NodeDto>(left => left.NodeId, right => right.NodeId)
-                .Where<NodeDto>(x => x.NodeObjectType == NodeObjectTypeId)
-                .Where<NodeDto>(x => x.NodeId == id)
-                .OrderByDescending<ContentVersionDto>(x => x.VersionDate);
-
-            var dtos = Database.Fetch<ContentVersionDto>(sql);
-            return dtos.Select(x => GetByVersion(x.VersionId));
-        }
-
-        public virtual void DeleteVersion(Guid versionId)
-        {
-            var dto = Database.FirstOrDefault<ContentVersionDto>("WHERE versionId = @VersionId", new { VersionId = versionId });
-            if(dto == null) return;
-
-            //Ensure that the lastest version is not deleted
-            var latestVersionDto = Database.FirstOrDefault<ContentVersionDto>("WHERE ContentId = @Id ORDER BY VersionDate DESC", new { Id = dto.NodeId });
-            if(latestVersionDto.VersionId == dto.VersionId)
-                return;
-
-            using (var transaction = Database.GetTransaction())
-            {
-                PerformDeleteVersion(dto.NodeId, versionId);
-
-                transaction.Complete();
-            }
-        }
-
-        public virtual void DeleteVersions(int id, DateTime versionDate)
-        {
-            //Ensure that the latest version is not part of the versions being deleted
-            var latestVersionDto = Database.FirstOrDefault<ContentVersionDto>("WHERE ContentId = @Id ORDER BY VersionDate DESC", new { Id = id });
-            var list =
-                Database.Fetch<ContentVersionDto>(
-                    "WHERE versionId <> @VersionId AND (ContentId = @Id AND VersionDate < @VersionDate)",
-                    new {VersionId = latestVersionDto.VersionId, Id = id, VersionDate = versionDate});
-            if (list.Any() == false) return;
-
-            using (var transaction = Database.GetTransaction())
-            {
-                foreach (var dto in list)
-                {
-                    PerformDeleteVersion(id, dto.VersionId);
-                }
-
-                transaction.Complete();
-            }
-        }
-
-        public abstract TEntity GetByVersion(Guid versionId);
-
-        /// <summary>
-        /// Protected method to execute the delete statements for removing a single version for a TEntity item.
-        /// </summary>
-        /// <param name="id">Id of the <see cref="TEntity"/> to delete a version from</param>
-        /// <param name="versionId">Guid id of the version to delete</param>
-        protected abstract void PerformDeleteVersion(int id, Guid versionId);
-
-        #endregion
-
-        public int CountDescendants(int parentId, string contentTypeAlias = null)
-        {
-            var pathMatch = parentId == -1
-                ? "-1,"
-                : "," + parentId + ",";
-
-            var sql = Sql()
-                .SelectCount()
-                .From<NodeDto>();
-
-            if (contentTypeAlias.IsNullOrWhiteSpace())
-            {
-                sql
-                    .Where<NodeDto>(x => x.NodeObjectType == NodeObjectTypeId)
-                    .Where<NodeDto>(x => x.Path.Contains(pathMatch));
-            }
-            else
-            {
-                sql
-                    .InnerJoin<ContentDto>()
-                    .On<NodeDto, ContentDto>(left => left.NodeId, right => right.NodeId)
-                    .InnerJoin<ContentTypeDto>()
-                    .On<ContentTypeDto, ContentDto>(left => left.NodeId, right => right.ContentTypeId)
-                    .Where<NodeDto>(x => x.NodeObjectType == NodeObjectTypeId)
-                    .Where<NodeDto>(x => x.Path.Contains(pathMatch))
-                    .Where<ContentTypeDto>(x => x.Alias == contentTypeAlias);
-            }
-
-            return Database.ExecuteScalar<int>(sql);
-        }
-
-        public int CountChildren(int parentId, string contentTypeAlias = null)
-        {
-            var sql = Sql()
-                .SelectCount()
-                .From<NodeDto>();
-
-            if (contentTypeAlias.IsNullOrWhiteSpace())
-            {
-                sql
-                    .Where<NodeDto>(x => x.NodeObjectType == NodeObjectTypeId)
-                    .Where<NodeDto>(x => x.ParentId == parentId);
-            }
-            else
-            {
-                sql
-                    .InnerJoin<ContentDto>()
-                    .On<NodeDto, ContentDto>(left => left.NodeId, right => right.NodeId)
-                    .InnerJoin<ContentTypeDto>()
-                    .On<ContentTypeDto, ContentDto>(left => left.NodeId, right => right.ContentTypeId)
-                    .Where<NodeDto>(x => x.NodeObjectType == NodeObjectTypeId)
-                    .Where<NodeDto>(x => x.ParentId == parentId)
-                    .Where<ContentTypeDto>(x => x.Alias == contentTypeAlias);
-            }
-
-            return Database.ExecuteScalar<int>(sql);
-        }
-
-        /// <summary>
-        /// Get the total count of entities
-        /// </summary>
-        /// <param name="contentTypeAlias"></param>
-        /// <returns></returns>
-        public int Count(string contentTypeAlias = null)
-        {
-            var sql = Sql()
-                .SelectCount()
-                .From<NodeDto>();
-
-            if (contentTypeAlias.IsNullOrWhiteSpace())
-            {
-                sql
-                    .Where<NodeDto>(x => x.NodeObjectType == NodeObjectTypeId);
-            }
-            else
-            {
-                sql
-                    .InnerJoin<ContentDto>()
-                    .On<NodeDto, ContentDto>(left => left.NodeId, right => right.NodeId)
-                    .InnerJoin<ContentTypeDto>()
-                    .On<ContentTypeDto, ContentDto>(left => left.NodeId, right => right.ContentTypeId)
-                    .Where<NodeDto>(x => x.NodeObjectType == NodeObjectTypeId)
-                    .Where<ContentTypeDto>(x => x.Alias == contentTypeAlias);
-            }
-
-            return Database.ExecuteScalar<int>(sql);
-        }
-
-        /// <summary>
-        /// This removes associated tags from the entity - used generally when an entity is recycled
-        /// </summary>
-        /// <param name="entity"></param>
-        /// <param name="tagRepo"></param>
-        protected void ClearEntityTags(IContentBase entity, ITagRepository tagRepo)
-        {
-            tagRepo.ClearTagsFromEntity(entity.Id);
-        }
-
-        /// <summary>
-        /// Updates the tag repository with any tag enabled properties and their values
-        /// </summary>
-        /// <param name="entity"></param>
-        /// <param name="tagRepo"></param>
-        protected void UpdateEntityTags(IContentBase entity, ITagRepository tagRepo)
-        {
-            foreach (var tagProp in entity.Properties.Where(x => x.TagSupport.Enable))
-            {
-                if (tagProp.TagSupport.Behavior == PropertyTagBehavior.Remove)
-                {
-                    //remove the specific tags
-                    tagRepo.RemoveTagsFromProperty(
-                        entity.Id,
-                        tagProp.PropertyTypeId,
-                        tagProp.TagSupport.Tags.Select(x => new Tag { Text = x.Item1, Group = x.Item2 }));
-                }
-                else
-                {
-                    //assign the tags
-                    tagRepo.AssignTagsToProperty(
-                        entity.Id,
-                        tagProp.PropertyTypeId,
-                        tagProp.TagSupport.Tags.Select(x => new Tag { Text = x.Item1, Group = x.Item2 }),
-                        tagProp.TagSupport.Behavior == PropertyTagBehavior.Replace);
-                }
-            }
-        }
-
-        protected bool HasTagProperty(IContentBase entity)
-        {
-            return entity.Properties.Any(x => x.TagSupport.Enable);
-        }
-
-        private Sql<SqlContext> PrepareSqlForPagedResults(Sql<SqlContext> sql, Sql<SqlContext> filterSql, string orderBy, Direction orderDirection, bool orderBySystemField)
-        {
-            if (filterSql == null && string.IsNullOrEmpty(orderBy)) return sql;
-
-            // preserve original
-            var psql = new Sql<SqlContext>(sql.SqlContext, sql.SQL, sql.Arguments);
-
-            // apply filter
-            if (filterSql != null)
-                psql.Append(filterSql);
-
-            // non-sorting, we're done
-            if (string.IsNullOrEmpty(orderBy))
-                return psql;
-
-            // else apply sort
-            var dbfield = orderBySystemField
-                ? PrepareSqlForPagedResultsWithSystemField(ref psql, orderBy)
-                : PrepareSqlForPagedResultsWithNonSystemField(ref psql, orderBy);
-
-            if (orderDirection == Direction.Ascending)
-                psql.OrderBy(dbfield);
-            else
-                psql.OrderByDescending(dbfield);
-
-            return psql;
-        }
-
-        private string PrepareSqlForPagedResultsWithSystemField(ref Sql<SqlContext> sql, string orderBy)
-        {
-            // get the database field eg "[table].[column]"
-            var dbfield = GetDatabaseFieldNameForOrderBy(orderBy);
-
-            // fixme - ContentTypeAlias is not properly managed because it's not part of the query to begin with!
-
-            // for SqlServer pagination to work, the "order by" field needs to be the alias eg if
-            // the select statement has "umbracoNode.text AS NodeDto__Text" then the order field needs
-            // to be "NodeDto__Text" and NOT "umbracoNode.text".
-            // not sure about SqlCE nor MySql, so better do it too. initially thought about patching
-            // NPoco but that would be expensive and not 100% possible, so better give NPoco proper
-            // queries to begin with.
-            // thought about maintaining a map of columns-to-aliases in the sql context but that would
-            // be expensive and most of the time, useless. so instead we parse the SQL looking for the
-            // alias. somewhat expensive too but nothing's free.
-
-            var matches = VersionableRepositoryBaseAliasRegex.For(SqlSyntax).Matches(sql.SQL);
-            var match = matches.Cast<Match>().FirstOrDefault(m => m.Groups[1].Value.InvariantEquals(dbfield));
-            if (match != null)
-                dbfield = match.Groups[2].Value;
-
-            return dbfield;
-        }
-
-        private string PrepareSqlForPagedResultsWithNonSystemField(ref Sql<SqlContext> sql, string orderBy)
-        {
-            // Sorting by a custom field, so set-up sub-query for ORDER BY clause to pull through valie
-            // from most recent content version for the given order by field
-            var sortedInt = string.Format(SqlSyntax.ConvertIntegerToOrderableString, "dataInt");
-            var sortedDate = string.Format(SqlSyntax.ConvertDateToOrderableString, "dataDate");
-            var sortedString = string.Format("COALESCE({0},'')", "dataNvarchar"); // fixme SqlSyntax!
-            var sortedDecimal = string.Format(SqlSyntax.ConvertDecimalToOrderableString, "dataDecimal");
-
-            var innerJoinTempTable = string.Format(@"INNER JOIN (
- 	                SELECT CASE
- 		                WHEN dataInt Is Not Null THEN {0}
-                        WHEN dataDecimal Is Not Null THEN {1}
-                        WHEN dataDate Is Not Null THEN {2}
-                        ELSE {3}
- 	                END AS CustomPropVal,
-                    cd.nodeId AS CustomPropValContentId
- 	                FROM cmsDocument cd
-                    INNER JOIN cmsPropertyData cpd ON cpd.contentNodeId = cd.nodeId AND cpd.versionId = cd.versionId
-                    INNER JOIN cmsPropertyType cpt ON cpt.Id = cpd.propertytypeId
-			        WHERE cpt.Alias = @2 AND cd.newest = 1) AS CustomPropData
-                    ON CustomPropData.CustomPropValContentId = umbracoNode.id
-", sortedInt, sortedDecimal, sortedDate, sortedString);
-
-<<<<<<< HEAD
-            // insert the SQL fragment just above the LEFT OUTER JOIN [cmsDocument] [cmsDocument2] ...
-            // ensure it's there, 'cos, someone's going to edit the query, eventually!
-            var pos = sql.SQL.IndexOf("LEFT OUTER JOIN");
-            if (pos < 0) throw new Exception("Oops, LEFT OUTER JOIN not found.");
-            var newSql = sql.SQL.Insert(pos, innerJoinTempTable);
-            var newArgs = sql.Arguments.ToList();
-            newArgs.Add(orderBy);
-=======
-                    //insert this just above the LEFT OUTER JOIN
-                    var newSql = psql.SQL.Insert(psql.SQL.IndexOf("LEFT OUTER JOIN"), innerJoinTempTable);
-                    var newArgs = psql.Arguments.ToList();
-                    newArgs.Add(orderBy);
->>>>>>> 6975642a
-
-            // insert the SQL selected field, too, else ordering cannot work
-            if (sql.SQL.StartsWith("SELECT ") == false) throw new Exception("Oops, SELECT not found.");
-            newSql = newSql.Insert("SELECT ".Length, "CustomPropData.CustomPropVal, ");
-
-            sql = new Sql<SqlContext>(sql.SqlContext, newSql, newArgs.ToArray());
-
-            return "CustomPropData.CustomPropVal";
-        }
-
-        protected IEnumerable<TEntity> GetPagedResultsByQuery<TDto>(IQuery<TEntity> query, long pageIndex, int pageSize, out long totalRecords,
-            Func<List<TDto>, IEnumerable<TEntity>> mapper,
-            string orderBy, Direction orderDirection, bool orderBySystemField,
-            Sql<SqlContext> filterSql = null)
-        {
-            if (orderBy == null) throw new ArgumentNullException(nameof(orderBy));
-
-            // start with base query, and apply the supplied IQuery
-            var sqlBase = GetBaseQuery(false);
-            if (query == null) query = Query;
-            var translator = new SqlTranslator<TEntity>(sqlBase, query);
-            var sqlNodeIds = translator.Translate();
-
-            // sort and filter
-            sqlNodeIds = PrepareSqlForPagedResults(sqlNodeIds, filterSql, orderBy, orderDirection, orderBySystemField);
-
-            // get a page of DTOs and the total count
-            var pagedResult = Database.Page<TDto>(pageIndex + 1, pageSize, sqlNodeIds);
-            totalRecords = Convert.ToInt32(pagedResult.TotalItems);
-
-            // map the DTOs and return
-            return mapper(pagedResult.Items);
-        }
-
-        protected IDictionary<int, PropertyCollection> GetPropertyCollection(DocumentDefinition[] ddefs)
-        {
-            var versions = ddefs.Select(x => x.Version).ToArray();
-            if (versions.Length == 0) return new Dictionary<int, PropertyCollection>();
-
-            // fetch by version only, that should be enough, versions are guids and the same guid
-            // should not be reused for two different nodes -- then validate with a Where() just
-            // to be sure -- but we probably can get rid of the validation
-            var allPropertyData = Database.FetchByGroups<PropertyDataDto, Guid>(versions, 2000, batch =>
-                Sql()
-                    .Select<PropertyDataDto>(r => r.Select<PropertyTypeDto>())
-                    .From<PropertyDataDto>()
-                    .LeftJoin<PropertyTypeDto>()
-                    .On<PropertyDataDto, PropertyTypeDto>(left => left.PropertyTypeId, right => right.Id)
-                    .WhereIn<PropertyDataDto>(x => x.VersionId, batch))
-                .Where(x => ddefs.Any(y => y.Version == x.VersionId && y.Id == x.NodeId)) // so... probably redundant, but safe
-                .ToList();
-
-            // lazy access to prevalue for data types if any property requires tag support
-            var pre = new Lazy<IEnumerable<DataTypePreValueDto>>(() =>
-            {
-                var allPropertyTypes = allPropertyData
-                    .Select(x => x.PropertyTypeDto.Id)
-                    .Distinct();
-
-                var allDataTypePreValue = Database.FetchByGroups<DataTypePreValueDto, int>(allPropertyTypes, 2000, batch =>
-                    Sql()
-                        .Select<DataTypePreValueDto>()
-                        .From<DataTypePreValueDto>()
-                        .LeftJoin<PropertyTypeDto>().On<DataTypePreValueDto, PropertyTypeDto>(left => left.DataTypeNodeId, right => right.DataTypeId)
-                        .WhereIn<PropertyTypeDto>(x => x.Id, batch));
-
-                return allDataTypePreValue;
-            });
-
-            return GetPropertyCollection(ddefs, allPropertyData, pre);
-        }
-
-        protected IDictionary<int, PropertyCollection> GetPropertyCollection(DocumentDefinition[] documentDefs, List<PropertyDataDto> allPropertyData, Lazy<IEnumerable<DataTypePreValueDto>> allPreValues)
-        {
-            var result = new Dictionary<int, PropertyCollection>();
-
-            var propertiesWithTagSupport = new Dictionary<string, SupportTagsAttribute>();
-
-            //iterate each definition grouped by it's content type - this will mean less property type iterations while building
-            // up the property collections
-            foreach (var compositionGroup in documentDefs.GroupBy(x => x.Composition))
-            {
-                var compositionProperties = compositionGroup.Key.CompositionPropertyTypes.ToArray();
-
-                foreach (var def in compositionGroup)
-                {
-                    var propertyDataDtos = allPropertyData.Where(x => x.NodeId == def.Id).Distinct();
-
-                    var propertyFactory = new PropertyFactory(compositionProperties, def.Version, def.Id, def.CreateDate, def.VersionDate);
-                    var properties = propertyFactory.BuildEntity(propertyDataDtos.ToArray()).ToArray();
-
-                    var newProperties = properties.Where(x => x.HasIdentity == false && x.PropertyType.HasIdentity);
-
-                    foreach (var property in newProperties)
-                    {
-                        var propertyDataDto = new PropertyDataDto { NodeId = def.Id, PropertyTypeId = property.PropertyTypeId, VersionId = def.Version };
-                        int primaryKey = Convert.ToInt32(Database.Insert(propertyDataDto));
-
-                        property.Version = def.Version;
-                        property.Id = primaryKey;
-                    }
-
-                    foreach (var property in properties)
-                    {
-                        //NOTE: The benchmarks run with and without the following code show very little change so this is not a perf bottleneck
-                        var editor = PropertyEditorResolver.Current.GetByAlias(property.PropertyType.PropertyEditorAlias);
-
-                        var tagSupport = propertiesWithTagSupport.ContainsKey(property.PropertyType.PropertyEditorAlias)
-                            ? propertiesWithTagSupport[property.PropertyType.PropertyEditorAlias]
-                            : TagExtractor.GetAttribute(editor);
-
-                        if (tagSupport != null)
-                        {
-                            //add to local cache so we don't need to reflect next time for this property editor alias
-                            propertiesWithTagSupport[property.PropertyType.PropertyEditorAlias] = tagSupport;
-
-                            //this property has tags, so we need to extract them and for that we need the prevals which we've already looked up
-                            var preValData = allPreValues.Value.Where(x => x.DataTypeNodeId == property.PropertyType.DataTypeDefinitionId)
-                                .Distinct()
-                                .ToArray();
-
-                            var asDictionary = preValData.ToDictionary(x => x.Alias, x => new PreValue(x.Id, x.Value, x.SortOrder));
-
-                            var preVals = new PreValueCollection(asDictionary);
-
-                            var contentPropData = new ContentPropertyData(property.Value,
-                                preVals,
-                                new Dictionary<string, object>());
-
-                            TagExtractor.SetPropertyTags(property, contentPropData, property.Value, tagSupport);
-                        }
-                    }
-
-                    if (result.ContainsKey(def.Id))
-                    {
-                        Logger.Warn<VersionableRepositoryBase<TId, TEntity>>("The query returned multiple property sets for document definition " + def.Id + ", " + def.Composition.Name);
-                    }
-                    result[def.Id] = new PropertyCollection(properties);
-                }
-            }
-
-            return result;
-        }
-
-        public class DocumentDefinition
-        {
-            /// <summary>
-            /// Initializes a new instance of the <see cref="T:System.Object"/> class.
-            /// </summary>
-            public DocumentDefinition(int id, Guid version, DateTime versionDate, DateTime createDate, IContentTypeComposition composition)
-            {
-                Id = id;
-                Version = version;
-                VersionDate = versionDate;
-                CreateDate = createDate;
-                Composition = composition;
-            }
-
-            public int Id { get; set; }
-            public Guid Version { get; set; }
-            public DateTime VersionDate { get; set; }
-            public DateTime CreateDate { get; set; }
-            public IContentTypeComposition Composition { get; set; }
-        }
-
-        protected virtual string GetDatabaseFieldNameForOrderBy(string orderBy)
-        {
-            // translate the supplied "order by" field, which were originally defined for in-memory
-            // object sorting of ContentItemBasic instance, to the actual database field names.
-
-            switch (orderBy.ToUpperInvariant())
-            {
-                case "VERSIONDATE":
-                case "UPDATEDATE":
-                    return GetDatabaseFieldNameForOrderBy("cmsContentVersion", "versionDate");
-                case "CREATEDATE":
-                    return GetDatabaseFieldNameForOrderBy("umbracoNode", "createDate");
-                case "NAME":
-                    return GetDatabaseFieldNameForOrderBy("umbracoNode", "text");
-                case "OWNER":
-                    //TODO: This isn't going to work very nicely because it's going to order by ID, not by letter
-                    return GetDatabaseFieldNameForOrderBy("umbracoNode", "nodeUser");
-                case "PATH":
-                    return GetDatabaseFieldNameForOrderBy("umbracoNode", "path");
-                case "SORTORDER":
-                    return GetDatabaseFieldNameForOrderBy("umbracoNode", "sortOrder");
-                default:
-                    //ensure invalid SQL cannot be submitted
-                    return Regex.Replace(orderBy, @"[^\w\.,`\[\]@-]", "");
-            }
-        }
-
-        protected string GetDatabaseFieldNameForOrderBy(string tableName, string fieldName)
-        {
-            return SqlSyntax.GetQuotedTableName(tableName) + "." + SqlSyntax.GetQuotedColumnName(fieldName);
-        }
-
-        /// <summary>
-        /// Deletes all media files passed in.
-        /// </summary>
-        /// <param name="files"></param>
-        /// <returns></returns>
-        public virtual bool DeleteMediaFiles(IEnumerable<string> files) // fixme kill eventually
-        {
-            //ensure duplicates are removed
-            files = files.Distinct();
-
-            var allsuccess = true;
-
-            var fs = FileSystemProviderManager.Current.GetFileSystemProvider<MediaFileSystem>();
-            Parallel.ForEach(files, file =>
-            {
-                try
-                {
-                    if (file.IsNullOrWhiteSpace()) return;
-
-                    var relativeFilePath = fs.GetRelativePath(file);
-                    if (fs.FileExists(relativeFilePath) == false) return;
-
-                    var parentDirectory = System.IO.Path.GetDirectoryName(relativeFilePath);
-
-                    // don't want to delete the media folder if not using directories.
-                    if (_contentSection.UploadAllowDirectories && parentDirectory != fs.GetRelativePath("/"))
-                    {
-                        //issue U4-771: if there is a parent directory the recursive parameter should be true
-                        fs.DeleteDirectory(parentDirectory, String.IsNullOrEmpty(parentDirectory) == false);
-                    }
-                    else
-                    {
-                        fs.DeleteFile(file, true);
-                    }
-                }
-                catch (Exception e)
-                {
-                    Logger.Error<VersionableRepositoryBase<TId, TEntity>>("An error occurred while deleting file attached to nodes: " + file, e);
-                    allsuccess = false;
-                }
-            });
-
-            return allsuccess;
-        }
-    }
+﻿using System;
+using System.Collections.Generic;
+using System.Diagnostics;
+using System.Linq;
+using System.Text;
+using System.Text.RegularExpressions;
+using System.Threading.Tasks;
+using NPoco;
+using Umbraco.Core.Cache;
+using Umbraco.Core.Configuration;
+using Umbraco.Core.Configuration.UmbracoSettings;
+using Umbraco.Core.Logging;
+using Umbraco.Core.Models;
+using Umbraco.Core.Models.Editors;
+using Umbraco.Core.Models.EntityBase;
+using Umbraco.Core.Models.Rdbms;
+
+using Umbraco.Core.Persistence.DatabaseModelDefinitions;
+using Umbraco.Core.Persistence.Factories;
+using Umbraco.Core.Persistence.Querying;
+using Umbraco.Core.Persistence.SqlSyntax;
+using Umbraco.Core.Persistence.UnitOfWork;
+using Umbraco.Core.PropertyEditors;
+using Umbraco.Core.Services;
+using Umbraco.Core.Dynamics;
+using Umbraco.Core.IO;
+using Umbraco.Core.Persistence.Mappers;
+
+namespace Umbraco.Core.Persistence.Repositories
+{
+    // this cannot be inside VersionableRepositoryBase because that class is static
+    internal static class VersionableRepositoryBaseAliasRegex
+    {
+        private readonly static Dictionary<Type, Regex> Regexes = new Dictionary<Type, Regex>();
+
+        public static Regex For(ISqlSyntaxProvider sqlSyntax)
+        {
+            var type = sqlSyntax.GetType();
+            Regex aliasRegex;
+            if (Regexes.TryGetValue(type, out aliasRegex))
+                return aliasRegex;
+
+            var col = Regex.Escape(sqlSyntax.GetQuotedColumnName("column")).Replace("column", @"\w+");
+            var fld = Regex.Escape(sqlSyntax.GetQuotedTableName("table") + ".").Replace("table", @"\w+") + col;
+            aliasRegex = new Regex("(" + fld + @")\s+AS\s+(" + col + ")", RegexOptions.Multiline | RegexOptions.Singleline | RegexOptions.IgnoreCase);
+            Regexes[type] = aliasRegex;
+            return aliasRegex;
+        }
+    }
+
+    internal abstract class VersionableRepositoryBase<TId, TEntity> : NPocoRepositoryBase<TId, TEntity>
+        where TEntity : class, IAggregateRoot
+    {
+        private readonly IContentSection _contentSection;
+
+        protected VersionableRepositoryBase(IDatabaseUnitOfWork work, CacheHelper cache, ILogger logger, IContentSection contentSection, IMappingResolver mappingResolver)
+            : base(work, cache, logger, mappingResolver)
+        {
+            _contentSection = contentSection;
+        }
+
+        #region IRepositoryVersionable Implementation
+
+        public virtual IEnumerable<TEntity> GetAllVersions(int id)
+        {
+            var sql = Sql()
+                .SelectAll()
+                .From<ContentVersionDto>()
+                .InnerJoin<ContentDto>()
+                .On<ContentVersionDto, ContentDto>(left => left.NodeId, right => right.NodeId)
+                .InnerJoin<NodeDto>()
+                .On<ContentDto, NodeDto>(left => left.NodeId, right => right.NodeId)
+                .Where<NodeDto>(x => x.NodeObjectType == NodeObjectTypeId)
+                .Where<NodeDto>(x => x.NodeId == id)
+                .OrderByDescending<ContentVersionDto>(x => x.VersionDate);
+
+            var dtos = Database.Fetch<ContentVersionDto>(sql);
+            return dtos.Select(x => GetByVersion(x.VersionId));
+        }
+
+        public virtual void DeleteVersion(Guid versionId)
+        {
+            var dto = Database.FirstOrDefault<ContentVersionDto>("WHERE versionId = @VersionId", new { VersionId = versionId });
+            if(dto == null) return;
+
+            //Ensure that the lastest version is not deleted
+            var latestVersionDto = Database.FirstOrDefault<ContentVersionDto>("WHERE ContentId = @Id ORDER BY VersionDate DESC", new { Id = dto.NodeId });
+            if(latestVersionDto.VersionId == dto.VersionId)
+                return;
+
+            using (var transaction = Database.GetTransaction())
+            {
+                PerformDeleteVersion(dto.NodeId, versionId);
+
+                transaction.Complete();
+            }
+        }
+
+        public virtual void DeleteVersions(int id, DateTime versionDate)
+        {
+            //Ensure that the latest version is not part of the versions being deleted
+            var latestVersionDto = Database.FirstOrDefault<ContentVersionDto>("WHERE ContentId = @Id ORDER BY VersionDate DESC", new { Id = id });
+            var list =
+                Database.Fetch<ContentVersionDto>(
+                    "WHERE versionId <> @VersionId AND (ContentId = @Id AND VersionDate < @VersionDate)",
+                    new {VersionId = latestVersionDto.VersionId, Id = id, VersionDate = versionDate});
+            if (list.Any() == false) return;
+
+            using (var transaction = Database.GetTransaction())
+            {
+                foreach (var dto in list)
+                {
+                    PerformDeleteVersion(id, dto.VersionId);
+                }
+
+                transaction.Complete();
+            }
+        }
+
+        public abstract TEntity GetByVersion(Guid versionId);
+
+        /// <summary>
+        /// Protected method to execute the delete statements for removing a single version for a TEntity item.
+        /// </summary>
+        /// <param name="id">Id of the <see cref="TEntity"/> to delete a version from</param>
+        /// <param name="versionId">Guid id of the version to delete</param>
+        protected abstract void PerformDeleteVersion(int id, Guid versionId);
+
+        #endregion
+
+        public int CountDescendants(int parentId, string contentTypeAlias = null)
+        {
+            var pathMatch = parentId == -1
+                ? "-1,"
+                : "," + parentId + ",";
+
+            var sql = Sql()
+                .SelectCount()
+                .From<NodeDto>();
+
+            if (contentTypeAlias.IsNullOrWhiteSpace())
+            {
+                sql
+                    .Where<NodeDto>(x => x.NodeObjectType == NodeObjectTypeId)
+                    .Where<NodeDto>(x => x.Path.Contains(pathMatch));
+            }
+            else
+            {
+                sql
+                    .InnerJoin<ContentDto>()
+                    .On<NodeDto, ContentDto>(left => left.NodeId, right => right.NodeId)
+                    .InnerJoin<ContentTypeDto>()
+                    .On<ContentTypeDto, ContentDto>(left => left.NodeId, right => right.ContentTypeId)
+                    .Where<NodeDto>(x => x.NodeObjectType == NodeObjectTypeId)
+                    .Where<NodeDto>(x => x.Path.Contains(pathMatch))
+                    .Where<ContentTypeDto>(x => x.Alias == contentTypeAlias);
+            }
+
+            return Database.ExecuteScalar<int>(sql);
+        }
+
+        public int CountChildren(int parentId, string contentTypeAlias = null)
+        {
+            var sql = Sql()
+                .SelectCount()
+                .From<NodeDto>();
+
+            if (contentTypeAlias.IsNullOrWhiteSpace())
+            {
+                sql
+                    .Where<NodeDto>(x => x.NodeObjectType == NodeObjectTypeId)
+                    .Where<NodeDto>(x => x.ParentId == parentId);
+            }
+            else
+            {
+                sql
+                    .InnerJoin<ContentDto>()
+                    .On<NodeDto, ContentDto>(left => left.NodeId, right => right.NodeId)
+                    .InnerJoin<ContentTypeDto>()
+                    .On<ContentTypeDto, ContentDto>(left => left.NodeId, right => right.ContentTypeId)
+                    .Where<NodeDto>(x => x.NodeObjectType == NodeObjectTypeId)
+                    .Where<NodeDto>(x => x.ParentId == parentId)
+                    .Where<ContentTypeDto>(x => x.Alias == contentTypeAlias);
+            }
+
+            return Database.ExecuteScalar<int>(sql);
+        }
+
+        /// <summary>
+        /// Get the total count of entities
+        /// </summary>
+        /// <param name="contentTypeAlias"></param>
+        /// <returns></returns>
+        public int Count(string contentTypeAlias = null)
+        {
+            var sql = Sql()
+                .SelectCount()
+                .From<NodeDto>();
+
+            if (contentTypeAlias.IsNullOrWhiteSpace())
+            {
+                sql
+                    .Where<NodeDto>(x => x.NodeObjectType == NodeObjectTypeId);
+            }
+            else
+            {
+                sql
+                    .InnerJoin<ContentDto>()
+                    .On<NodeDto, ContentDto>(left => left.NodeId, right => right.NodeId)
+                    .InnerJoin<ContentTypeDto>()
+                    .On<ContentTypeDto, ContentDto>(left => left.NodeId, right => right.ContentTypeId)
+                    .Where<NodeDto>(x => x.NodeObjectType == NodeObjectTypeId)
+                    .Where<ContentTypeDto>(x => x.Alias == contentTypeAlias);
+            }
+
+            return Database.ExecuteScalar<int>(sql);
+        }
+
+        /// <summary>
+        /// This removes associated tags from the entity - used generally when an entity is recycled
+        /// </summary>
+        /// <param name="entity"></param>
+        /// <param name="tagRepo"></param>
+        protected void ClearEntityTags(IContentBase entity, ITagRepository tagRepo)
+        {
+            tagRepo.ClearTagsFromEntity(entity.Id);
+        }
+
+        /// <summary>
+        /// Updates the tag repository with any tag enabled properties and their values
+        /// </summary>
+        /// <param name="entity"></param>
+        /// <param name="tagRepo"></param>
+        protected void UpdateEntityTags(IContentBase entity, ITagRepository tagRepo)
+        {
+            foreach (var tagProp in entity.Properties.Where(x => x.TagSupport.Enable))
+            {
+                if (tagProp.TagSupport.Behavior == PropertyTagBehavior.Remove)
+                {
+                    //remove the specific tags
+                    tagRepo.RemoveTagsFromProperty(
+                        entity.Id,
+                        tagProp.PropertyTypeId,
+                        tagProp.TagSupport.Tags.Select(x => new Tag { Text = x.Item1, Group = x.Item2 }));
+                }
+                else
+                {
+                    //assign the tags
+                    tagRepo.AssignTagsToProperty(
+                        entity.Id,
+                        tagProp.PropertyTypeId,
+                        tagProp.TagSupport.Tags.Select(x => new Tag { Text = x.Item1, Group = x.Item2 }),
+                        tagProp.TagSupport.Behavior == PropertyTagBehavior.Replace);
+                }
+            }
+        }
+
+        protected bool HasTagProperty(IContentBase entity)
+        {
+            return entity.Properties.Any(x => x.TagSupport.Enable);
+        }
+
+        private Sql<SqlContext> PrepareSqlForPagedResults(Sql<SqlContext> sql, Sql<SqlContext> filterSql, string orderBy, Direction orderDirection, bool orderBySystemField)
+        {
+            if (filterSql == null && string.IsNullOrEmpty(orderBy)) return sql;
+
+            // preserve original
+            var psql = new Sql<SqlContext>(sql.SqlContext, sql.SQL, sql.Arguments);
+
+            // apply filter
+            if (filterSql != null)
+                psql.Append(filterSql);
+
+            // non-sorting, we're done
+            if (string.IsNullOrEmpty(orderBy))
+                return psql;
+
+            // else apply sort
+            var dbfield = orderBySystemField
+                ? PrepareSqlForPagedResultsWithSystemField(ref psql, orderBy)
+                : PrepareSqlForPagedResultsWithNonSystemField(ref psql, orderBy);
+
+            if (orderDirection == Direction.Ascending)
+                psql.OrderBy(dbfield);
+            else
+                psql.OrderByDescending(dbfield);
+
+            return psql;
+        }
+
+        private string PrepareSqlForPagedResultsWithSystemField(ref Sql<SqlContext> sql, string orderBy)
+        {
+            // get the database field eg "[table].[column]"
+            var dbfield = GetDatabaseFieldNameForOrderBy(orderBy);
+
+            // fixme - ContentTypeAlias is not properly managed because it's not part of the query to begin with!
+
+            // for SqlServer pagination to work, the "order by" field needs to be the alias eg if
+            // the select statement has "umbracoNode.text AS NodeDto__Text" then the order field needs
+            // to be "NodeDto__Text" and NOT "umbracoNode.text".
+            // not sure about SqlCE nor MySql, so better do it too. initially thought about patching
+            // NPoco but that would be expensive and not 100% possible, so better give NPoco proper
+            // queries to begin with.
+            // thought about maintaining a map of columns-to-aliases in the sql context but that would
+            // be expensive and most of the time, useless. so instead we parse the SQL looking for the
+            // alias. somewhat expensive too but nothing's free.
+
+            var matches = VersionableRepositoryBaseAliasRegex.For(SqlSyntax).Matches(sql.SQL);
+            var match = matches.Cast<Match>().FirstOrDefault(m => m.Groups[1].Value.InvariantEquals(dbfield));
+            if (match != null)
+                dbfield = match.Groups[2].Value;
+
+            return dbfield;
+        }
+
+        private string PrepareSqlForPagedResultsWithNonSystemField(ref Sql<SqlContext> sql, string orderBy)
+        {
+            // Sorting by a custom field, so set-up sub-query for ORDER BY clause to pull through valie
+            // from most recent content version for the given order by field
+            var sortedInt = string.Format(SqlSyntax.ConvertIntegerToOrderableString, "dataInt");
+            var sortedDate = string.Format(SqlSyntax.ConvertDateToOrderableString, "dataDate");
+            var sortedString = string.Format("COALESCE({0},'')", "dataNvarchar"); // fixme SqlSyntax!
+            var sortedDecimal = string.Format(SqlSyntax.ConvertDecimalToOrderableString, "dataDecimal");
+
+            var innerJoinTempTable = string.Format(@"INNER JOIN (
+ 	                SELECT CASE
+ 		                WHEN dataInt Is Not Null THEN {0}
+                        WHEN dataDecimal Is Not Null THEN {1}
+                        WHEN dataDate Is Not Null THEN {2}
+                        ELSE {3}
+ 	                END AS CustomPropVal,
+                    cd.nodeId AS CustomPropValContentId
+ 	                FROM cmsDocument cd
+                    INNER JOIN cmsPropertyData cpd ON cpd.contentNodeId = cd.nodeId AND cpd.versionId = cd.versionId
+                    INNER JOIN cmsPropertyType cpt ON cpt.Id = cpd.propertytypeId
+			        WHERE cpt.Alias = @2 AND cd.newest = 1) AS CustomPropData
+                    ON CustomPropData.CustomPropValContentId = umbracoNode.id
+", sortedInt, sortedDecimal, sortedDate, sortedString);
+
+            // insert the SQL fragment just above the LEFT OUTER JOIN [cmsDocument] [cmsDocument2] ...
+            // ensure it's there, 'cos, someone's going to edit the query, eventually!
+            var pos = sql.SQL.IndexOf("LEFT OUTER JOIN");
+            if (pos < 0) throw new Exception("Oops, LEFT OUTER JOIN not found.");
+            var newSql = sql.SQL.Insert(pos, innerJoinTempTable);
+            var newArgs = sql.Arguments.ToList();
+            newArgs.Add(orderBy);
+
+            // insert the SQL selected field, too, else ordering cannot work
+            if (sql.SQL.StartsWith("SELECT ") == false) throw new Exception("Oops, SELECT not found.");
+            newSql = newSql.Insert("SELECT ".Length, "CustomPropData.CustomPropVal, ");
+
+            sql = new Sql<SqlContext>(sql.SqlContext, newSql, newArgs.ToArray());
+
+            return "CustomPropData.CustomPropVal";
+        }
+
+        protected IEnumerable<TEntity> GetPagedResultsByQuery<TDto>(IQuery<TEntity> query, long pageIndex, int pageSize, out long totalRecords,
+            Func<List<TDto>, IEnumerable<TEntity>> mapper,
+            string orderBy, Direction orderDirection, bool orderBySystemField,
+            Sql<SqlContext> filterSql = null)
+        {
+            if (orderBy == null) throw new ArgumentNullException(nameof(orderBy));
+
+            // start with base query, and apply the supplied IQuery
+            var sqlBase = GetBaseQuery(false);
+            if (query == null) query = Query;
+            var translator = new SqlTranslator<TEntity>(sqlBase, query);
+            var sqlNodeIds = translator.Translate();
+
+            // sort and filter
+            sqlNodeIds = PrepareSqlForPagedResults(sqlNodeIds, filterSql, orderBy, orderDirection, orderBySystemField);
+
+            // get a page of DTOs and the total count
+            var pagedResult = Database.Page<TDto>(pageIndex + 1, pageSize, sqlNodeIds);
+            totalRecords = Convert.ToInt32(pagedResult.TotalItems);
+
+            // map the DTOs and return
+            return mapper(pagedResult.Items);
+        }
+
+        protected IDictionary<int, PropertyCollection> GetPropertyCollection(DocumentDefinition[] ddefs)
+        {
+            var versions = ddefs.Select(x => x.Version).ToArray();
+            if (versions.Length == 0) return new Dictionary<int, PropertyCollection>();
+
+            // fetch by version only, that should be enough, versions are guids and the same guid
+            // should not be reused for two different nodes -- then validate with a Where() just
+            // to be sure -- but we probably can get rid of the validation
+            var allPropertyData = Database.FetchByGroups<PropertyDataDto, Guid>(versions, 2000, batch =>
+                Sql()
+                    .Select<PropertyDataDto>(r => r.Select<PropertyTypeDto>())
+                    .From<PropertyDataDto>()
+                    .LeftJoin<PropertyTypeDto>()
+                    .On<PropertyDataDto, PropertyTypeDto>(left => left.PropertyTypeId, right => right.Id)
+                    .WhereIn<PropertyDataDto>(x => x.VersionId, batch))
+                .Where(x => ddefs.Any(y => y.Version == x.VersionId && y.Id == x.NodeId)) // so... probably redundant, but safe
+                .ToList();
+
+            // lazy access to prevalue for data types if any property requires tag support
+            var pre = new Lazy<IEnumerable<DataTypePreValueDto>>(() =>
+            {
+                var allPropertyTypes = allPropertyData
+                    .Select(x => x.PropertyTypeDto.Id)
+                    .Distinct();
+
+                var allDataTypePreValue = Database.FetchByGroups<DataTypePreValueDto, int>(allPropertyTypes, 2000, batch =>
+                    Sql()
+                        .Select<DataTypePreValueDto>()
+                        .From<DataTypePreValueDto>()
+                        .LeftJoin<PropertyTypeDto>().On<DataTypePreValueDto, PropertyTypeDto>(left => left.DataTypeNodeId, right => right.DataTypeId)
+                        .WhereIn<PropertyTypeDto>(x => x.Id, batch));
+
+                return allDataTypePreValue;
+            });
+
+            return GetPropertyCollection(ddefs, allPropertyData, pre);
+        }
+
+        protected IDictionary<int, PropertyCollection> GetPropertyCollection(DocumentDefinition[] documentDefs, List<PropertyDataDto> allPropertyData, Lazy<IEnumerable<DataTypePreValueDto>> allPreValues)
+        {
+            var result = new Dictionary<int, PropertyCollection>();
+
+            var propertiesWithTagSupport = new Dictionary<string, SupportTagsAttribute>();
+
+            //iterate each definition grouped by it's content type - this will mean less property type iterations while building
+            // up the property collections
+            foreach (var compositionGroup in documentDefs.GroupBy(x => x.Composition))
+            {
+                var compositionProperties = compositionGroup.Key.CompositionPropertyTypes.ToArray();
+
+                foreach (var def in compositionGroup)
+                {
+                    var propertyDataDtos = allPropertyData.Where(x => x.NodeId == def.Id).Distinct();
+
+                    var propertyFactory = new PropertyFactory(compositionProperties, def.Version, def.Id, def.CreateDate, def.VersionDate);
+                    var properties = propertyFactory.BuildEntity(propertyDataDtos.ToArray()).ToArray();
+
+                    var newProperties = properties.Where(x => x.HasIdentity == false && x.PropertyType.HasIdentity);
+
+                    foreach (var property in newProperties)
+                    {
+                        var propertyDataDto = new PropertyDataDto { NodeId = def.Id, PropertyTypeId = property.PropertyTypeId, VersionId = def.Version };
+                        int primaryKey = Convert.ToInt32(Database.Insert(propertyDataDto));
+
+                        property.Version = def.Version;
+                        property.Id = primaryKey;
+                    }
+
+                    foreach (var property in properties)
+                    {
+                        //NOTE: The benchmarks run with and without the following code show very little change so this is not a perf bottleneck
+                        var editor = PropertyEditorResolver.Current.GetByAlias(property.PropertyType.PropertyEditorAlias);
+
+                        var tagSupport = propertiesWithTagSupport.ContainsKey(property.PropertyType.PropertyEditorAlias)
+                            ? propertiesWithTagSupport[property.PropertyType.PropertyEditorAlias]
+                            : TagExtractor.GetAttribute(editor);
+
+                        if (tagSupport != null)
+                        {
+                            //add to local cache so we don't need to reflect next time for this property editor alias
+                            propertiesWithTagSupport[property.PropertyType.PropertyEditorAlias] = tagSupport;
+
+                            //this property has tags, so we need to extract them and for that we need the prevals which we've already looked up
+                            var preValData = allPreValues.Value.Where(x => x.DataTypeNodeId == property.PropertyType.DataTypeDefinitionId)
+                                .Distinct()
+                                .ToArray();
+
+                            var asDictionary = preValData.ToDictionary(x => x.Alias, x => new PreValue(x.Id, x.Value, x.SortOrder));
+
+                            var preVals = new PreValueCollection(asDictionary);
+
+                            var contentPropData = new ContentPropertyData(property.Value,
+                                preVals,
+                                new Dictionary<string, object>());
+
+                            TagExtractor.SetPropertyTags(property, contentPropData, property.Value, tagSupport);
+                        }
+                    }
+
+                    if (result.ContainsKey(def.Id))
+                    {
+                        Logger.Warn<VersionableRepositoryBase<TId, TEntity>>("The query returned multiple property sets for document definition " + def.Id + ", " + def.Composition.Name);
+                    }
+                    result[def.Id] = new PropertyCollection(properties);
+                }
+            }
+
+            return result;
+        }
+
+        public class DocumentDefinition
+        {
+            /// <summary>
+            /// Initializes a new instance of the <see cref="T:System.Object"/> class.
+            /// </summary>
+            public DocumentDefinition(int id, Guid version, DateTime versionDate, DateTime createDate, IContentTypeComposition composition)
+            {
+                Id = id;
+                Version = version;
+                VersionDate = versionDate;
+                CreateDate = createDate;
+                Composition = composition;
+            }
+
+            public int Id { get; set; }
+            public Guid Version { get; set; }
+            public DateTime VersionDate { get; set; }
+            public DateTime CreateDate { get; set; }
+            public IContentTypeComposition Composition { get; set; }
+        }
+
+        protected virtual string GetDatabaseFieldNameForOrderBy(string orderBy)
+        {
+            // translate the supplied "order by" field, which were originally defined for in-memory
+            // object sorting of ContentItemBasic instance, to the actual database field names.
+
+            switch (orderBy.ToUpperInvariant())
+            {
+                case "VERSIONDATE":
+                case "UPDATEDATE":
+                    return GetDatabaseFieldNameForOrderBy("cmsContentVersion", "versionDate");
+                case "CREATEDATE":
+                    return GetDatabaseFieldNameForOrderBy("umbracoNode", "createDate");
+                case "NAME":
+                    return GetDatabaseFieldNameForOrderBy("umbracoNode", "text");
+                case "OWNER":
+                    //TODO: This isn't going to work very nicely because it's going to order by ID, not by letter
+                    return GetDatabaseFieldNameForOrderBy("umbracoNode", "nodeUser");
+                case "PATH":
+                    return GetDatabaseFieldNameForOrderBy("umbracoNode", "path");
+                case "SORTORDER":
+                    return GetDatabaseFieldNameForOrderBy("umbracoNode", "sortOrder");
+                default:
+                    //ensure invalid SQL cannot be submitted
+                    return Regex.Replace(orderBy, @"[^\w\.,`\[\]@-]", "");
+            }
+        }
+
+        protected string GetDatabaseFieldNameForOrderBy(string tableName, string fieldName)
+        {
+            return SqlSyntax.GetQuotedTableName(tableName) + "." + SqlSyntax.GetQuotedColumnName(fieldName);
+        }
+
+        /// <summary>
+        /// Deletes all media files passed in.
+        /// </summary>
+        /// <param name="files"></param>
+        /// <returns></returns>
+        public virtual bool DeleteMediaFiles(IEnumerable<string> files) // fixme kill eventually
+        {
+            //ensure duplicates are removed
+            files = files.Distinct();
+
+            var allsuccess = true;
+
+            var fs = FileSystemProviderManager.Current.GetFileSystemProvider<MediaFileSystem>();
+            Parallel.ForEach(files, file =>
+            {
+                try
+                {
+                    if (file.IsNullOrWhiteSpace()) return;
+
+                    var relativeFilePath = fs.GetRelativePath(file);
+                    if (fs.FileExists(relativeFilePath) == false) return;
+
+                    var parentDirectory = System.IO.Path.GetDirectoryName(relativeFilePath);
+
+                    // don't want to delete the media folder if not using directories.
+                    if (_contentSection.UploadAllowDirectories && parentDirectory != fs.GetRelativePath("/"))
+                    {
+                        //issue U4-771: if there is a parent directory the recursive parameter should be true
+                        fs.DeleteDirectory(parentDirectory, String.IsNullOrEmpty(parentDirectory) == false);
+                    }
+                    else
+                    {
+                        fs.DeleteFile(file, true);
+                    }
+                }
+                catch (Exception e)
+                {
+                    Logger.Error<VersionableRepositoryBase<TId, TEntity>>("An error occurred while deleting file attached to nodes: " + file, e);
+                    allsuccess = false;
+                }
+            });
+
+            return allsuccess;
+        }
+    }
 }