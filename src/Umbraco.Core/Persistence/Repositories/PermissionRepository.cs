<<<<<<< HEAD
﻿using System;
using System.Collections;
using System.Collections.Generic;
using System.Dynamic;
using System.Globalization;
using System.Linq;
using System.Text;
using System.Web.Caching;
using Umbraco.Core.Events;
using Umbraco.Core.Models.EntityBase;
using Umbraco.Core.Models.Membership;
using Umbraco.Core.Models.Rdbms;
using Umbraco.Core.Persistence.SqlSyntax;
using Umbraco.Core.Persistence.UnitOfWork;
using Umbraco.Core.Services;
using CacheKeys = Umbraco.Core.Cache.CacheKeys;
using Umbraco.Core.Cache;

namespace Umbraco.Core.Persistence.Repositories
{
    /// <summary>
    /// A repository that exposes functionality to modify assigned permissions to a node
    /// </summary>
    /// <typeparam name="TEntity"></typeparam>
    internal class PermissionRepository<TEntity>
        where TEntity : class, IAggregateRoot
    {
        private readonly IDatabaseUnitOfWork _unitOfWork;
        private readonly CacheHelper _cache;

        internal PermissionRepository(IDatabaseUnitOfWork unitOfWork, CacheHelper cache)
        {
            _unitOfWork = unitOfWork;
            _cache = cache;
        }

        /// <summary>
        /// Returns permissions for a given user for any number of nodes
        /// </summary>
        /// <param name="userId"></param>
        /// <param name="entityIds"></param>
        /// <returns></returns>        
        public IEnumerable<EntityPermission> GetUserPermissionsForEntities(int userId, params int[] entityIds)
        {
            var entityIdKey = string.Join(",", entityIds.Select(x => x.ToString(CultureInfo.InvariantCulture)));
            return _cache.RuntimeCache.GetCacheItem<IEnumerable<EntityPermission>>(
                string.Format("{0}{1}{2}", CacheKeys.UserPermissionsCacheKey, userId, entityIdKey),
                () =>
        {            

                    var whereBuilder = new StringBuilder();
            
                    //where userId = @userId AND
                    whereBuilder.Append(SqlSyntaxContext.SqlSyntaxProvider.GetQuotedColumnName("userId"));
                    whereBuilder.Append("=");
                    whereBuilder.Append(userId);

                    if (entityIds.Any())
                    {
                        whereBuilder.Append(" AND ");

                        //where nodeId = @nodeId1 OR nodeId = @nodeId2, etc...
                        whereBuilder.Append("(");
                        for (var index = 0; index < entityIds.Length; index++)
                        {
                            var entityId = entityIds[index];
                            whereBuilder.Append(SqlSyntaxContext.SqlSyntaxProvider.GetQuotedColumnName("nodeId"));
                            whereBuilder.Append("=");
                            whereBuilder.Append(entityId);
                            if (index < entityIds.Length - 1)
                            {
                                whereBuilder.Append(" OR ");
                            }
                        }
                        whereBuilder.Append(")");
                    }

                    var sql = new Sql();
                    sql.Select("*")
                        .From<User2NodePermissionDto>()
                        .Where(whereBuilder.ToString());

                    //ToArray() to ensure it's all fetched from the db once.
                    var result = _unitOfWork.Database.Fetch<User2NodePermissionDto>(sql).ToArray();
                    return ConvertToPermissionList(result);

                },
                //Since this cache can be quite large (http://issues.umbraco.org/issue/U4-2161) we will only have this exist in cache for 20 minutes, 
                // then it will refresh from the database.
                new TimeSpan(0, 20, 0),
                //Since this cache can be quite large (http://issues.umbraco.org/issue/U4-2161) we will make this priority below average
                priority: CacheItemPriority.BelowNormal);

        } 

        /// <summary>
        /// Returns permissions for all users for a given entity
        /// </summary>
        /// <param name="entityId"></param>
        /// <returns></returns>
        public IEnumerable<EntityPermission> GetPermissionsForEntity(int entityId)
        {
            var sql = new Sql();
            sql.Select("*")
               .From<User2NodePermissionDto>()
               .Where<User2NodePermissionDto>(dto => dto.NodeId == entityId)
               .OrderBy<User2NodePermissionDto>(dto => dto.NodeId);

            //ToArray() to ensure it's all fetched from the db once.
            var result = _unitOfWork.Database.Fetch<User2NodePermissionDto>(sql).ToArray();
            return ConvertToPermissionList(result);
        }

        /// <summary>
        /// Assigns the same permission set for a single user to any number of entities
        /// </summary>
        /// <param name="userId"></param>
        /// <param name="permissions"></param>
        /// <param name="entityIds"></param>
        public void AssignUserPermissions(int userId, IEnumerable<char> permissions, params int[] entityIds)
        {
            var db = _unitOfWork.Database;
            using (var trans = db.GetTransaction())
            {
                db.Execute("DELETE FROM umbracoUser2NodePermission WHERE userId=@userId AND nodeId in (@nodeIds)",
                    new {userId = userId, nodeIds = entityIds});

                var toInsert = new List<User2NodePermissionDto>();
                foreach (var p in permissions)
                {
                    foreach (var e in entityIds)
                    {
                        toInsert.Add(new User2NodePermissionDto
                        {
                            NodeId = e,
                            Permission = p.ToString(CultureInfo.InvariantCulture),
                            UserId = userId
                        });
                    }
                }

                _unitOfWork.Database.BulkInsertRecords(toInsert, trans);

                trans.Complete();

                //Raise the event
                AssignedPermissions.RaiseEvent(
                    new SaveEventArgs<EntityPermission>(ConvertToPermissionList(toInsert), false), this);
            }
        } 

        /// <summary>
        /// Assigns one permission to an entity for multiple users
        /// </summary>
        /// <param name="entity"></param>
        /// <param name="permission"></param>
        /// <param name="userIds"></param>
        /// <remarks>
        /// This will first clear the permissions for this entity then re-create them
        /// </remarks>
        public void AssignEntityPermissions(TEntity entity, char permission, IEnumerable<int> userIds)
        {
            var db = _unitOfWork.Database;
            using (var trans = db.GetTransaction())
            {
                db.Execute("DELETE FROM umbracoUser2NodePermission WHERE nodeId=@nodeId", new {nodeId = entity.Id});

                var actions = userIds.Select(id => new User2NodePermissionDto
                {
                    NodeId = entity.Id,
                    Permission = permission.ToString(CultureInfo.InvariantCulture),
                    UserId = id
                }).ToArray();

                _unitOfWork.Database.BulkInsertRecords(actions, trans);

                trans.Complete();

                //Raise the event
                AssignedPermissions.RaiseEvent(
                    new SaveEventArgs<EntityPermission>(ConvertToPermissionList(actions), false), this);
            }
        }

        /// <summary>
        /// Assigns permissions to an entity for multiple users/permission entries
        /// </summary>
        /// <param name="entity"></param>
        /// <param name="userPermissions">
        /// A key/value pair list containing a userId and a permission to assign
        /// </param>
        /// <remarks>
        /// This will first clear the permissions for this entity then re-create them
        /// </remarks>
        public void AssignEntityPermissions(TEntity entity, IEnumerable<Tuple<int, string>> userPermissions)
        {
            var db = _unitOfWork.Database;
            using (var trans = db.GetTransaction())
            {
                db.Execute("DELETE FROM umbracoUser2NodePermission WHERE nodeId=@nodeId", new { nodeId = entity.Id });

                var actions = userPermissions.Select(p => new User2NodePermissionDto
                {
                    NodeId = entity.Id,
                    Permission = p.Item2,
                    UserId = p.Item1
                }).ToArray();

                _unitOfWork.Database.BulkInsertRecords(actions);

                //Raise the event
                AssignedPermissions.RaiseEvent(
                    new SaveEventArgs<EntityPermission>(ConvertToPermissionList(actions), false), this);
            }            
        }

        private static IEnumerable<EntityPermission> ConvertToPermissionList(IEnumerable<User2NodePermissionDto> result)
        {
            var permissions = new List<EntityPermission>();
            var nodePermissions = result.GroupBy(x => x.NodeId);
            foreach (var np in nodePermissions)
            {
                var userPermissions = np.GroupBy(x => x.UserId);
                foreach (var up in userPermissions)
                {
                    var perms = up.Select(x => x.Permission).ToArray();
                    permissions.Add(new EntityPermission(up.Key, up.First().NodeId, perms));
                }
            }
            return permissions;
        }

        public static event TypedEventHandler<PermissionRepository<TEntity>, SaveEventArgs<EntityPermission>> AssignedPermissions;
    }
=======
﻿using System;
using System.Collections;
using System.Collections.Generic;
using System.Dynamic;
using System.Globalization;
using System.Linq;
using System.Text;
using System.Web.Caching;
using Umbraco.Core.Events;
using Umbraco.Core.Models;
using Umbraco.Core.Models.EntityBase;
using Umbraco.Core.Models.Membership;
using Umbraco.Core.Models.Rdbms;
using Umbraco.Core.Persistence.Caching;
using Umbraco.Core.Persistence.SqlSyntax;
using Umbraco.Core.Persistence.UnitOfWork;
using Umbraco.Core.Services;
using CacheKeys = Umbraco.Core.Cache.CacheKeys;
using Umbraco.Core.Cache;

namespace Umbraco.Core.Persistence.Repositories
{
    /// <summary>
    /// A repository that exposes functionality to modify assigned permissions to a node
    /// </summary>
    /// <typeparam name="TEntity"></typeparam>
    internal class PermissionRepository<TEntity>
        where TEntity : class, IAggregateRoot
    {
        private readonly IDatabaseUnitOfWork _unitOfWork;
        private readonly CacheHelper _cache;

        internal PermissionRepository(IDatabaseUnitOfWork unitOfWork, CacheHelper cache)
        {
            _unitOfWork = unitOfWork;
            _cache = cache;
        }

        /// <summary>
        /// Returns permissions for a given user for any number of nodes
        /// </summary>
        /// <param name="userId"></param>
        /// <param name="entityIds"></param>
        /// <returns></returns>        
        public IEnumerable<EntityPermission> GetUserPermissionsForEntities(int userId, params int[] entityIds)
        {
            var entityIdKey = string.Join(",", entityIds.Select(x => x.ToString(CultureInfo.InvariantCulture)));
            return _cache.RuntimeCache.GetCacheItem<IEnumerable<EntityPermission>>(
                string.Format("{0}{1}{2}", CacheKeys.UserPermissionsCacheKey, userId, entityIdKey),
                () =>
                {

                    var whereBuilder = new StringBuilder();

                    //where userId = @userId AND
                    whereBuilder.Append(SqlSyntaxContext.SqlSyntaxProvider.GetQuotedColumnName("userId"));
                    whereBuilder.Append("=");
                    whereBuilder.Append(userId);

                    if (entityIds.Any())
                    {
                        whereBuilder.Append(" AND ");

                        //where nodeId = @nodeId1 OR nodeId = @nodeId2, etc...
                        whereBuilder.Append("(");
                        for (var index = 0; index < entityIds.Length; index++)
                        {
                            var entityId = entityIds[index];
                            whereBuilder.Append(SqlSyntaxContext.SqlSyntaxProvider.GetQuotedColumnName("nodeId"));
                            whereBuilder.Append("=");
                            whereBuilder.Append(entityId);
                            if (index < entityIds.Length - 1)
                            {
                                whereBuilder.Append(" OR ");
                            }
                        }
                        whereBuilder.Append(")");
                    }

                    var sql = new Sql();
                    sql.Select("*")
                        .From<User2NodePermissionDto>()
                        .Where(whereBuilder.ToString());

                    //ToArray() to ensure it's all fetched from the db once.
                    var result = _unitOfWork.Database.Fetch<User2NodePermissionDto>(sql).ToArray();
                    return ConvertToPermissionList(result);

                },
                //Since this cache can be quite large (http://issues.umbraco.org/issue/U4-2161) we will only have this exist in cache for 20 minutes, 
                // then it will refresh from the database.
                new TimeSpan(0, 20, 0),
                //Since this cache can be quite large (http://issues.umbraco.org/issue/U4-2161) we will make this priority below average
                priority: CacheItemPriority.BelowNormal);

        }

        /// <summary>
        /// Returns permissions for all users for a given entity
        /// </summary>
        /// <param name="entityId"></param>
        /// <returns></returns>
        public IEnumerable<EntityPermission> GetPermissionsForEntity(int entityId)
        {
            var sql = new Sql();
            sql.Select("*")
               .From<User2NodePermissionDto>()
               .Where<User2NodePermissionDto>(dto => dto.NodeId == entityId)
               .OrderBy<User2NodePermissionDto>(dto => dto.NodeId);

            //ToArray() to ensure it's all fetched from the db once.
            var result = _unitOfWork.Database.Fetch<User2NodePermissionDto>(sql).ToArray();
            return ConvertToPermissionList(result);
        }

        /// <summary>
        /// Assigns the same permission set for a single user to any number of entities
        /// </summary>
        /// <param name="userId"></param>
        /// <param name="permissions"></param>
        /// <param name="entityIds"></param>
        /// <remarks>
        /// This will first clear the permissions for this user and entities and recreate them
        /// </remarks>
        public void ReplaceUserPermissions(int userId, IEnumerable<char> permissions, params int[] entityIds)
        {
            var db = _unitOfWork.Database;
            using (var trans = db.GetTransaction())
            {
                db.Execute("DELETE FROM umbracoUser2NodePermission WHERE userId=@userId AND nodeId in (@nodeIds)",
                    new {userId = userId, nodeIds = entityIds});

                var toInsert = new List<User2NodePermissionDto>();
                foreach (var p in permissions)
                {
                    foreach (var e in entityIds)
                    {
                        toInsert.Add(new User2NodePermissionDto
                        {
                            NodeId = e,
                            Permission = p.ToString(CultureInfo.InvariantCulture),
                            UserId = userId
                        });
                    }
                }

                _unitOfWork.Database.BulkInsertRecords(toInsert, trans);

                trans.Complete();

                //Raise the event
                AssignedPermissions.RaiseEvent(
                    new SaveEventArgs<EntityPermission>(ConvertToPermissionList(toInsert), false), this);
            }
        }

        /// <summary>
        /// Assigns one permission to an entity for multiple users
        /// </summary>
        /// <param name="entity"></param>
        /// <param name="permission"></param>
        /// <param name="userIds"></param>
        public void AssignEntityPermission(TEntity entity, char permission, IEnumerable<int> userIds)
        {
            var db = _unitOfWork.Database;
            using (var trans = db.GetTransaction())
            {
                db.Execute("DELETE FROM umbracoUser2NodePermission WHERE nodeId=@nodeId AND permission=@permission AND userId in (@userIds)",
                    new
                    {
                        nodeId = entity.Id, 
                        permission = permission.ToString(CultureInfo.InvariantCulture),
                        userIds = userIds
                    });

                var actions = userIds.Select(id => new User2NodePermissionDto
                {
                    NodeId = entity.Id,
                    Permission = permission.ToString(CultureInfo.InvariantCulture),
                    UserId = id
                }).ToArray();

                _unitOfWork.Database.BulkInsertRecords(actions, trans);

                trans.Complete();

                //Raise the event
                AssignedPermissions.RaiseEvent(
                    new SaveEventArgs<EntityPermission>(ConvertToPermissionList(actions), false), this);
            }
        }

        /// <summary>
        /// Assigns permissions to an entity for multiple users/permission entries
        /// </summary>
        /// <param name="entity"></param>
        /// <param name="userPermissions">
        /// A key/value pair list containing a userId and a permission to assign
        /// </param>
        /// <remarks>
        /// This will first clear the permissions for this entity then re-create them
        /// </remarks>
        public void ReplaceEntityPermissions(TEntity entity, IEnumerable<Tuple<int, string>> userPermissions)
        {
            var db = _unitOfWork.Database;
            using (var trans = db.GetTransaction())
            {
                db.Execute("DELETE FROM umbracoUser2NodePermission WHERE nodeId=@nodeId", new { nodeId = entity.Id });

                var actions = userPermissions.Select(p => new User2NodePermissionDto
                {
                    NodeId = entity.Id,
                    Permission = p.Item2,
                    UserId = p.Item1
                }).ToArray();

                _unitOfWork.Database.BulkInsertRecords(actions, trans);

                trans.Complete();

                //Raise the event
                AssignedPermissions.RaiseEvent(
                    new SaveEventArgs<EntityPermission>(ConvertToPermissionList(actions), false), this);
            }            
        }

        private static IEnumerable<EntityPermission> ConvertToPermissionList(IEnumerable<User2NodePermissionDto> result)
        {
            var permissions = new List<EntityPermission>();
            var nodePermissions = result.GroupBy(x => x.NodeId);
            foreach (var np in nodePermissions)
            {
                var userPermissions = np.GroupBy(x => x.UserId);
                foreach (var up in userPermissions)
                {
                    var perms = up.Select(x => x.Permission).ToArray();
                    permissions.Add(new EntityPermission(up.Key, up.First().NodeId, perms));
                }
            }
            return permissions;
        }

        public static event TypedEventHandler<PermissionRepository<TEntity>, SaveEventArgs<EntityPermission>> AssignedPermissions;
    }
>>>>>>> 27cb1d52
}<|MERGE_RESOLUTION|>--- conflicted
+++ resolved
@@ -1,482 +1,243 @@
-<<<<<<< HEAD
-﻿using System;
-using System.Collections;
-using System.Collections.Generic;
-using System.Dynamic;
-using System.Globalization;
-using System.Linq;
-using System.Text;
-using System.Web.Caching;
-using Umbraco.Core.Events;
-using Umbraco.Core.Models.EntityBase;
-using Umbraco.Core.Models.Membership;
-using Umbraco.Core.Models.Rdbms;
-using Umbraco.Core.Persistence.SqlSyntax;
-using Umbraco.Core.Persistence.UnitOfWork;
-using Umbraco.Core.Services;
-using CacheKeys = Umbraco.Core.Cache.CacheKeys;
-using Umbraco.Core.Cache;
-
-namespace Umbraco.Core.Persistence.Repositories
-{
-    /// <summary>
-    /// A repository that exposes functionality to modify assigned permissions to a node
-    /// </summary>
-    /// <typeparam name="TEntity"></typeparam>
-    internal class PermissionRepository<TEntity>
-        where TEntity : class, IAggregateRoot
-    {
-        private readonly IDatabaseUnitOfWork _unitOfWork;
-        private readonly CacheHelper _cache;
-
-        internal PermissionRepository(IDatabaseUnitOfWork unitOfWork, CacheHelper cache)
-        {
-            _unitOfWork = unitOfWork;
-            _cache = cache;
-        }
-
-        /// <summary>
-        /// Returns permissions for a given user for any number of nodes
-        /// </summary>
-        /// <param name="userId"></param>
-        /// <param name="entityIds"></param>
-        /// <returns></returns>        
-        public IEnumerable<EntityPermission> GetUserPermissionsForEntities(int userId, params int[] entityIds)
-        {
-            var entityIdKey = string.Join(",", entityIds.Select(x => x.ToString(CultureInfo.InvariantCulture)));
-            return _cache.RuntimeCache.GetCacheItem<IEnumerable<EntityPermission>>(
-                string.Format("{0}{1}{2}", CacheKeys.UserPermissionsCacheKey, userId, entityIdKey),
-                () =>
-        {            
-
-                    var whereBuilder = new StringBuilder();
-            
-                    //where userId = @userId AND
-                    whereBuilder.Append(SqlSyntaxContext.SqlSyntaxProvider.GetQuotedColumnName("userId"));
-                    whereBuilder.Append("=");
-                    whereBuilder.Append(userId);
-
-                    if (entityIds.Any())
-                    {
-                        whereBuilder.Append(" AND ");
-
-                        //where nodeId = @nodeId1 OR nodeId = @nodeId2, etc...
-                        whereBuilder.Append("(");
-                        for (var index = 0; index < entityIds.Length; index++)
-                        {
-                            var entityId = entityIds[index];
-                            whereBuilder.Append(SqlSyntaxContext.SqlSyntaxProvider.GetQuotedColumnName("nodeId"));
-                            whereBuilder.Append("=");
-                            whereBuilder.Append(entityId);
-                            if (index < entityIds.Length - 1)
-                            {
-                                whereBuilder.Append(" OR ");
-                            }
-                        }
-                        whereBuilder.Append(")");
-                    }
-
-                    var sql = new Sql();
-                    sql.Select("*")
-                        .From<User2NodePermissionDto>()
-                        .Where(whereBuilder.ToString());
-
-                    //ToArray() to ensure it's all fetched from the db once.
-                    var result = _unitOfWork.Database.Fetch<User2NodePermissionDto>(sql).ToArray();
-                    return ConvertToPermissionList(result);
-
-                },
-                //Since this cache can be quite large (http://issues.umbraco.org/issue/U4-2161) we will only have this exist in cache for 20 minutes, 
-                // then it will refresh from the database.
-                new TimeSpan(0, 20, 0),
-                //Since this cache can be quite large (http://issues.umbraco.org/issue/U4-2161) we will make this priority below average
-                priority: CacheItemPriority.BelowNormal);
-
-        } 
-
-        /// <summary>
-        /// Returns permissions for all users for a given entity
-        /// </summary>
-        /// <param name="entityId"></param>
-        /// <returns></returns>
-        public IEnumerable<EntityPermission> GetPermissionsForEntity(int entityId)
-        {
-            var sql = new Sql();
-            sql.Select("*")
-               .From<User2NodePermissionDto>()
-               .Where<User2NodePermissionDto>(dto => dto.NodeId == entityId)
-               .OrderBy<User2NodePermissionDto>(dto => dto.NodeId);
-
-            //ToArray() to ensure it's all fetched from the db once.
-            var result = _unitOfWork.Database.Fetch<User2NodePermissionDto>(sql).ToArray();
-            return ConvertToPermissionList(result);
-        }
-
-        /// <summary>
-        /// Assigns the same permission set for a single user to any number of entities
-        /// </summary>
-        /// <param name="userId"></param>
-        /// <param name="permissions"></param>
-        /// <param name="entityIds"></param>
-        public void AssignUserPermissions(int userId, IEnumerable<char> permissions, params int[] entityIds)
-        {
-            var db = _unitOfWork.Database;
-            using (var trans = db.GetTransaction())
-            {
-                db.Execute("DELETE FROM umbracoUser2NodePermission WHERE userId=@userId AND nodeId in (@nodeIds)",
-                    new {userId = userId, nodeIds = entityIds});
-
-                var toInsert = new List<User2NodePermissionDto>();
-                foreach (var p in permissions)
-                {
-                    foreach (var e in entityIds)
-                    {
-                        toInsert.Add(new User2NodePermissionDto
-                        {
-                            NodeId = e,
-                            Permission = p.ToString(CultureInfo.InvariantCulture),
-                            UserId = userId
-                        });
-                    }
-                }
-
-                _unitOfWork.Database.BulkInsertRecords(toInsert, trans);
-
-                trans.Complete();
-
-                //Raise the event
-                AssignedPermissions.RaiseEvent(
-                    new SaveEventArgs<EntityPermission>(ConvertToPermissionList(toInsert), false), this);
-            }
-        } 
-
-        /// <summary>
-        /// Assigns one permission to an entity for multiple users
-        /// </summary>
-        /// <param name="entity"></param>
-        /// <param name="permission"></param>
-        /// <param name="userIds"></param>
-        /// <remarks>
-        /// This will first clear the permissions for this entity then re-create them
-        /// </remarks>
-        public void AssignEntityPermissions(TEntity entity, char permission, IEnumerable<int> userIds)
-        {
-            var db = _unitOfWork.Database;
-            using (var trans = db.GetTransaction())
-            {
-                db.Execute("DELETE FROM umbracoUser2NodePermission WHERE nodeId=@nodeId", new {nodeId = entity.Id});
-
-                var actions = userIds.Select(id => new User2NodePermissionDto
-                {
-                    NodeId = entity.Id,
-                    Permission = permission.ToString(CultureInfo.InvariantCulture),
-                    UserId = id
-                }).ToArray();
-
-                _unitOfWork.Database.BulkInsertRecords(actions, trans);
-
-                trans.Complete();
-
-                //Raise the event
-                AssignedPermissions.RaiseEvent(
-                    new SaveEventArgs<EntityPermission>(ConvertToPermissionList(actions), false), this);
-            }
-        }
-
-        /// <summary>
-        /// Assigns permissions to an entity for multiple users/permission entries
-        /// </summary>
-        /// <param name="entity"></param>
-        /// <param name="userPermissions">
-        /// A key/value pair list containing a userId and a permission to assign
-        /// </param>
-        /// <remarks>
-        /// This will first clear the permissions for this entity then re-create them
-        /// </remarks>
-        public void AssignEntityPermissions(TEntity entity, IEnumerable<Tuple<int, string>> userPermissions)
-        {
-            var db = _unitOfWork.Database;
-            using (var trans = db.GetTransaction())
-            {
-                db.Execute("DELETE FROM umbracoUser2NodePermission WHERE nodeId=@nodeId", new { nodeId = entity.Id });
-
-                var actions = userPermissions.Select(p => new User2NodePermissionDto
-                {
-                    NodeId = entity.Id,
-                    Permission = p.Item2,
-                    UserId = p.Item1
-                }).ToArray();
-
-                _unitOfWork.Database.BulkInsertRecords(actions);
-
-                //Raise the event
-                AssignedPermissions.RaiseEvent(
-                    new SaveEventArgs<EntityPermission>(ConvertToPermissionList(actions), false), this);
-            }            
-        }
-
-        private static IEnumerable<EntityPermission> ConvertToPermissionList(IEnumerable<User2NodePermissionDto> result)
-        {
-            var permissions = new List<EntityPermission>();
-            var nodePermissions = result.GroupBy(x => x.NodeId);
-            foreach (var np in nodePermissions)
-            {
-                var userPermissions = np.GroupBy(x => x.UserId);
-                foreach (var up in userPermissions)
-                {
-                    var perms = up.Select(x => x.Permission).ToArray();
-                    permissions.Add(new EntityPermission(up.Key, up.First().NodeId, perms));
-                }
-            }
-            return permissions;
-        }
-
-        public static event TypedEventHandler<PermissionRepository<TEntity>, SaveEventArgs<EntityPermission>> AssignedPermissions;
-    }
-=======
-﻿using System;
-using System.Collections;
-using System.Collections.Generic;
-using System.Dynamic;
-using System.Globalization;
-using System.Linq;
-using System.Text;
-using System.Web.Caching;
-using Umbraco.Core.Events;
-using Umbraco.Core.Models;
-using Umbraco.Core.Models.EntityBase;
-using Umbraco.Core.Models.Membership;
-using Umbraco.Core.Models.Rdbms;
-using Umbraco.Core.Persistence.Caching;
-using Umbraco.Core.Persistence.SqlSyntax;
-using Umbraco.Core.Persistence.UnitOfWork;
-using Umbraco.Core.Services;
-using CacheKeys = Umbraco.Core.Cache.CacheKeys;
-using Umbraco.Core.Cache;
-
-namespace Umbraco.Core.Persistence.Repositories
-{
-    /// <summary>
-    /// A repository that exposes functionality to modify assigned permissions to a node
-    /// </summary>
-    /// <typeparam name="TEntity"></typeparam>
-    internal class PermissionRepository<TEntity>
-        where TEntity : class, IAggregateRoot
-    {
-        private readonly IDatabaseUnitOfWork _unitOfWork;
-        private readonly CacheHelper _cache;
-
-        internal PermissionRepository(IDatabaseUnitOfWork unitOfWork, CacheHelper cache)
-        {
-            _unitOfWork = unitOfWork;
-            _cache = cache;
-        }
-
-        /// <summary>
-        /// Returns permissions for a given user for any number of nodes
-        /// </summary>
-        /// <param name="userId"></param>
-        /// <param name="entityIds"></param>
-        /// <returns></returns>        
-        public IEnumerable<EntityPermission> GetUserPermissionsForEntities(int userId, params int[] entityIds)
-        {
-            var entityIdKey = string.Join(",", entityIds.Select(x => x.ToString(CultureInfo.InvariantCulture)));
-            return _cache.RuntimeCache.GetCacheItem<IEnumerable<EntityPermission>>(
-                string.Format("{0}{1}{2}", CacheKeys.UserPermissionsCacheKey, userId, entityIdKey),
-                () =>
-                {
-
-                    var whereBuilder = new StringBuilder();
-
-                    //where userId = @userId AND
-                    whereBuilder.Append(SqlSyntaxContext.SqlSyntaxProvider.GetQuotedColumnName("userId"));
-                    whereBuilder.Append("=");
-                    whereBuilder.Append(userId);
-
-                    if (entityIds.Any())
-                    {
-                        whereBuilder.Append(" AND ");
-
-                        //where nodeId = @nodeId1 OR nodeId = @nodeId2, etc...
-                        whereBuilder.Append("(");
-                        for (var index = 0; index < entityIds.Length; index++)
-                        {
-                            var entityId = entityIds[index];
-                            whereBuilder.Append(SqlSyntaxContext.SqlSyntaxProvider.GetQuotedColumnName("nodeId"));
-                            whereBuilder.Append("=");
-                            whereBuilder.Append(entityId);
-                            if (index < entityIds.Length - 1)
-                            {
-                                whereBuilder.Append(" OR ");
-                            }
-                        }
-                        whereBuilder.Append(")");
-                    }
-
-                    var sql = new Sql();
-                    sql.Select("*")
-                        .From<User2NodePermissionDto>()
-                        .Where(whereBuilder.ToString());
-
-                    //ToArray() to ensure it's all fetched from the db once.
-                    var result = _unitOfWork.Database.Fetch<User2NodePermissionDto>(sql).ToArray();
-                    return ConvertToPermissionList(result);
-
-                },
-                //Since this cache can be quite large (http://issues.umbraco.org/issue/U4-2161) we will only have this exist in cache for 20 minutes, 
-                // then it will refresh from the database.
-                new TimeSpan(0, 20, 0),
-                //Since this cache can be quite large (http://issues.umbraco.org/issue/U4-2161) we will make this priority below average
-                priority: CacheItemPriority.BelowNormal);
-
-        }
-
-        /// <summary>
-        /// Returns permissions for all users for a given entity
-        /// </summary>
-        /// <param name="entityId"></param>
-        /// <returns></returns>
-        public IEnumerable<EntityPermission> GetPermissionsForEntity(int entityId)
-        {
-            var sql = new Sql();
-            sql.Select("*")
-               .From<User2NodePermissionDto>()
-               .Where<User2NodePermissionDto>(dto => dto.NodeId == entityId)
-               .OrderBy<User2NodePermissionDto>(dto => dto.NodeId);
-
-            //ToArray() to ensure it's all fetched from the db once.
-            var result = _unitOfWork.Database.Fetch<User2NodePermissionDto>(sql).ToArray();
-            return ConvertToPermissionList(result);
-        }
-
-        /// <summary>
-        /// Assigns the same permission set for a single user to any number of entities
-        /// </summary>
-        /// <param name="userId"></param>
-        /// <param name="permissions"></param>
-        /// <param name="entityIds"></param>
-        /// <remarks>
-        /// This will first clear the permissions for this user and entities and recreate them
-        /// </remarks>
-        public void ReplaceUserPermissions(int userId, IEnumerable<char> permissions, params int[] entityIds)
-        {
-            var db = _unitOfWork.Database;
-            using (var trans = db.GetTransaction())
-            {
-                db.Execute("DELETE FROM umbracoUser2NodePermission WHERE userId=@userId AND nodeId in (@nodeIds)",
-                    new {userId = userId, nodeIds = entityIds});
-
-                var toInsert = new List<User2NodePermissionDto>();
-                foreach (var p in permissions)
-                {
-                    foreach (var e in entityIds)
-                    {
-                        toInsert.Add(new User2NodePermissionDto
-                        {
-                            NodeId = e,
-                            Permission = p.ToString(CultureInfo.InvariantCulture),
-                            UserId = userId
-                        });
-                    }
-                }
-
-                _unitOfWork.Database.BulkInsertRecords(toInsert, trans);
-
-                trans.Complete();
-
-                //Raise the event
-                AssignedPermissions.RaiseEvent(
-                    new SaveEventArgs<EntityPermission>(ConvertToPermissionList(toInsert), false), this);
-            }
-        }
-
-        /// <summary>
-        /// Assigns one permission to an entity for multiple users
-        /// </summary>
-        /// <param name="entity"></param>
-        /// <param name="permission"></param>
-        /// <param name="userIds"></param>
-        public void AssignEntityPermission(TEntity entity, char permission, IEnumerable<int> userIds)
-        {
-            var db = _unitOfWork.Database;
-            using (var trans = db.GetTransaction())
-            {
-                db.Execute("DELETE FROM umbracoUser2NodePermission WHERE nodeId=@nodeId AND permission=@permission AND userId in (@userIds)",
-                    new
-                    {
-                        nodeId = entity.Id, 
-                        permission = permission.ToString(CultureInfo.InvariantCulture),
-                        userIds = userIds
-                    });
-
-                var actions = userIds.Select(id => new User2NodePermissionDto
-                {
-                    NodeId = entity.Id,
-                    Permission = permission.ToString(CultureInfo.InvariantCulture),
-                    UserId = id
-                }).ToArray();
-
-                _unitOfWork.Database.BulkInsertRecords(actions, trans);
-
-                trans.Complete();
-
-                //Raise the event
-                AssignedPermissions.RaiseEvent(
-                    new SaveEventArgs<EntityPermission>(ConvertToPermissionList(actions), false), this);
-            }
-        }
-
-        /// <summary>
-        /// Assigns permissions to an entity for multiple users/permission entries
-        /// </summary>
-        /// <param name="entity"></param>
-        /// <param name="userPermissions">
-        /// A key/value pair list containing a userId and a permission to assign
-        /// </param>
-        /// <remarks>
-        /// This will first clear the permissions for this entity then re-create them
-        /// </remarks>
-        public void ReplaceEntityPermissions(TEntity entity, IEnumerable<Tuple<int, string>> userPermissions)
-        {
-            var db = _unitOfWork.Database;
-            using (var trans = db.GetTransaction())
-            {
-                db.Execute("DELETE FROM umbracoUser2NodePermission WHERE nodeId=@nodeId", new { nodeId = entity.Id });
-
-                var actions = userPermissions.Select(p => new User2NodePermissionDto
-                {
-                    NodeId = entity.Id,
-                    Permission = p.Item2,
-                    UserId = p.Item1
-                }).ToArray();
-
-                _unitOfWork.Database.BulkInsertRecords(actions, trans);
-
-                trans.Complete();
-
-                //Raise the event
-                AssignedPermissions.RaiseEvent(
-                    new SaveEventArgs<EntityPermission>(ConvertToPermissionList(actions), false), this);
-            }            
-        }
-
-        private static IEnumerable<EntityPermission> ConvertToPermissionList(IEnumerable<User2NodePermissionDto> result)
-        {
-            var permissions = new List<EntityPermission>();
-            var nodePermissions = result.GroupBy(x => x.NodeId);
-            foreach (var np in nodePermissions)
-            {
-                var userPermissions = np.GroupBy(x => x.UserId);
-                foreach (var up in userPermissions)
-                {
-                    var perms = up.Select(x => x.Permission).ToArray();
-                    permissions.Add(new EntityPermission(up.Key, up.First().NodeId, perms));
-                }
-            }
-            return permissions;
-        }
-
-        public static event TypedEventHandler<PermissionRepository<TEntity>, SaveEventArgs<EntityPermission>> AssignedPermissions;
-    }
->>>>>>> 27cb1d52
+﻿using System;
+using System.Collections;
+using System.Collections.Generic;
+using System.Dynamic;
+using System.Globalization;
+using System.Linq;
+using System.Text;
+using System.Web.Caching;
+using Umbraco.Core.Events;
+using Umbraco.Core.Models.EntityBase;
+using Umbraco.Core.Models.Membership;
+using Umbraco.Core.Models.Rdbms;
+using Umbraco.Core.Persistence.SqlSyntax;
+using Umbraco.Core.Persistence.UnitOfWork;
+using Umbraco.Core.Services;
+using CacheKeys = Umbraco.Core.Cache.CacheKeys;
+using Umbraco.Core.Cache;
+
+namespace Umbraco.Core.Persistence.Repositories
+{
+    /// <summary>
+    /// A repository that exposes functionality to modify assigned permissions to a node
+    /// </summary>
+    /// <typeparam name="TEntity"></typeparam>
+    internal class PermissionRepository<TEntity>
+        where TEntity : class, IAggregateRoot
+    {
+        private readonly IDatabaseUnitOfWork _unitOfWork;
+        private readonly CacheHelper _cache;
+
+        internal PermissionRepository(IDatabaseUnitOfWork unitOfWork, CacheHelper cache)
+        {
+            _unitOfWork = unitOfWork;
+            _cache = cache;
+        }
+
+        /// <summary>
+        /// Returns permissions for a given user for any number of nodes
+        /// </summary>
+        /// <param name="userId"></param>
+        /// <param name="entityIds"></param>
+        /// <returns></returns>        
+        public IEnumerable<EntityPermission> GetUserPermissionsForEntities(int userId, params int[] entityIds)
+        {
+            var entityIdKey = string.Join(",", entityIds.Select(x => x.ToString(CultureInfo.InvariantCulture)));
+            return _cache.RuntimeCache.GetCacheItem<IEnumerable<EntityPermission>>(
+                string.Format("{0}{1}{2}", CacheKeys.UserPermissionsCacheKey, userId, entityIdKey),
+                () =>
+        {            
+
+                    var whereBuilder = new StringBuilder();
+            
+                    //where userId = @userId AND
+                    whereBuilder.Append(SqlSyntaxContext.SqlSyntaxProvider.GetQuotedColumnName("userId"));
+                    whereBuilder.Append("=");
+                    whereBuilder.Append(userId);
+
+                    if (entityIds.Any())
+                    {
+                        whereBuilder.Append(" AND ");
+
+                        //where nodeId = @nodeId1 OR nodeId = @nodeId2, etc...
+                        whereBuilder.Append("(");
+                        for (var index = 0; index < entityIds.Length; index++)
+                        {
+                            var entityId = entityIds[index];
+                            whereBuilder.Append(SqlSyntaxContext.SqlSyntaxProvider.GetQuotedColumnName("nodeId"));
+                            whereBuilder.Append("=");
+                            whereBuilder.Append(entityId);
+                            if (index < entityIds.Length - 1)
+                            {
+                                whereBuilder.Append(" OR ");
+                            }
+                        }
+                        whereBuilder.Append(")");
+                    }
+
+                    var sql = new Sql();
+                    sql.Select("*")
+                        .From<User2NodePermissionDto>()
+                        .Where(whereBuilder.ToString());
+
+                    //ToArray() to ensure it's all fetched from the db once.
+                    var result = _unitOfWork.Database.Fetch<User2NodePermissionDto>(sql).ToArray();
+                    return ConvertToPermissionList(result);
+
+                },
+                //Since this cache can be quite large (http://issues.umbraco.org/issue/U4-2161) we will only have this exist in cache for 20 minutes, 
+                // then it will refresh from the database.
+                new TimeSpan(0, 20, 0),
+                //Since this cache can be quite large (http://issues.umbraco.org/issue/U4-2161) we will make this priority below average
+                priority: CacheItemPriority.BelowNormal);
+
+        } 
+
+        /// <summary>
+        /// Returns permissions for all users for a given entity
+        /// </summary>
+        /// <param name="entityId"></param>
+        /// <returns></returns>
+        public IEnumerable<EntityPermission> GetPermissionsForEntity(int entityId)
+        {
+            var sql = new Sql();
+            sql.Select("*")
+               .From<User2NodePermissionDto>()
+               .Where<User2NodePermissionDto>(dto => dto.NodeId == entityId)
+               .OrderBy<User2NodePermissionDto>(dto => dto.NodeId);
+
+            //ToArray() to ensure it's all fetched from the db once.
+            var result = _unitOfWork.Database.Fetch<User2NodePermissionDto>(sql).ToArray();
+            return ConvertToPermissionList(result);
+        }
+
+        /// <summary>
+        /// Assigns the same permission set for a single user to any number of entities
+        /// </summary>
+        /// <param name="userId"></param>
+        /// <param name="permissions"></param>
+        /// <param name="entityIds"></param>
+        /// <remarks>
+        /// This will first clear the permissions for this user and entities and recreate them
+        /// </remarks>
+        public void ReplaceUserPermissions(int userId, IEnumerable<char> permissions, params int[] entityIds)
+        {
+            var db = _unitOfWork.Database;
+            using (var trans = db.GetTransaction())
+            {
+                db.Execute("DELETE FROM umbracoUser2NodePermission WHERE userId=@userId AND nodeId in (@nodeIds)",
+                    new {userId = userId, nodeIds = entityIds});
+
+                var toInsert = new List<User2NodePermissionDto>();
+                foreach (var p in permissions)
+                {
+                    foreach (var e in entityIds)
+                    {
+                        toInsert.Add(new User2NodePermissionDto
+                        {
+                            NodeId = e,
+                            Permission = p.ToString(CultureInfo.InvariantCulture),
+                            UserId = userId
+                        });
+                    }
+                }
+
+                _unitOfWork.Database.BulkInsertRecords(toInsert, trans);
+
+                trans.Complete();
+
+                //Raise the event
+                AssignedPermissions.RaiseEvent(
+                    new SaveEventArgs<EntityPermission>(ConvertToPermissionList(toInsert), false), this);
+            }
+        } 
+
+        /// <summary>
+        /// Assigns one permission to an entity for multiple users
+        /// </summary>
+        /// <param name="entity"></param>
+        /// <param name="permission"></param>
+        /// <param name="userIds"></param>
+        public void AssignEntityPermission(TEntity entity, char permission, IEnumerable<int> userIds)
+        {
+            var db = _unitOfWork.Database;
+            using (var trans = db.GetTransaction())
+            {
+                db.Execute("DELETE FROM umbracoUser2NodePermission WHERE nodeId=@nodeId AND permission=@permission AND userId in (@userIds)",
+                    new
+                    {
+                        nodeId = entity.Id, 
+                        permission = permission.ToString(CultureInfo.InvariantCulture),
+                        userIds = userIds
+                    });
+
+                var actions = userIds.Select(id => new User2NodePermissionDto
+                {
+                    NodeId = entity.Id,
+                    Permission = permission.ToString(CultureInfo.InvariantCulture),
+                    UserId = id
+                }).ToArray();
+
+                _unitOfWork.Database.BulkInsertRecords(actions, trans);
+
+                trans.Complete();
+
+                //Raise the event
+                AssignedPermissions.RaiseEvent(
+                    new SaveEventArgs<EntityPermission>(ConvertToPermissionList(actions), false), this);
+            }
+        }
+
+        /// <summary>
+        /// Assigns permissions to an entity for multiple users/permission entries
+        /// </summary>
+        /// <param name="entity"></param>
+        /// <param name="userPermissions">
+        /// A key/value pair list containing a userId and a permission to assign
+        /// </param>
+        /// <remarks>
+        /// This will first clear the permissions for this entity then re-create them
+        /// </remarks>
+        public void ReplaceEntityPermissions(TEntity entity, IEnumerable<Tuple<int, string>> userPermissions)
+        {
+            var db = _unitOfWork.Database;
+            using (var trans = db.GetTransaction())
+            {
+                db.Execute("DELETE FROM umbracoUser2NodePermission WHERE nodeId=@nodeId", new { nodeId = entity.Id });
+
+                var actions = userPermissions.Select(p => new User2NodePermissionDto
+                {
+                    NodeId = entity.Id,
+                    Permission = p.Item2,
+                    UserId = p.Item1
+                }).ToArray();
+
+                _unitOfWork.Database.BulkInsertRecords(actions, trans);
+
+                trans.Complete();
+
+                //Raise the event
+                AssignedPermissions.RaiseEvent(
+                    new SaveEventArgs<EntityPermission>(ConvertToPermissionList(actions), false), this);
+            }            
+        }
+
+        private static IEnumerable<EntityPermission> ConvertToPermissionList(IEnumerable<User2NodePermissionDto> result)
+        {
+            var permissions = new List<EntityPermission>();
+            var nodePermissions = result.GroupBy(x => x.NodeId);
+            foreach (var np in nodePermissions)
+            {
+                var userPermissions = np.GroupBy(x => x.UserId);
+                foreach (var up in userPermissions)
+                {
+                    var perms = up.Select(x => x.Permission).ToArray();
+                    permissions.Add(new EntityPermission(up.Key, up.First().NodeId, perms));
+                }
+            }
+            return permissions;
+        }
+
+        public static event TypedEventHandler<PermissionRepository<TEntity>, SaveEventArgs<EntityPermission>> AssignedPermissions;
+    }
 }