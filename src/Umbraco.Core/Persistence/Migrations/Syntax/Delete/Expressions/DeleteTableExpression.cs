﻿using Umbraco.Core.Persistence.SqlSyntax;

namespace Umbraco.Core.Persistence.Migrations.Syntax.Delete.Expressions
{
    public class DeleteTableExpression : MigrationExpressionBase
    {
<<<<<<< HEAD
        public DeleteTableExpression(ISqlSyntaxProvider sqlSyntax, DatabaseProviders currentDatabaseProvider, DatabaseProviders[] supportedDatabaseProviders = null)
            : base(sqlSyntax, currentDatabaseProvider, supportedDatabaseProviders)
=======
        
        public DeleteTableExpression(DatabaseProviders current, DatabaseProviders[] databaseProviders, ISqlSyntaxProvider sqlSyntax) 
            : base(current, databaseProviders, sqlSyntax)
>>>>>>> cdce2a11
        {
        }

        public virtual string SchemaName { get; set; }
        public virtual string TableName { get; set; }

        public override string ToString()
        {
            return string.Format(SqlSyntax.DropTable,
                                 SqlSyntax.GetQuotedTableName(TableName));
        }
    }
}<|MERGE_RESOLUTION|>--- conflicted
+++ resolved
@@ -1,27 +1,22 @@
-﻿using Umbraco.Core.Persistence.SqlSyntax;
-
-namespace Umbraco.Core.Persistence.Migrations.Syntax.Delete.Expressions
-{
-    public class DeleteTableExpression : MigrationExpressionBase
-    {
-<<<<<<< HEAD
-        public DeleteTableExpression(ISqlSyntaxProvider sqlSyntax, DatabaseProviders currentDatabaseProvider, DatabaseProviders[] supportedDatabaseProviders = null)
-            : base(sqlSyntax, currentDatabaseProvider, supportedDatabaseProviders)
-=======
-        
-        public DeleteTableExpression(DatabaseProviders current, DatabaseProviders[] databaseProviders, ISqlSyntaxProvider sqlSyntax) 
-            : base(current, databaseProviders, sqlSyntax)
->>>>>>> cdce2a11
-        {
-        }
-
-        public virtual string SchemaName { get; set; }
-        public virtual string TableName { get; set; }
-
-        public override string ToString()
-        {
-            return string.Format(SqlSyntax.DropTable,
-                                 SqlSyntax.GetQuotedTableName(TableName));
-        }
-    }
+﻿using Umbraco.Core.Persistence.SqlSyntax;
+
+namespace Umbraco.Core.Persistence.Migrations.Syntax.Delete.Expressions
+{
+    public class DeleteTableExpression : MigrationExpressionBase
+    {
+        
+        public DeleteTableExpression(DatabaseProviders current, DatabaseProviders[] databaseProviders, ISqlSyntaxProvider sqlSyntax) 
+            : base(current, databaseProviders, sqlSyntax)
+        {
+        }
+
+        public virtual string SchemaName { get; set; }
+        public virtual string TableName { get; set; }
+
+        public override string ToString()
+        {
+            return string.Format(SqlSyntax.DropTable,
+                                 SqlSyntax.GetQuotedTableName(TableName));
+        }
+    }
 }