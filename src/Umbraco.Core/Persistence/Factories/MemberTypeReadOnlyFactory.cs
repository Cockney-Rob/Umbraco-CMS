--- conflicted
+++ resolved
@@ -1,334 +1,168 @@
-<<<<<<< HEAD
-﻿using System;
-using System.Collections.Generic;
-using System.Linq;
-using Umbraco.Core.Models;
-using Umbraco.Core.Models.Rdbms;
-using Umbraco.Core.Persistence.Repositories;
-
-namespace Umbraco.Core.Persistence.Factories
-{
-    internal class MemberTypeReadOnlyFactory : IEntityFactory<IMemberType, MemberTypeReadOnlyDto>
-    {
-        public IMemberType BuildEntity(MemberTypeReadOnlyDto dto)
-        {
-            var memberType = new MemberType(dto.ParentId)
-                             {
-                                 Alias = dto.Alias,
-                                 AllowedAsRoot = dto.AllowAtRoot,
-                                 CreateDate = dto.CreateDate,
-                                 CreatorId = dto.UserId.HasValue ? dto.UserId.Value : 0,
-                                 Description = dto.Description,
-                                 Icon = dto.Icon,
-                                 Id = dto.NodeId,
-                                 IsContainer = dto.IsContainer,
-                                 Key = dto.UniqueId.Value,
-                                 Level = dto.Level,
-                                 Name = dto.Text,
-                                 Path = dto.Path,
-                                 SortOrder = dto.SortOrder,
-                                 Thumbnail = dto.Thumbnail,
-                                 Trashed = dto.Trashed,
-                                 UpdateDate = dto.CreateDate,
-                                 AllowedContentTypes = Enumerable.Empty<ContentTypeSort>()
-                             };
-
-            var propertyTypeGroupCollection = GetPropertyTypeGroupCollection(dto, memberType);
-            memberType.PropertyGroups = propertyTypeGroupCollection;
-
-            var propertyTypes = GetPropertyTypes(dto, memberType);
-
-            //By Convention we add 9 stnd PropertyTypes - This is only here to support loading of types that didn't have these conventions before.
-            var standardPropertyTypes = Constants.Conventions.Member.GetStandardPropertyTypeStubs();
-            foreach (var standardPropertyType in standardPropertyTypes)
-            {
-                if(dto.PropertyTypes.Any(x => x.Alias.Equals(standardPropertyType.Key))) continue;
-                
-                //Add the standard PropertyType to the current list
-                propertyTypes.Add(standardPropertyType.Value);
-
-                //Internal dictionary for adding "MemberCanEdit" and "VisibleOnProfile" properties to each PropertyType
-                memberType.MemberTypePropertyTypes.Add(standardPropertyType.Key,
-                    new MemberTypePropertyProfileAccess(false, false));
-            }
-            memberType.PropertyTypes = propertyTypes;
-
-            return memberType;
-        }
-
-        private PropertyGroupCollection GetPropertyTypeGroupCollection(MemberTypeReadOnlyDto dto, MemberType memberType)
-        {
-            var propertyGroups = new PropertyGroupCollection();
-            var standardProps = Constants.Conventions.Member.GetStandardPropertyTypeStubs();
-            foreach (var groupDto in dto.PropertyTypeGroups.Where(x => x.Id.HasValue))
-            {
-                var group = new PropertyGroup();
-               
-                //Only assign an Id if the PropertyGroup belongs to this ContentType
-                if (groupDto.ContentTypeNodeId == memberType.Id)
-                {
-                    group.Id = groupDto.Id.Value;
-
-                    if (groupDto.ParentGroupId.HasValue)
-                        group.ParentId = groupDto.ParentGroupId.Value;
-                }
-                else
-                {
-                    //If the PropertyGroup is inherited, we add a reference to the group as a Parent.
-                    group.ParentId = groupDto.Id;
-                }
-
-                group.Name = groupDto.Text;
-                group.SortOrder = groupDto.SortOrder;
-                group.PropertyTypes = new PropertyTypeCollection();
-
-                //Because we are likely to have a group with no PropertyTypes we need to ensure that these are excluded
-                var localGroupDto = groupDto;
-                var typeDtos = dto.PropertyTypes.Where(x => x.Id.HasValue && x.Id > 0 && x.PropertyTypeGroupId.HasValue && x.PropertyTypeGroupId.Value == localGroupDto.Id.Value);
-                foreach (var typeDto in typeDtos)
-                {
-                    //Internal dictionary for adding "MemberCanEdit" and "VisibleOnProfile" properties to each PropertyType
-                    memberType.MemberTypePropertyTypes.Add(typeDto.Alias,
-                        new MemberTypePropertyProfileAccess(typeDto.ViewOnProfile, typeDto.CanEdit));
-
-                    var tempGroupDto = groupDto;
-
-                    var propertyType = new PropertyType(typeDto.PropertyEditorAlias, 
-                        //ensures that any built-in membership properties have their correct dbtype assigned no matter
-                        //what the underlying data type is
-                        MemberTypeRepository.GetDbTypeForProperty(typeDto.Alias, typeDto.DbType.EnumParse<DataTypeDatabaseType>(true), standardProps))
-                    {
-                        Alias = typeDto.Alias,
-                        DataTypeDefinitionId = typeDto.DataTypeId,
-                        Description = typeDto.Description,
-                        Id = typeDto.Id.Value,
-                        Name = typeDto.Name,
-                        HelpText = typeDto.HelpText,
-                        Mandatory = typeDto.Mandatory,
-                        SortOrder = typeDto.SortOrder,
-                        ValidationRegExp = typeDto.ValidationRegExp,
-                        PropertyGroupId = new Lazy<int>(() => tempGroupDto.Id.Value),
-                        CreateDate = memberType.CreateDate,
-                        UpdateDate = memberType.UpdateDate
-                    };
-                    //on initial construction we don't want to have dirty properties tracked
-                    // http://issues.umbraco.org/issue/U4-1946
-                    propertyType.ResetDirtyProperties(false);
-                    group.PropertyTypes.Add(propertyType);
-                }
-                //on initial construction we don't want to have dirty properties tracked
-                // http://issues.umbraco.org/issue/U4-1946
-                group.ResetDirtyProperties(false);
-                propertyGroups.Add(group);
-            }
-
-            return propertyGroups;
-        }
-
-        
-
-        private List<PropertyType> GetPropertyTypes(MemberTypeReadOnlyDto dto, MemberType memberType)
-        {
-            //Find PropertyTypes that does not belong to a PropertyTypeGroup
-            var propertyTypes = new List<PropertyType>();
-            foreach (var propertyType in dto.PropertyTypes.Where(x => (x.PropertyTypeGroupId.HasValue == false || x.PropertyTypeGroupId.Value == 0) && x.Id.HasValue))
-            {
-                //Internal dictionary for adding "MemberCanEdit" and "VisibleOnProfile" properties to each PropertyType
-                memberType.MemberTypePropertyTypes.Add(propertyType.Alias,
-                    new MemberTypePropertyProfileAccess(propertyType.ViewOnProfile, propertyType.CanEdit));
-                //PropertyType Collection
-                propertyTypes.Add(new PropertyType(propertyType.PropertyEditorAlias,
-                    propertyType.DbType.EnumParse<DataTypeDatabaseType>(true))
-                                  {
-                                      Alias = propertyType.Alias,
-                                      DataTypeDefinitionId = propertyType.DataTypeId,
-                                      Description = propertyType.Description,
-                                      HelpText = propertyType.HelpText,
-                                      Id = propertyType.Id.Value,
-                                      Mandatory = propertyType.Mandatory,
-                                      Name = propertyType.Name,
-                                      SortOrder = propertyType.SortOrder,
-                                      ValidationRegExp = propertyType.ValidationRegExp,
-                                      PropertyGroupId = new Lazy<int>(() => default(int)),
-                                      CreateDate = dto.CreateDate,
-                                      UpdateDate = dto.CreateDate
-                                  });
-            }
-            return propertyTypes;
-        }
-
-        public MemberTypeReadOnlyDto BuildDto(IMemberType entity)
-        {
-            throw new System.NotImplementedException();
-        }
-        
-    }
-=======
-﻿using System;
-using System.Collections.Generic;
-using System.Linq;
-using Umbraco.Core.Models;
-using Umbraco.Core.Models.Rdbms;
-using Umbraco.Core.Persistence.Repositories;
-
-namespace Umbraco.Core.Persistence.Factories
-{
-    internal class MemberTypeReadOnlyFactory : IEntityFactory<IMemberType, MemberTypeReadOnlyDto>
-    {
-        public IMemberType BuildEntity(MemberTypeReadOnlyDto dto)
-        {
-            var memberType = new MemberType(dto.ParentId)
-                             {
-                                 Alias = dto.Alias,
-                                 AllowedAsRoot = dto.AllowAtRoot,
-                                 CreateDate = dto.CreateDate,
-                                 CreatorId = dto.UserId.HasValue ? dto.UserId.Value : 0,
-                                 Description = dto.Description,
-                                 Icon = dto.Icon,
-                                 Id = dto.NodeId,
-                                 IsContainer = dto.IsContainer,
-                                 Key = dto.UniqueId.Value,
-                                 Level = dto.Level,
-                                 Name = dto.Text,
-                                 Path = dto.Path,
-                                 SortOrder = dto.SortOrder,
-                                 Thumbnail = dto.Thumbnail,
-                                 Trashed = dto.Trashed,
-                                 UpdateDate = dto.CreateDate,
-                                 AllowedContentTypes = Enumerable.Empty<ContentTypeSort>()
-                             };
-
-            var propertyTypeGroupCollection = GetPropertyTypeGroupCollection(dto, memberType);
-            memberType.PropertyGroups = propertyTypeGroupCollection;
-
-            var propertyTypes = GetPropertyTypes(dto, memberType);
-
-            //By Convention we add 9 stnd PropertyTypes - This is only here to support loading of types that didn't have these conventions before.
-            var standardPropertyTypes = Constants.Conventions.Member.GetStandardPropertyTypeStubs();
-            foreach (var standardPropertyType in standardPropertyTypes)
-            {
-                if(dto.PropertyTypes.Any(x => x.Alias.Equals(standardPropertyType.Key))) continue;
-                
-                //Add the standard PropertyType to the current list
-                propertyTypes.Add(standardPropertyType.Value);
-
-                //Internal dictionary for adding "MemberCanEdit" and "VisibleOnProfile" properties to each PropertyType
-                memberType.MemberTypePropertyTypes.Add(standardPropertyType.Key,
-                    new MemberTypePropertyProfileAccess(false, false));
-            }
-            memberType.PropertyTypes = propertyTypes;
-
-            return memberType;
-        }
-
-        private PropertyGroupCollection GetPropertyTypeGroupCollection(MemberTypeReadOnlyDto dto, MemberType memberType)
-        {
-            var propertyGroups = new PropertyGroupCollection();
-            var standardProps = Constants.Conventions.Member.GetStandardPropertyTypeStubs();
-            foreach (var groupDto in dto.PropertyTypeGroups.Where(x => x.Id.HasValue))
-            {
-                var group = new PropertyGroup();
-                //Only assign an Id if the PropertyGroup belongs to this ContentType
-                if (groupDto.ContentTypeNodeId == memberType.Id)
-                {
-                    group.Id = groupDto.Id.Value;
-
-                    if (groupDto.ParentGroupId.HasValue)
-                        group.ParentId = groupDto.ParentGroupId.Value;
-                }
-                else
-                {
-                    //If the PropertyGroup is inherited, we add a reference to the group as a Parent.
-                    group.ParentId = groupDto.Id;
-                }
-
-                group.Name = groupDto.Text;
-                group.SortOrder = groupDto.SortOrder;
-                group.PropertyTypes = new PropertyTypeCollection();
-
-                //Because we are likely to have a group with no PropertyTypes we need to ensure that these are excluded
-                var localGroupDto = groupDto;
-                var typeDtos = dto.PropertyTypes.Where(x => x.Id.HasValue && x.Id > 0 && x.PropertyTypeGroupId.HasValue && x.PropertyTypeGroupId.Value == localGroupDto.Id.Value);
-                foreach (var typeDto in typeDtos)
-                {
-                    //Internal dictionary for adding "MemberCanEdit" and "VisibleOnProfile" properties to each PropertyType
-                    memberType.MemberTypePropertyTypes.Add(typeDto.Alias,
-                        new MemberTypePropertyProfileAccess(typeDto.ViewOnProfile, typeDto.CanEdit));
-
-                    var tempGroupDto = groupDto;
-
-                    var propertyType = new PropertyType(typeDto.ControlId, 
-                        //ensures that any built-in membership properties have their correct dbtype assigned no matter
-                        //what the underlying data type is
-                        MemberTypeRepository.GetDbTypeForBuiltInProperty(
-                            typeDto.Alias, 
-                            typeDto.DbType.EnumParse<DataTypeDatabaseType>(true), 
-                            standardProps).Result)
-                    {
-                        Alias = typeDto.Alias,
-                        DataTypeDefinitionId = typeDto.DataTypeId,
-                        Description = typeDto.Description,
-                        Id = typeDto.Id.Value,
-                        Name = typeDto.Name,
-                        HelpText = typeDto.HelpText,
-                        Mandatory = typeDto.Mandatory,
-                        SortOrder = typeDto.SortOrder,
-                        ValidationRegExp = typeDto.ValidationRegExp,
-                        PropertyGroupId = new Lazy<int>(() => tempGroupDto.Id.Value),
-                        CreateDate = memberType.CreateDate,
-                        UpdateDate = memberType.UpdateDate
-                    };
-                    //on initial construction we don't want to have dirty properties tracked
-                    // http://issues.umbraco.org/issue/U4-1946
-                    propertyType.ResetDirtyProperties(false);
-                    group.PropertyTypes.Add(propertyType);
-                }
-                //on initial construction we don't want to have dirty properties tracked
-                // http://issues.umbraco.org/issue/U4-1946
-                group.ResetDirtyProperties(false);
-                propertyGroups.Add(group);
-            }
-
-            return propertyGroups;
-        }
-
-        
-
-        private List<PropertyType> GetPropertyTypes(MemberTypeReadOnlyDto dto, MemberType memberType)
-        {
-            //Find PropertyTypes that does not belong to a PropertyTypeGroup
-            var propertyTypes = new List<PropertyType>();
-            foreach (var propertyType in dto.PropertyTypes.Where(x => (x.PropertyTypeGroupId.HasValue == false || x.PropertyTypeGroupId.Value == 0) && x.Id.HasValue))
-            {
-                //Internal dictionary for adding "MemberCanEdit" and "VisibleOnProfile" properties to each PropertyType
-                memberType.MemberTypePropertyTypes.Add(propertyType.Alias,
-                    new MemberTypePropertyProfileAccess(propertyType.ViewOnProfile, propertyType.CanEdit));
-                //PropertyType Collection
-                propertyTypes.Add(new PropertyType(propertyType.ControlId,
-                    propertyType.DbType.EnumParse<DataTypeDatabaseType>(true))
-                                  {
-                                      Alias = propertyType.Alias,
-                                      DataTypeDefinitionId = propertyType.DataTypeId,
-                                      Description = propertyType.Description,
-                                      HelpText = propertyType.HelpText,
-                                      Id = propertyType.Id.Value,
-                                      Mandatory = propertyType.Mandatory,
-                                      Name = propertyType.Name,
-                                      SortOrder = propertyType.SortOrder,
-                                      ValidationRegExp = propertyType.ValidationRegExp,
-                                      PropertyGroupId = new Lazy<int>(() => default(int)),
-                                      CreateDate = dto.CreateDate,
-                                      UpdateDate = dto.CreateDate
-                                  });
-            }
-            return propertyTypes;
-        }
-
-        public MemberTypeReadOnlyDto BuildDto(IMemberType entity)
-        {
-            throw new System.NotImplementedException();
-        }
-        
-    }
->>>>>>> 7dae412a
+﻿using System;
+using System.Collections.Generic;
+using System.Linq;
+using Umbraco.Core.Models;
+using Umbraco.Core.Models.Rdbms;
+using Umbraco.Core.Persistence.Repositories;
+
+namespace Umbraco.Core.Persistence.Factories
+{
+    internal class MemberTypeReadOnlyFactory : IEntityFactory<IMemberType, MemberTypeReadOnlyDto>
+    {
+        public IMemberType BuildEntity(MemberTypeReadOnlyDto dto)
+        {
+            var memberType = new MemberType(dto.ParentId)
+                             {
+                                 Alias = dto.Alias,
+                                 AllowedAsRoot = dto.AllowAtRoot,
+                                 CreateDate = dto.CreateDate,
+                                 CreatorId = dto.UserId.HasValue ? dto.UserId.Value : 0,
+                                 Description = dto.Description,
+                                 Icon = dto.Icon,
+                                 Id = dto.NodeId,
+                                 IsContainer = dto.IsContainer,
+                                 Key = dto.UniqueId.Value,
+                                 Level = dto.Level,
+                                 Name = dto.Text,
+                                 Path = dto.Path,
+                                 SortOrder = dto.SortOrder,
+                                 Thumbnail = dto.Thumbnail,
+                                 Trashed = dto.Trashed,
+                                 UpdateDate = dto.CreateDate,
+                                 AllowedContentTypes = Enumerable.Empty<ContentTypeSort>()
+                             };
+
+            var propertyTypeGroupCollection = GetPropertyTypeGroupCollection(dto, memberType);
+            memberType.PropertyGroups = propertyTypeGroupCollection;
+
+            var propertyTypes = GetPropertyTypes(dto, memberType);
+
+            //By Convention we add 9 stnd PropertyTypes - This is only here to support loading of types that didn't have these conventions before.
+            var standardPropertyTypes = Constants.Conventions.Member.GetStandardPropertyTypeStubs();
+            foreach (var standardPropertyType in standardPropertyTypes)
+            {
+                if(dto.PropertyTypes.Any(x => x.Alias.Equals(standardPropertyType.Key))) continue;
+                
+                //Add the standard PropertyType to the current list
+                propertyTypes.Add(standardPropertyType.Value);
+
+                //Internal dictionary for adding "MemberCanEdit" and "VisibleOnProfile" properties to each PropertyType
+                memberType.MemberTypePropertyTypes.Add(standardPropertyType.Key,
+                    new MemberTypePropertyProfileAccess(false, false));
+            }
+            memberType.PropertyTypes = propertyTypes;
+
+            return memberType;
+        }
+
+        private PropertyGroupCollection GetPropertyTypeGroupCollection(MemberTypeReadOnlyDto dto, MemberType memberType)
+        {
+            var propertyGroups = new PropertyGroupCollection();
+            var standardProps = Constants.Conventions.Member.GetStandardPropertyTypeStubs();
+            foreach (var groupDto in dto.PropertyTypeGroups.Where(x => x.Id.HasValue))
+            {
+                var group = new PropertyGroup();
+               
+                //Only assign an Id if the PropertyGroup belongs to this ContentType
+                if (groupDto.ContentTypeNodeId == memberType.Id)
+                {
+                    group.Id = groupDto.Id.Value;
+
+                    if (groupDto.ParentGroupId.HasValue)
+                        group.ParentId = groupDto.ParentGroupId.Value;
+                }
+                else
+                {
+                    //If the PropertyGroup is inherited, we add a reference to the group as a Parent.
+                    group.ParentId = groupDto.Id;
+                }
+
+                group.Name = groupDto.Text;
+                group.SortOrder = groupDto.SortOrder;
+                group.PropertyTypes = new PropertyTypeCollection();
+
+                //Because we are likely to have a group with no PropertyTypes we need to ensure that these are excluded
+                var localGroupDto = groupDto;
+                var typeDtos = dto.PropertyTypes.Where(x => x.Id.HasValue && x.Id > 0 && x.PropertyTypeGroupId.HasValue && x.PropertyTypeGroupId.Value == localGroupDto.Id.Value);
+                foreach (var typeDto in typeDtos)
+                {
+                    //Internal dictionary for adding "MemberCanEdit" and "VisibleOnProfile" properties to each PropertyType
+                    memberType.MemberTypePropertyTypes.Add(typeDto.Alias,
+                        new MemberTypePropertyProfileAccess(typeDto.ViewOnProfile, typeDto.CanEdit));
+
+                    var tempGroupDto = groupDto;
+
+                    var propertyType = new PropertyType(typeDto.PropertyEditorAlias, 
+                        //ensures that any built-in membership properties have their correct dbtype assigned no matter
+                        //what the underlying data type is
+                        MemberTypeRepository.GetDbTypeForBuiltInProperty(
+                            typeDto.Alias, 
+                            typeDto.DbType.EnumParse<DataTypeDatabaseType>(true), 
+                            standardProps).Result)
+                    {
+                        Alias = typeDto.Alias,
+                        DataTypeDefinitionId = typeDto.DataTypeId,
+                        Description = typeDto.Description,
+                        Id = typeDto.Id.Value,
+                        Name = typeDto.Name,
+                        HelpText = typeDto.HelpText,
+                        Mandatory = typeDto.Mandatory,
+                        SortOrder = typeDto.SortOrder,
+                        ValidationRegExp = typeDto.ValidationRegExp,
+                        PropertyGroupId = new Lazy<int>(() => tempGroupDto.Id.Value),
+                        CreateDate = memberType.CreateDate,
+                        UpdateDate = memberType.UpdateDate
+                    };
+                    //on initial construction we don't want to have dirty properties tracked
+                    // http://issues.umbraco.org/issue/U4-1946
+                    propertyType.ResetDirtyProperties(false);
+                    group.PropertyTypes.Add(propertyType);
+                }
+                //on initial construction we don't want to have dirty properties tracked
+                // http://issues.umbraco.org/issue/U4-1946
+                group.ResetDirtyProperties(false);
+                propertyGroups.Add(group);
+            }
+
+            return propertyGroups;
+        }
+
+        
+
+        private List<PropertyType> GetPropertyTypes(MemberTypeReadOnlyDto dto, MemberType memberType)
+        {
+            //Find PropertyTypes that does not belong to a PropertyTypeGroup
+            var propertyTypes = new List<PropertyType>();
+            foreach (var propertyType in dto.PropertyTypes.Where(x => (x.PropertyTypeGroupId.HasValue == false || x.PropertyTypeGroupId.Value == 0) && x.Id.HasValue))
+            {
+                //Internal dictionary for adding "MemberCanEdit" and "VisibleOnProfile" properties to each PropertyType
+                memberType.MemberTypePropertyTypes.Add(propertyType.Alias,
+                    new MemberTypePropertyProfileAccess(propertyType.ViewOnProfile, propertyType.CanEdit));
+                //PropertyType Collection
+                propertyTypes.Add(new PropertyType(propertyType.PropertyEditorAlias,
+                    propertyType.DbType.EnumParse<DataTypeDatabaseType>(true))
+                                  {
+                                      Alias = propertyType.Alias,
+                                      DataTypeDefinitionId = propertyType.DataTypeId,
+                                      Description = propertyType.Description,
+                                      HelpText = propertyType.HelpText,
+                                      Id = propertyType.Id.Value,
+                                      Mandatory = propertyType.Mandatory,
+                                      Name = propertyType.Name,
+                                      SortOrder = propertyType.SortOrder,
+                                      ValidationRegExp = propertyType.ValidationRegExp,
+                                      PropertyGroupId = new Lazy<int>(() => default(int)),
+                                      CreateDate = dto.CreateDate,
+                                      UpdateDate = dto.CreateDate
+                                  });
+            }
+            return propertyTypes;
+        }
+
+        public MemberTypeReadOnlyDto BuildDto(IMemberType entity)
+        {
+            throw new System.NotImplementedException();
+        }
+        
+    }
 }