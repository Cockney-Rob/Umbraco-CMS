﻿using System;
using System.Configuration;
using Semver;
using Umbraco.Core.Configuration;
using Umbraco.Core.Migrations.Upgrade.V_7_12_0;
using Umbraco.Core.Migrations.Upgrade.V_7_14_0;
using Umbraco.Core.Migrations.Upgrade.V_8_0_0;

namespace Umbraco.Core.Migrations.Upgrade
{
    /// <summary>
    /// Represents Umbraco's migration plan.
    /// </summary>
    public class UmbracoPlan : MigrationPlan
    {
        /// <summary>
        /// Initializes a new instance of the <see cref="UmbracoPlan"/> class.
        /// </summary>
        public UmbracoPlan()
            : base(Constants.System.UmbracoUpgradePlanName)
        {
            DefinePlan();
        }

        /// <inheritdoc />
        /// <remarks>
        /// <para>The default initial state in plans is string.Empty.</para>
        /// <para>When upgrading from version 7, we want to use specific initial states
        /// that are e.g. "{init-7.9.3}", "{init-7.11.1}", etc. so we can chain the proper
        /// migrations.</para>
        /// <para>This is also where we detect the current version, and reject invalid
        /// upgrades (from a tool old version, or going back in time, etc).</para>
        /// </remarks>
        public override string InitialState
        {
            get
            {
                // no state in database yet - assume we have something in web.config that makes some sense
                if (!SemVersion.TryParse(ConfigurationManager.AppSettings[Constants.AppSettings.ConfigurationStatus], out var currentVersion))
                    throw new InvalidOperationException($"Could not get current version from web.config {Constants.AppSettings.ConfigurationStatus} appSetting.");

                // we currently support upgrading from 7.10.0 and later
                if (currentVersion < new SemVersion(7, 10))
                    throw new InvalidOperationException($"Version {currentVersion} cannot be migrated to {UmbracoVersion.SemanticVersion}.");

                // cannot go back in time
                if (currentVersion > UmbracoVersion.SemanticVersion)
                    throw new InvalidOperationException($"Version {currentVersion} cannot be downgraded to {UmbracoVersion.SemanticVersion}.");

                // upgrading from version 7 => initial state is eg "{init-7.10.0}"
                // anything else is not supported - ie if 8 and above, we should have an initial state already
                if (currentVersion.Major != 7)
                    throw new InvalidOperationException($"Version {currentVersion} is not supported by the migration plan.");

                return "{init-" + currentVersion + "}";
            }
        }

         // define the plan
        protected void DefinePlan()
        {
            // MODIFYING THE PLAN
            //
            // Please take great care when modifying the plan!
            //
            // * Creating a migration for version 8:
            //     Append the migration to the main chain, using a new guid, before the "//FINAL" comment
            //
            //     If the new migration causes a merge conflict, because someone else also added another
            //     new migration, you NEED to fix the conflict by providing one default path, and paths
            //     out of the conflict states (see example below).
            //
            // * Porting from version 7:
            //     Append the ported migration to the main chain, using a new guid (same as above).
            //     Create a new special chain from the {init-...} state to the main chain (see example
            //     below).


            // plan starts at 7.10.0 (anything before 7.10.0 is not supported)
            // upgrades from 7 to 8, and then takes care of all eventual upgrades
            //
            From("{init-7.10.0}");
            To<AddLockObjects>("{7C447271-CA3F-4A6A-A913-5D77015655CB}");
            To<AddContentNuTable>("{CBFF58A2-7B50-4F75-8E98-249920DB0F37}");
            To<RefactorXmlColumns>("{3D18920C-E84D-405C-A06A-B7CEE52FE5DD}");
            To<VariantsMigration>("{FB0A5429-587E-4BD0-8A67-20F0E7E62FF7}");
            To<DropMigrationsTable>("{F0C42457-6A3B-4912-A7EA-F27ED85A2092}");
            To<DataTypeMigration>("{8640C9E4-A1C0-4C59-99BB-609B4E604981}");
            To<TagsMigration>("{DD1B99AF-8106-4E00-BAC7-A43003EA07F8}");
            To<SuperZero>("{9DF05B77-11D1-475C-A00A-B656AF7E0908}");
            To<PropertyEditorsMigration>("{6FE3EF34-44A0-4992-B379-B40BC4EF1C4D}");
            To<LanguageColumns>("{7F59355A-0EC9-4438-8157-EB517E6D2727}");
            ToWithReplace<AddVariationTables2, AddVariationTables1A>("{941B2ABA-2D06-4E04-81F5-74224F1DB037}", "{76DF5CD7-A884-41A5-8DC6-7860D95B1DF5}"); // kill AddVariationTable1
            To<RefactorMacroColumns>("{A7540C58-171D-462A-91C5-7A9AA5CB8BFD}");

            Merge().To<UserForeignKeys>("{3E44F712-E2E3-473A-AE49-5D7F8E67CE3F}") // shannon added that one
            .With().To<AddTypedLabels>("{65D6B71C-BDD5-4A2E-8D35-8896325E9151}") // stephan added that one
            .As("{4CACE351-C6B9-4F0C-A6BA-85A02BBD39E4}");

            To<ContentVariationMigration>("{1350617A-4930-4D61-852F-E3AA9E692173}");
            To<UpdateUmbracoConsent>("{39E5B1F7-A50B-437E-B768-1723AEC45B65}"); // from 7.12.0

            Merge()
                .To<AddRelationTypeForMediaFolderOnDelete>("{0541A62B-EF87-4CA2-8225-F0EB98ECCC9F}") // from 7.12.0
                .To<IncreaseLanguageIsoCodeColumnLength>("{EB34B5DC-BB87-4005-985E-D983EA496C38}") // from 7.12.0
                .To<RenameTrueFalseField>("{517CE9EA-36D7-472A-BF4B-A0D6FB1B8F89}") // from 7.12.0
                .To<SetDefaultTagsStorageType>("{BBD99901-1545-40E4-8A5A-D7A675C7D2F2}") // from 7.12.0
            .With()
                .To<FallbackLanguage>("{CF51B39B-9B9A-4740-BB7C-EAF606A7BFBF}") // andy added that one
            .As("{8B14CEBD-EE47-4AAD-A841-93551D917F11}");

            ToWithReplace<UpdateDefaultMandatoryLanguage>("{2C87AA47-D1BC-4ECB-8A73-2D8D1046C27F}", "{5F4597F4-A4E0-4AFE-90B5-6D2F896830EB}"); // merge
            ToWithReplace<RefactorVariantsModel>("{B19BF0F2-E1C6-4AEB-A146-BC559D97A2C6}", "{290C18EE-B3DE-4769-84F1-1F467F3F76DA}"); // merge
            To<DropTaskTables>("{6A2C7C1B-A9DB-4EA9-B6AB-78E7D5B722A7}");
            To<FixLockTablePrimaryKey>("{77874C77-93E5-4488-A404-A630907CEEF0}");
            To<AddLogTableColumns>("{8804D8E8-FE62-4E3A-B8A2-C047C2118C38}");
            To<DropPreValueTable>("{23275462-446E-44C7-8C2C-3B8C1127B07D}");
            To<DropDownPropertyEditorsMigration>("{6B251841-3069-4AD5-8AE9-861F9523E8DA}");
            To<TagsMigrationFix>("{EE429F1B-9B26-43CA-89F8-A86017C809A3}");
            To<DropTemplateDesignColumn>("{08919C4B-B431-449C-90EC-2B8445B5C6B1}");
            To<TablesForScheduledPublishing>("{7EB0254C-CB8B-4C75-B15B-D48C55B449EB}");
            To<DropTaskTables>("{648A2D5F-7467-48F8-B309-E99CEEE00E2A}"); // fixed version
            To<MakeTagsVariant>("{C39BF2A7-1454-4047-BBFE-89E40F66ED63}");
            To<MakeRedirectUrlVariant>("{64EBCE53-E1F0-463A-B40B-E98EFCCA8AE2}");
            To<AddContentTypeIsElementColumn>("{0009109C-A0B8-4F3F-8FEB-C137BBDDA268}");
            To<UpdateMemberGroupPickerData>("{8A027815-D5CD-4872-8B88-9A51AB5986A6}"); // from 7.14.0
            To<ConvertRelatedLinksToMultiUrlPicker>("{ED28B66A-E248-4D94-8CDB-9BDF574023F0}");
            To<UpdatePickerIntegerValuesToUdi>("{38C809D5-6C34-426B-9BEA-EFD39162595C}");
            To<RenameUmbracoDomainsTable>("{6017F044-8E70-4E10-B2A3-336949692ADD}");
<<<<<<< HEAD
            To<RadioButtonPropertyEditorsMigration>("{940FD19A-00A8-4D5C-B8FF-939143585726}");
            To<CheckBoxListPropertyEditorsMigration>("{C62C9BF1-833E-4866-B959-C8AB59E43E51}");

=======
            To<AddUserLoginDtoDateIndex>("98339BEF-E4B2-48A8-B9D1-D173DC842BBE");
            To<RadioButtonAndCheckboxPropertyEditorsMigration>("{940FD19A-00A8-4D5C-B8FF-939143585726}");
>>>>>>> c4eb76fa

            //FINAL




            // and then, need to support upgrading from more recent 7.x
            //
            From("{init-7.10.1}").To("{init-7.10.0}"); // same as 7.10.0
            From("{init-7.10.2}").To("{init-7.10.0}"); // same as 7.10.0
            From("{init-7.10.3}").To("{init-7.10.0}"); // same as 7.10.0
            From("{init-7.10.4}").To("{init-7.10.0}"); // same as 7.10.0
            From("{init-7.10.5}").To("{init-7.10.0}"); // same as 7.10.0
            From("{init-7.11.0}").To("{init-7.10.0}"); // same as 7.10.0
            From("{init-7.11.1}").To("{init-7.10.0}"); // same as 7.10.0
            From("{init-7.11.2}").To("{init-7.10.0}"); // same as 7.10.0

            // 7.12.0 has migrations, define a custom chain which copies the chain
            // going from {init-7.10.0} to former final (1350617A) , and then goes straight to
            // main chain, skipping the migrations
            //
            From("{init-7.12.0}");
            // clone start / clone stop / target
            ToWithClone("{init-7.10.0}", "{1350617A-4930-4D61-852F-E3AA9E692173}", "{BBD99901-1545-40E4-8A5A-D7A675C7D2F2}");

            From("{init-7.12.1}").To("{init-7.10.0}"); // same as 7.12.0
            From("{init-7.12.2}").To("{init-7.10.0}"); // same as 7.12.0
            From("{init-7.12.3}").To("{init-7.10.0}"); // same as 7.12.0
            From("{init-7.12.4}").To("{init-7.10.0}"); // same as 7.12.0
            From("{init-7.13.0}").To("{init-7.10.0}"); // same as 7.12.0
            From("{init-7.13.1}").To("{init-7.10.0}"); // same as 7.12.0

            // 7.14.0 has migrations, handle it...
            //  clone going from 7.10 to 1350617A (the last one before we started to merge 7.12 migrations), then
            //  clone going from CF51B39B (after 7.12 migrations) to 0009109C (the last one before we started to merge 7.12 migrations),
            //  ending in 8A027815 (after 7.14 migrations)
            From("{init-7.14.0}")
                .ToWithClone("{init-7.10.0}", "{1350617A-4930-4D61-852F-E3AA9E692173}", "{9109B8AF-6B34-46EE-9484-7434196D0C79}")
                .ToWithClone("{CF51B39B-9B9A-4740-BB7C-EAF606A7BFBF}", "{0009109C-A0B8-4F3F-8FEB-C137BBDDA268}", "{8A027815-D5CD-4872-8B88-9A51AB5986A6}");
        }
    }
}<|MERGE_RESOLUTION|>--- conflicted
+++ resolved
@@ -127,14 +127,8 @@
             To<ConvertRelatedLinksToMultiUrlPicker>("{ED28B66A-E248-4D94-8CDB-9BDF574023F0}");
             To<UpdatePickerIntegerValuesToUdi>("{38C809D5-6C34-426B-9BEA-EFD39162595C}");
             To<RenameUmbracoDomainsTable>("{6017F044-8E70-4E10-B2A3-336949692ADD}");
-<<<<<<< HEAD
-            To<RadioButtonPropertyEditorsMigration>("{940FD19A-00A8-4D5C-B8FF-939143585726}");
-            To<CheckBoxListPropertyEditorsMigration>("{C62C9BF1-833E-4866-B959-C8AB59E43E51}");
-
-=======
             To<AddUserLoginDtoDateIndex>("98339BEF-E4B2-48A8-B9D1-D173DC842BBE");
             To<RadioButtonAndCheckboxPropertyEditorsMigration>("{940FD19A-00A8-4D5C-B8FF-939143585726}");
->>>>>>> c4eb76fa
 
             //FINAL
 
