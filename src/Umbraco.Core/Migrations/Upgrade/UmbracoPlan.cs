--- conflicted
+++ resolved
@@ -95,27 +95,6 @@
             Chain<SuperZero>("{9DF05B77-11D1-475C-A00A-B656AF7E0908}");
             Chain<PropertyEditorsMigration>("{6FE3EF34-44A0-4992-B379-B40BC4EF1C4D}");
             Chain<LanguageColumns>("{7F59355A-0EC9-4438-8157-EB517E6D2727}");
-<<<<<<< HEAD
-=======
-            Chain<AddVariationTables1A>("{66B6821A-0DE3-4DF8-A6A4-65ABD211EDDE}");
-            Chain<AddVariationTables2>("{49506BAE-CEBB-4431-A1A6-24AD6EBBBC57}");
-            Chain<RefactorMacroColumns>("{083A9894-903D-41B7-B6B3-9EAF2D4CCED0}");
-            Chain<UserForeignKeys>("{42097524-0F8C-482C-BD79-AC7407D8A028}");
-            Chain<AddTypedLabels>("{3608CD41-792A-4E9A-A97D-42A5E797EE31}");
-
-            // must chain to v8 final state (see at end of file)
-            Chain("{CF51B39B-9B9A-4740-BB7C-EAF606A7BFBF}");
-
-
-            // UPGRADE FROM 7, MORE RECENT
-            //
-            // handle more recent versions - not yet
-
-            // for more recent versions...
-            // 7.10.x = same as 7.10.0?
-            //From("{init-7.10.1}").Chain("{init-7.10.0}");
-
->>>>>>> 91a0ee2c
 
             // AddVariationTables1 has been superceeded by AddVariationTables2
             //Chain<AddVariationTables1>("{941B2ABA-2D06-4E04-81F5-74224F1DB037}");
@@ -126,7 +105,6 @@
 
             Chain<RefactorMacroColumns>("{A7540C58-171D-462A-91C5-7A9AA5CB8BFD}");
 
-<<<<<<< HEAD
             Chain<UserForeignKeys>("{3E44F712-E2E3-473A-AE49-5D7F8E67CE3F}");  // shannon added that one - let's keep it as the default path
             //Chain<AddTypedLabels>("{65D6B71C-BDD5-4A2E-8D35-8896325E9151}"); // stephan added that one = merge conflict, remove,
             Chain<AddTypedLabels>("{4CACE351-C6B9-4F0C-A6BA-85A02BBD39E4}");   // but it after shannon's, with a new target state,
@@ -135,6 +113,7 @@
 
             Chain<ContentVariationMigration>("{1350617A-4930-4D61-852F-E3AA9E692173}");
             Chain<UpdateUmbracoConsent>("{39E5B1F7-A50B-437E-B768-1723AEC45B65}"); // from 7.12.0
+            Chain<FallbackLanguage>("{CF51B39B-9B9A-4740-BB7C-EAF606A7BFBF}");
             //FINAL
 
 
@@ -156,15 +135,6 @@
             From("{init-7.12.0}");
             //        copy from        copy to (former final)                    main chain
             CopyChain("{init-7.10.0}", "{1350617A-4930-4D61-852F-E3AA9E692173}", "{39E5B1F7-A50B-437E-B768-1723AEC45B65}");
-=======
-            // 8.0.0
-            Chain<FallbackLanguage>("{CF51B39B-9B9A-4740-BB7C-EAF606A7BFBF}");
-
-            // FINAL STATE - MUST MATCH LAST ONE ABOVE !
-            // whenever this changes, update all references in this file!
-
-            Add(string.Empty, "{CF51B39B-9B9A-4740-BB7C-EAF606A7BFBF}");
->>>>>>> 91a0ee2c
         }
     }
 }