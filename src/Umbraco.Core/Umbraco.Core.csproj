--- conflicted
+++ resolved
@@ -126,597 +126,11 @@
       <DependentUpon>Constants.cs</DependentUpon>
     </Compile>
     -->
-<<<<<<< HEAD
-=======
-    <Compile Include="AssemblyExtensions.cs" />
-    <Compile Include="Migrations\Upgrade\V_8_6_0\MissingContentVersionsIndexes.cs" />
     <Compile Include="SystemLock.cs" />
-    <Compile Include="Attempt.cs" />
-    <Compile Include="AttemptOfTResult.cs" />
-    <Compile Include="AttemptOfTResultTStatus.cs" />
-    <Compile Include="Cache\AppPolicedCacheDictionary.cs" />
->>>>>>> 8b51b7f7
     <Compile Include="Compose\AuditEventsComponent.cs" />
     <Compile Include="Compose\AuditEventsComposer.cs" />
     <Compile Include="Composing\CompositionExtensions\CoreMappingProfiles.cs" />
     <Compile Include="Composing\Current.cs" />
-<<<<<<< HEAD
-=======
-    <Compile Include="Composing\HideFromTypeFinderAttribute.cs" />
-    <Compile Include="Composing\IBuilderCollection.cs" />
-    <Compile Include="Composing\ICollectionBuilder.cs" />
-    <Compile Include="Composing\IDiscoverable.cs" />
-    <Compile Include="Composing\IFactory.cs" />
-    <Compile Include="Composing\IRegister.cs" />
-    <Compile Include="Composing\LazyCollectionBuilderBase.cs" />
-    <Compile Include="Composing\Lifetime.cs" />
-    <Compile Include="Composing\LightInject\LightInjectContainer.cs" />
-    <Compile Include="Composing\LightInject\MixedLightInjectScopeManagerProvider.cs" />
-    <Compile Include="Composing\OrderedCollectionBuilderBase.cs" />
-    <Compile Include="Composing\TargetedServiceFactory.cs" />
-    <Compile Include="Composing\TypeFinder.cs" />
-    <Compile Include="Composing\TypeHelper.cs" />
-    <Compile Include="Composing\TypeLoader.cs" />
-    <Compile Include="IO\MediaPathSchemes\UniqueMediaPathScheme.cs" />
-    <Compile Include="Logging\Viewer\LogTimePeriod.cs" />
-    <Compile Include="Manifest\IManifestFilter.cs" />
-    <Compile Include="Manifest\ManifestFilterCollection.cs" />
-    <Compile Include="Manifest\ManifestFilterCollectionBuilder.cs" />
-    <Compile Include="Mapping\MapperContext.cs" />
-    <Compile Include="Migrations\Upgrade\Common\DeleteKeysAndIndexes.cs" />
-    <Compile Include="Migrations\Upgrade\V_8_0_0\DataTypes\ContentPickerPreValueMigrator.cs" />
-    <Compile Include="Migrations\Upgrade\V_8_0_0\DataTypes\DecimalPreValueMigrator.cs" />
-    <Compile Include="Migrations\Upgrade\V_8_0_0\DataTypes\IPreValueMigrator.cs" />
-    <Compile Include="Migrations\Upgrade\V_8_0_0\DataTypes\ListViewPreValueMigrator.cs" />
-    <Compile Include="Migrations\Upgrade\V_8_0_0\DataTypes\MediaPickerPreValueMigrator.cs" />
-    <Compile Include="Migrations\Upgrade\V_8_0_0\DataTypes\MarkdownEditorPreValueMigrator.cs" />
-    <Compile Include="Migrations\Upgrade\V_8_0_0\DataTypes\NestedContentPreValueMigrator.cs" />
-    <Compile Include="Migrations\Upgrade\V_8_0_0\DataTypes\PreValueMigratorCollection.cs" />
-    <Compile Include="Migrations\Upgrade\V_8_0_0\DataTypes\PreValueMigratorCollectionBuilder.cs" />
-    <Compile Include="Migrations\Upgrade\V_8_0_0\DataTypes\PreValueMigratorComposer.cs" />
-    <Compile Include="Migrations\Upgrade\V_8_0_0\DataTypes\DefaultPreValueMigrator.cs" />
-    <Compile Include="Migrations\Upgrade\V_8_0_0\DataTypes\RenamingPreValueMigrator.cs" />
-    <Compile Include="Migrations\Upgrade\V_8_0_0\DataTypes\RichTextPreValueMigrator.cs" />
-    <Compile Include="Migrations\Upgrade\V_8_0_0\DataTypes\DropDownFlexiblePreValueMigrator.cs" />
-    <Compile Include="Migrations\Upgrade\V_8_0_0\MergeDateAndDateTimePropertyEditor.cs" />
-    <Compile Include="Models\ContentEditing\ContentAppBadge.cs" />
-    <Compile Include="Models\ContentEditing\ContentAppBadgeType.cs" />
-    <Compile Include="Models\Entities\EntityExtensions.cs" />
-    <Compile Include="Migrations\Upgrade\V_8_0_0\DataTypes\PreValueMigratorBase.cs" />
-    <Compile Include="Migrations\Upgrade\V_8_0_0\DataTypes\PreValueDto.cs" />
-    <Compile Include="Migrations\Upgrade\V_8_0_0\PropertyEditorsMigrationBase.cs" />
-    <Compile Include="Migrations\Upgrade\V_8_0_0\RenameMediaVersionTable.cs" />
-    <Compile Include="Migrations\Upgrade\V_8_0_0\DataTypes\ValueListPreValueMigrator.cs" />
-    <Compile Include="Migrations\Upgrade\V_8_0_0\DataTypes\UmbracoSliderPreValueMigrator.cs" />
-    <Compile Include="Migrations\Upgrade\V_8_6_0\AddPropertyTypeValidationMessageColumns.cs" />
-    <Compile Include="Migrations\Upgrade\V_8_1_0\FixContentNuCascade.cs" />
-    <Compile Include="Migrations\Upgrade\V_8_1_0\RenameUserLoginDtoDateIndex.cs" />
-    <Compile Include="Migrations\Upgrade\V_8_0_1\ChangeNuCacheJsonFormat.cs" />
-    <Compile Include="Mapping\MapDefinitionCollection.cs" />
-    <Compile Include="Mapping\MapDefinitionCollectionBuilder.cs" />
-    <Compile Include="Mapping\IMapDefinition.cs" />
-    <Compile Include="Mapping\UmbracoMapper.cs" />
-    <Compile Include="Migrations\Upgrade\V_8_1_0\ConvertTinyMceAndGridMediaUrlsToLocalLink.cs" />
-    <Compile Include="Migrations\Upgrade\V_8_0_0\FixLanguageIsoCodeLength.cs" />
-    <Compile Include="Models\CultureImpact.cs" />
-    <Compile Include="Models\Entities\IMediaEntitySlim.cs" />
-    <Compile Include="Models\Entities\IMemberEntitySlim.cs" />
-    <Compile Include="Models\Entities\MediaEntitySlim.cs" />
-    <Compile Include="Models\PagedResult.cs" />
-    <Compile Include="Models\Entities\MemberEntitySlim.cs" />
-    <Compile Include="Models\PublishedContent\ILivePublishedModelFactory.cs" />
-    <Compile Include="Models\PublishedContent\IPublishedContentType.cs" />
-    <Compile Include="Models\PublishedContent\IPublishedPropertyType.cs" />
-    <Compile Include="PropertyEditors\ConfigurationFieldsExtensions.cs" />
-    <Compile Include="PropertyEditors\IDataEditorWithMediaPath.cs" />
-    <Compile Include="PropertyEditors\IIgnoreUserStartNodesConfig.cs" />
-    <Compile Include="PublishedContentExtensions.cs" />
-    <Compile Include="Models\PublishedContent\UrlMode.cs" />
-    <Compile Include="Persistence\Dtos\PropertyTypeCommonDto.cs" />
-    <Compile Include="Persistence\Repositories\Implement\ContentTypeCommonRepository.cs" />
-    <Compile Include="Persistence\Repositories\IContentTypeCommonRepository.cs" />
-    <Compile Include="Persistence\Repositories\Implement\LanguageRepositoryExtensions.cs" />
-    <Compile Include="PropertyEditors\DateTimeConfiguration.cs" />
-    <Compile Include="Migrations\Upgrade\V_8_0_0\RenameLabelAndRichTextPropertyEditorAliases.cs" />
-    <Compile Include="PublishedModelFactoryExtensions.cs" />
-    <Compile Include="Services\DateTypeServiceExtensions.cs" />
-    <Compile Include="Services\PropertyValidationService.cs" />
-    <Compile Include="Composing\TypeCollectionBuilderBase.cs" />
-    <Compile Include="TypeLoaderExtensions.cs" />
-    <Compile Include="Composing\WeightAttribute.cs" />
-    <Compile Include="Composing\WeightedCollectionBuilderBase.cs" />
-    <Compile Include="Configuration\CaseInsensitiveEnumConfigConverter.cs" />
-    <Compile Include="Configuration\CommaDelimitedConfigurationElement.cs" />
-    <Compile Include="ConfigsExtensions.cs" />
-    <Compile Include="Configuration\Configs.cs" />
-    <Compile Include="Configuration\CoreDebug.cs" />
-    <Compile Include="Configuration\GlobalSettings.cs" />
-    <Compile Include="Configuration\GlobalSettingsExtensions.cs" />
-    <Compile Include="Configuration\Grid\GridConfig.cs" />
-    <Compile Include="Configuration\Grid\GridEditorsConfig.cs" />
-    <Compile Include="Configuration\Grid\IGridConfig.cs" />
-    <Compile Include="Configuration\Grid\IGridEditorConfig.cs" />
-    <Compile Include="Configuration\Grid\IGridEditorsConfig.cs" />
-    <Compile Include="Configuration\HealthChecks\DisabledHealthCheckElement.cs" />
-    <Compile Include="Configuration\HealthChecks\DisabledHealthChecksElementCollection.cs" />
-    <Compile Include="Configuration\HealthChecks\HealthCheckNotificationSettingsElement.cs" />
-    <Compile Include="Configuration\HealthChecks\HealthCheckNotificationVerbosity.cs" />
-    <Compile Include="Configuration\HealthChecks\HealthChecksSection.cs" />
-    <Compile Include="Configuration\HealthChecks\IDisabledHealthCheck.cs" />
-    <Compile Include="Configuration\HealthChecks\IHealthCheckNotificationSettings.cs" />
-    <Compile Include="Configuration\HealthChecks\IHealthChecks.cs" />
-    <Compile Include="Configuration\HealthChecks\INotificationMethod.cs" />
-    <Compile Include="Configuration\HealthChecks\INotificationMethodSettings.cs" />
-    <Compile Include="Configuration\HealthChecks\NotificationMethodElement.cs" />
-    <Compile Include="Configuration\HealthChecks\NotificationMethodsElementCollection.cs" />
-    <Compile Include="Configuration\HealthChecks\NotificationMethodSettingsElement.cs" />
-    <Compile Include="Configuration\HealthChecks\NotificationMethodSettingsElementCollection.cs" />
-    <Compile Include="Configuration\IGlobalSettings.cs" />
-    <Compile Include="Configuration\InnerTextConfigurationElement.cs" />
-    <Compile Include="Configuration\LocalTempStorage.cs" />
-    <Compile Include="Configuration\OptionalCommaDelimitedConfigurationElement.cs" />
-    <Compile Include="Configuration\OptionalInnerTextConfigurationElement.cs" />
-    <Compile Include="Configuration\RawXmlConfigurationElement.cs" />
-    <Compile Include="Configuration\UmbracoConfigurationSection.cs" />
-    <Compile Include="Configuration\UmbracoSettings\BackOfficeElement.cs" />
-    <Compile Include="Configuration\UmbracoSettings\CharCollection.cs" />
-    <Compile Include="Configuration\UmbracoSettings\CharElement.cs" />
-    <Compile Include="Configuration\UmbracoSettings\ContentElement.cs" />
-    <Compile Include="Configuration\UmbracoSettings\ContentError404Collection.cs" />
-    <Compile Include="Configuration\UmbracoSettings\ContentErrorPageElement.cs" />
-    <Compile Include="Configuration\UmbracoSettings\ContentErrorsElement.cs" />
-    <Compile Include="Configuration\UmbracoSettings\ContentImagingElement.cs" />
-    <Compile Include="Configuration\UmbracoSettings\ContentSectionExtensions.cs" />
-    <Compile Include="Configuration\UmbracoSettings\IBackOfficeSection.cs" />
-    <Compile Include="Configuration\UmbracoSettings\IChar.cs" />
-    <Compile Include="Configuration\UmbracoSettings\IContentErrorPage.cs" />
-    <Compile Include="Configuration\UmbracoSettings\IContentSection.cs" />
-    <Compile Include="Configuration\UmbracoSettings\IImagingAutoFillUploadField.cs" />
-    <Compile Include="Configuration\UmbracoSettings\ILoggingSection.cs" />
-    <Compile Include="Configuration\UmbracoSettings\ImagingAutoFillPropertiesCollection.cs" />
-    <Compile Include="Configuration\UmbracoSettings\ImagingAutoFillUploadFieldElement.cs" />
-    <Compile Include="Configuration\UmbracoSettings\IRequestHandlerSection.cs" />
-    <Compile Include="Configuration\UmbracoSettings\ISecuritySection.cs" />
-    <Compile Include="Configuration\UmbracoSettings\ITourSection.cs" />
-    <Compile Include="Configuration\UmbracoSettings\IUmbracoSettingsSection.cs" />
-    <Compile Include="Configuration\UmbracoSettings\IWebRoutingSection.cs" />
-    <Compile Include="Configuration\UmbracoSettings\IKeepAliveSection.cs" />
-    <Compile Include="Configuration\UmbracoSettings\LoggingElement.cs" />
-    <Compile Include="Configuration\UmbracoSettings\NotificationsElement.cs" />
-    <Compile Include="Configuration\UmbracoSettings\RequestHandlerElement.cs" />
-    <Compile Include="Configuration\UmbracoSettings\SecurityElement.cs" />
-    <Compile Include="Configuration\UmbracoSettings\TourConfigElement.cs" />
-    <Compile Include="Configuration\UmbracoSettings\UmbracoConfigurationElement.cs" />
-    <Compile Include="Configuration\UmbracoSettings\UmbracoSettingsSection.cs" />
-    <Compile Include="Configuration\UmbracoSettings\UrlReplacingElement.cs" />
-    <Compile Include="Configuration\UmbracoSettings\WebRoutingElement.cs" />
-    <Compile Include="Configuration\UmbracoSettings\KeepAliveElement.cs" />
-    <Compile Include="Configuration\UmbracoVersion.cs" />
-    <Compile Include="Constants-Applications.cs" />
-    <Compile Include="Constants-Conventions.cs" />
-    <Compile Include="Constants-DatabaseProviders.cs" />
-    <Compile Include="Constants-DataTypes.cs" />
-    <Compile Include="Constants-Composing.cs" />
-    <Compile Include="Constants-DeploySelector.cs" />
-    <Compile Include="Constants-Icons.cs" />
-    <Compile Include="Constants-ObjectTypes.cs" />
-    <Compile Include="Constants-PackageRepository.cs" />
-    <Compile Include="Constants-PropertyEditors.cs" />
-    <Compile Include="Constants-PropertyTypeGroups.cs" />
-    <Compile Include="Constants-Security.cs" />
-    <Compile Include="Constants-System.cs" />
-    <Compile Include="Constants-Indexes.cs" />
-    <Compile Include="Constants-AppSettings.cs" />
-    <Compile Include="Constants-Web.cs" />
-    <Compile Include="Constants.cs" />
-    <Compile Include="RegisterExtensions.cs" />
-    <Compile Include="ContentVariationExtensions.cs" />
-    <Compile Include="Dashboards\AccessRule.cs" />
-    <Compile Include="Dashboards\AccessRuleType.cs" />
-    <Compile Include="Dashboards\DashboardSlim.cs" />
-    <Compile Include="Dashboards\IAccessRule.cs" />
-    <Compile Include="Dashboards\IDashboard.cs" />
-    <Compile Include="Dashboards\IDashboardSlim.cs" />
-    <Compile Include="Deploy\IDataTypeConfigurationConnector.cs" />
-    <Compile Include="DisposableObjectSlim.cs" />
-    <Compile Include="EnumExtensions.cs" />
-    <Compile Include="Events\CancellableEnumerableObjectEventArgs.cs" />
-    <Compile Include="Events\CancellableObjectEventArgsOfTEventObject.cs" />
-    <Compile Include="Events\ContentPublishedEventArgs.cs" />
-    <Compile Include="Events\ContentPublishingEventArgs.cs" />
-    <Compile Include="Events\ContentSavedEventArgs.cs" />
-    <Compile Include="Events\ContentSavingEventArgs.cs" />
-    <Compile Include="Events\ExportedMemberEventArgs.cs" />
-    <Compile Include="Events\RolesEventArgs.cs" />
-    <Compile Include="Events\UserGroupWithUsers.cs" />
-    <Compile Include="IMainDom.cs" />
-    <Compile Include="IO\IFileSystems.cs" />
-    <Compile Include="IO\IMediaFileSystem.cs" />
-    <Compile Include="GuidUtils.cs" />
-    <Compile Include="HexEncoder.cs" />
-    <Compile Include="IO\MediaPathSchemes\CombinedGuidsMediaPathScheme.cs" />
-    <Compile Include="IO\IMediaPathScheme.cs" />
-    <Compile Include="IO\MediaPathSchemes\OriginalMediaPathScheme.cs" />
-    <Compile Include="IO\MediaPathSchemes\TwoGuidsMediaPathScheme.cs" />
-    <Compile Include="IO\SupportingFileSystems.cs" />
-    <Compile Include="KeyValuePairExtensions.cs" />
-    <Compile Include="Logging\Viewer\CountingFilter.cs" />
-    <Compile Include="Logging\Viewer\ErrorCounterFilter.cs" />
-    <Compile Include="Logging\Viewer\ExpressionFilter.cs" />
-    <Compile Include="Logging\Viewer\ILogFilter.cs" />
-    <Compile Include="Logging\Viewer\LogTemplate.cs" />
-    <Compile Include="Logging\Viewer\ILogViewer.cs" />
-    <Compile Include="Logging\Viewer\LogLevelCounts.cs" />
-    <Compile Include="Logging\Viewer\JsonLogViewer.cs" />
-    <Compile Include="Logging\Viewer\LogMessage.cs" />
-    <Compile Include="Logging\Viewer\LogViewerComposer.cs" />
-    <Compile Include="Logging\Viewer\LogViewerSourceBase.cs" />
-    <Compile Include="Logging\IProfilingLogger.cs" />
-    <Compile Include="Logging\LogHttpRequest.cs" />
-    <Compile Include="Logging\LogLevel.cs" />
-    <Compile Include="Logging\MessageTemplates.cs" />
-    <Compile Include="Logging\Serilog\Enrichers\HttpRequestIdEnricher.cs" />
-    <Compile Include="Logging\Serilog\Enrichers\HttpRequestNumberEnricher.cs" />
-    <Compile Include="Logging\Serilog\Enrichers\HttpSessionIdEnricher.cs" />
-    <Compile Include="Logging\Serilog\LoggerConfigExtensions.cs" />
-    <Compile Include="Logging\Serilog\Enrichers\Log4NetLevelMapperEnricher.cs" />
-    <Compile Include="Logging\Viewer\MessageTemplateFilter.cs" />
-    <Compile Include="Logging\Viewer\SavedLogSearch.cs" />
-    <Compile Include="Manifest\DashboardAccessRuleConverter.cs" />
-    <Compile Include="Manifest\ManifestSection.cs" />
-    <Compile Include="Manifest\ManifestContentAppDefinition.cs" />
-    <Compile Include="Manifest\ManifestContentAppFactory.cs" />
-    <Compile Include="Manifest\ManifestDashboard.cs" />
-    <Compile Include="Migrations\IncompleteMigrationExpressionException.cs" />
-    <Compile Include="Migrations\MergeBuilder.cs" />
-    <Compile Include="Migrations\MigrationBase_Extra.cs" />
-    <Compile Include="Migrations\PostMigrations\IPublishedSnapshotRebuilder.cs" />
-    <Compile Include="Migrations\PostMigrations\PublishedSnapshotRebuilder.cs" />
-    <Compile Include="Migrations\PostMigrations\RebuildPublishedSnapshot.cs" />
-    <Compile Include="Migrations\Upgrade\V_8_0_0\ConvertRelatedLinksToMultiUrlPicker.cs" />
-    <Compile Include="Migrations\Upgrade\V_8_0_0\AddContentTypeIsElementColumn.cs" />
-    <Compile Include="Migrations\Upgrade\V_8_0_0\AddLogTableColumns.cs" />
-    <Compile Include="Migrations\Upgrade\V_8_0_0\AddTypedLabels.cs" />
-    <Compile Include="Migrations\Upgrade\V_8_0_0\AddVariationTables1A.cs" />
-    <Compile Include="Migrations\Upgrade\V_8_0_0\AddVariationTables2.cs" />
-    <Compile Include="Migrations\Upgrade\V_8_0_0\DataTypeMigration.cs" />
-    <Compile Include="Migrations\Upgrade\V_8_0_0\DropDownPropertyEditorsMigration.cs" />
-    <Compile Include="Migrations\Upgrade\V_8_0_0\DropPreValueTable.cs" />
-    <Compile Include="Migrations\Upgrade\V_8_0_0\DropTaskTables.cs" />
-    <Compile Include="Migrations\Upgrade\V_8_0_0\DropTemplateDesignColumn.cs" />
-    <Compile Include="Migrations\Upgrade\V_8_0_0\DropXmlTables.cs" />
-    <Compile Include="Migrations\Upgrade\V_8_0_0\LanguageColumns.cs" />
-    <Compile Include="Migrations\Upgrade\V_8_0_0\MakeRedirectUrlVariant.cs" />
-    <Compile Include="Migrations\Upgrade\V_8_0_0\MakeTagsVariant.cs" />
-    <Compile Include="Migrations\Upgrade\V_8_0_0\PropertyEditorsMigration.cs" />
-    <Compile Include="Migrations\Upgrade\V_8_0_0\RefactorMacroColumns.cs" />
-    <Compile Include="Migrations\Upgrade\V_8_0_0\RefactorVariantsModel.cs" />
-    <Compile Include="Migrations\Upgrade\V_8_0_0\RadioAndCheckboxPropertyEditorsMigration.cs" />
-    <Compile Include="Migrations\Upgrade\V_8_0_0\RenameUmbracoDomainsTable.cs" />
-    <Compile Include="Migrations\Upgrade\V_8_0_0\SuperZero.cs" />
-    <Compile Include="Migrations\Upgrade\V_8_0_0\TablesForScheduledPublishing.cs" />
-    <Compile Include="Migrations\Upgrade\V_8_0_0\TagsMigration.cs" />
-    <Compile Include="Migrations\Upgrade\V_8_0_0\FallbackLanguage.cs" />
-    <Compile Include="Migrations\Upgrade\V_8_0_0\TagsMigrationFix.cs" />
-    <Compile Include="Migrations\Upgrade\V_8_0_0\UpdateDefaultMandatoryLanguage.cs" />
-    <Compile Include="Migrations\Upgrade\V_8_0_0\UpdatePickerIntegerValuesToUdi.cs" />
-    <Compile Include="Migrations\Upgrade\V_8_0_0\UserForeignKeys.cs" />
-    <Compile Include="Migrations\Upgrade\Common\CreateKeysAndIndexes.cs" />
-    <Compile Include="Models\AuditEntry.cs" />
-    <Compile Include="Models\Consent.cs" />
-    <Compile Include="Models\ConsentExtensions.cs" />
-    <Compile Include="Models\ConsentState.cs" />
-    <Compile Include="Models\ContentEditing\ContentApp.cs" />
-    <Compile Include="Models\ContentEditing\IContentAppFactory.cs" />
-    <Compile Include="Models\ContentRepositoryExtensions.cs" />
-    <Compile Include="Models\ContentSchedule.cs" />
-    <Compile Include="Models\ContentScheduleAction.cs" />
-    <Compile Include="Models\ContentScheduleCollection.cs" />
-    <Compile Include="Models\ContentTagsExtensions.cs" />
-    <Compile Include="Models\ContentTypeBaseExtensions.cs" />
-    <Compile Include="Models\ContentCultureInfos.cs" />
-    <Compile Include="Models\ContentCultureInfosCollection.cs" />
-    <Compile Include="Models\DataTypeExtensions.cs" />
-    <Compile Include="Models\Editors\ContentPropertyFile.cs" />
-    <Compile Include="Models\Entities\BeingDirty.cs" />
-    <Compile Include="Models\Entities\IEntitySlim.cs" />
-    <Compile Include="Models\Entities\IHaveAdditionalData.cs" />
-    <Compile Include="Models\Entities\ITreeEntity.cs" />
-    <Compile Include="Models\Entities\IContentEntitySlim.cs" />
-    <Compile Include="Models\Entities\IDocumentEntitySlim.cs" />
-    <Compile Include="Models\Entities\ContentEntitySlim.cs" />
-    <Compile Include="Models\Entities\DocumentEntitySlim.cs" />
-    <Compile Include="Models\IAuditEntry.cs" />
-    <Compile Include="Models\IAuditItem.cs" />
-    <Compile Include="Models\IConsent.cs" />
-    <Compile Include="Models\ISimpleContentType.cs" />
-    <Compile Include="Models\Identity\IdentityMapDefinition.cs" />
-    <Compile Include="Models\Membership\MemberExportModel.cs" />
-    <Compile Include="Models\Membership\MemberExportProperty.cs" />
-    <Compile Include="Models\NotificationEmailBodyParams.cs" />
-    <Compile Include="Models\NotificationEmailSubjectParams.cs" />
-    <Compile Include="Models\Packaging\ActionRunAt.cs" />
-    <Compile Include="Models\Packaging\CompiledPackage.cs" />
-    <Compile Include="Models\Packaging\CompiledPackageDocument.cs" />
-    <Compile Include="Models\Packaging\CompiledPackageFile.cs" />
-    <Compile Include="Models\Packaging\IPackageInfo.cs" />
-    <Compile Include="Models\Packaging\PackageDefinition.cs" />
-    <Compile Include="Models\PathValidationExtensions.cs" />
-    <Compile Include="Models\Entities\TreeEntityBase.cs" />
-    <Compile Include="Models\PropertyTagsExtensions.cs" />
-    <Compile Include="Models\PublishedContent\Fallback.cs" />
-    <Compile Include="Models\PublishedContent\NoopPublishedValueFallback.cs" />
-    <Compile Include="Models\PublishedContent\PublishedCultureInfos.cs" />
-    <Compile Include="Models\PublishedContent\IVariationContextAccessor.cs" />
-    <Compile Include="Models\PublishedContent\IPublishedValueFallback.cs" />
-    <Compile Include="Models\PublishedContent\VariationContext.cs" />
-    <Compile Include="Models\PublishedContent\ThreadCultureVariationContextAccessor.cs" />
-    <Compile Include="Models\PublishedContent\VariationContextAccessorExtensions.cs" />
-    <Compile Include="Models\SimpleContentType.cs" />
-    <Compile Include="Models\Sections\ISection.cs" />
-    <Compile Include="PackageActions\AllowDoctype.cs" />
-    <Compile Include="PackageActions\PublishRootDocument.cs" />
-    <Compile Include="Packaging\CompiledPackageXmlParser.cs" />
-    <Compile Include="Packaging\ICreatedPackagesRepository.cs" />
-    <Compile Include="Packaging\IInstalledPackagesRepository.cs" />
-    <Compile Include="Packaging\IPackageActionRunner.cs" />
-    <Compile Include="Packaging\IPackageDefinitionRepository.cs" />
-    <Compile Include="Packaging\IPackageInstallation.cs" />
-    <Compile Include="Packaging\PackageActionRunner.cs" />
-    <Compile Include="Packaging\PackageDataInstallation.cs" />
-    <Compile Include="Packaging\PackageDefinitionXmlParser.cs" />
-    <Compile Include="Packaging\PackageFileInstallation.cs" />
-    <Compile Include="Packaging\PackageInstallType.cs" />
-    <Compile Include="Packaging\PackagesRepository.cs" />
-    <Compile Include="Models\Packaging\RequirementsType.cs" />
-    <Compile Include="Persistence\Dtos\AuditEntryDto.cs" />
-    <Compile Include="Persistence\Dtos\ConsentDto.cs" />
-    <Compile Include="Persistence\Dtos\ContentScheduleDto.cs" />
-    <Compile Include="Persistence\Dtos\ContentVersionCultureVariationDto.cs" />
-    <Compile Include="Persistence\Dtos\DocumentCultureVariationDto.cs" />
-    <Compile Include="Persistence\Dtos\MediaDto.cs" />
-    <Compile Include="Persistence\Dtos\MediaVersionDto.cs" />
-    <Compile Include="Persistence\Dtos\UserLoginDto.cs" />
-    <Compile Include="Persistence\Factories\AuditEntryFactory.cs" />
-    <Compile Include="Persistence\Factories\ConsentFactory.cs" />
-    <Compile Include="Persistence\Mappers\AuditEntryMapper.cs" />
-    <Compile Include="Persistence\Mappers\AuditItemMapper.cs" />
-    <Compile Include="Persistence\Mappers\ConsentMapper.cs" />
-    <Compile Include="Persistence\Mappers\SimpleContentTypeMapper.cs" />
-    <Compile Include="Persistence\Repositories\IAuditEntryRepository.cs" />
-    <Compile Include="Persistence\Repositories\IConsentRepository.cs" />
-    <Compile Include="Persistence\Repositories\Implement\AuditEntryRepository.cs" />
-    <Compile Include="Persistence\Repositories\Implement\ConsentRepository.cs" />
-    <Compile Include="Persistence\SqlContextExtensions.cs" />
-    <Compile Include="Persistence\SqlSyntaxExtensions.cs" />
-    <Compile Include="Persistence\UmbracoPocoDataBuilder.cs" />
-    <Compile Include="PropertyEditors\ColorPickerConfiguration.cs" />
-    <Compile Include="PropertyEditors\ConfigurationEditorOfTConfiguration.cs" />
-    <Compile Include="PropertyEditors\DataEditorAttribute.cs" />
-    <Compile Include="PropertyEditors\ConfigurationEditor.cs" />
-    <Compile Include="PropertyEditors\DefaultPropertyIndexValueFactory.cs" />
-    <Compile Include="PropertyEditors\DropDownFlexibleConfiguration.cs" />
-    <Compile Include="PropertyEditors\EditorType.cs" />
-    <Compile Include="PropertyEditors\IConfigurationEditor.cs" />
-    <Compile Include="PropertyEditors\IConfigureValueType.cs" />
-    <Compile Include="PropertyEditors\IDataEditor.cs" />
-    <Compile Include="PropertyEditors\ImageCropperConfiguration.cs" />
-    <Compile Include="PropertyEditors\IManifestValueValidator.cs" />
-    <Compile Include="PropertyEditors\IValueFormatValidator.cs" />
-    <Compile Include="PropertyEditors\IPropertyIndexValueFactory.cs" />
-    <Compile Include="PropertyEditors\IValueRequiredValidator.cs" />
-    <Compile Include="PropertyEditors\LabelConfiguration.cs" />
-    <Compile Include="PropertyEditors\LabelConfigurationEditor.cs" />
-    <Compile Include="PropertyEditors\LabelPropertyEditor.cs" />
-    <Compile Include="PropertyEditors\ParameterEditorCollection.cs" />
-    <Compile Include="PropertyEditors\PropertyEditorCollection.cs" />
-    <Compile Include="PropertyEditors\PropertyEditorTagsExtensions.cs" />
-    <Compile Include="PropertyEditors\PropertyValueLevel.cs" />
-    <Compile Include="PropertyEditors\SliderConfiguration.cs" />
-    <Compile Include="PropertyEditors\TagConfiguration.cs" />
-    <Compile Include="PropertyEditors\ValueConverters\ImageCropperValue.cs" />
-    <Compile Include="PropertyEditors\ValueConverters\ImageCropperValueTypeConverter.cs" />
-    <Compile Include="PropertyEditors\ValueListConfiguration.cs" />
-    <Compile Include="PropertyEditors\VoidEditor.cs" />
-    <Compile Include="ReadLock.cs" />
-    <Compile Include="ReflectionUtilities-Unused.cs" />
-    <Compile Include="RuntimeLevelReason.cs" />
-    <Compile Include="RuntimeOptions.cs" />
-    <Compile Include="Runtime\CoreRuntime.cs" />
-    <Compile Include="Runtime\CoreInitialComponent.cs" />
-    <Compile Include="CustomBooleanTypeConverter.cs" />
-    <Compile Include="Migrations\Expressions\Common\ExecutableBuilder.cs" />
-    <Compile Include="Migrations\Expressions\Common\IExecutableBuilder.cs" />
-    <Compile Include="Migrations\Expressions\Create\KeysAndIndexes\CreateKeysAndIndexesBuilder.cs" />
-    <Compile Include="Migrations\Expressions\Create\Table\CreateTableOfDtoBuilder.cs" />
-    <Compile Include="Migrations\Expressions\Delete\KeysAndIndexes\DeleteKeysAndIndexesBuilder.cs" />
-    <Compile Include="Migrations\IMigrationBuilder.cs" />
-    <Compile Include="Migrations\Install\DatabaseBuilder.cs" />
-    <Compile Include="DataTableExtensions.cs" />
-    <Compile Include="DateTimeExtensions.cs" />
-    <Compile Include="DecimalExtensions.cs" />
-    <Compile Include="DelegateEqualityComparer.cs" />
-    <Compile Include="DelegateExtensions.cs" />
-    <Compile Include="Deploy\ArtifactBase.cs" />
-    <Compile Include="Deploy\ArtifactDependency.cs" />
-    <Compile Include="Deploy\ArtifactDependencyCollection.cs" />
-    <Compile Include="Deploy\ArtifactDependencyMode.cs" />
-    <Compile Include="Deploy\ArtifactDeployState.cs" />
-    <Compile Include="Deploy\ArtifactDeployStateOfTArtifactTEntity.cs" />
-    <Compile Include="Deploy\ArtifactSignature.cs" />
-    <Compile Include="Deploy\Difference.cs" />
-    <Compile Include="Deploy\Direction.cs" />
-    <Compile Include="Deploy\IArtifact.cs" />
-    <Compile Include="Deploy\IArtifactSignature.cs" />
-    <Compile Include="Deploy\IDeployContext.cs" />
-    <Compile Include="Deploy\IFileSource.cs" />
-    <Compile Include="Deploy\IFileType.cs" />
-    <Compile Include="Deploy\IFileTypeCollection.cs" />
-    <Compile Include="Deploy\IGridCellValueConnector.cs" />
-    <Compile Include="Deploy\IImageSourceParser.cs" />
-    <Compile Include="Deploy\ILocalLinkParser.cs" />
-    <Compile Include="Deploy\IMacroParser.cs" />
-    <Compile Include="Deploy\IServiceConnector.cs" />
-    <Compile Include="Deploy\IUniqueIdentifyingServiceConnector.cs" />
-    <Compile Include="Deploy\IValueConnector.cs" />
-    <Compile Include="Diagnostics\MiniDump.cs" />
-    <Compile Include="DictionaryExtensions.cs" />
-    <Compile Include="Dictionary\ICultureDictionary.cs" />
-    <Compile Include="Dictionary\ICultureDictionaryFactory.cs" />
-    <Compile Include="Logging\DisposableTimer.cs" />
-    <Compile Include="EmailSender.cs" />
-    <Compile Include="Enum.cs" />
-    <Compile Include="EnumerableExtensions.cs" />
-    <Compile Include="Events\CancellableEventArgs.cs" />
-    <Compile Include="Events\CancellableObjectEventArgs.cs" />
-    <Compile Include="Events\ContentCacheEventArgs.cs" />
-    <Compile Include="Events\CopyEventArgs.cs" />
-    <Compile Include="Events\DatabaseCreationEventArgs.cs" />
-    <Compile Include="Events\DeleteEventArgs.cs" />
-    <Compile Include="Events\DeleteRevisionsEventArgs.cs" />
-    <Compile Include="Events\EventDefinition.cs" />
-    <Compile Include="Events\EventDefinitionBase.cs" />
-    <Compile Include="Events\EventDefinitionFilter.cs" />
-    <Compile Include="Events\EventExtensions.cs" />
-    <Compile Include="Events\EventMessage.cs" />
-    <Compile Include="Events\EventMessages.cs" />
-    <Compile Include="Events\EventMessageType.cs" />
-    <Compile Include="Events\EventNameExtractor.cs" />
-    <Compile Include="Events\EventNameExtractorError.cs" />
-    <Compile Include="Events\EventNameExtractorResult.cs" />
-    <Compile Include="Events\IDeletingMediaFilesEventArgs.cs" />
-    <Compile Include="Events\IEventDefinition.cs" />
-    <Compile Include="Events\IEventDispatcher.cs" />
-    <Compile Include="Events\IEventMessagesAccessor.cs" />
-    <Compile Include="Events\IEventMessagesFactory.cs" />
-    <Compile Include="Events\ImportPackageEventArgs.cs" />
-    <Compile Include="Events\MacroErrorEventArgs.cs" />
-    <Compile Include="Events\MigrationEventArgs.cs" />
-    <Compile Include="Events\MoveEventArgs.cs" />
-    <Compile Include="Events\MoveEventInfo.cs" />
-    <Compile Include="Events\NewEventArgs.cs" />
-    <Compile Include="Events\PassThroughEventDispatcher.cs" />
-    <Compile Include="Events\PublishEventArgs.cs" />
-    <Compile Include="Events\QueuingEventDispatcher.cs" />
-    <Compile Include="Events\QueuingEventDispatcherBase.cs" />
-    <Compile Include="Events\RecycleBinEventArgs.cs" />
-    <Compile Include="Events\RefreshContentEventArgs.cs" />
-    <Compile Include="Events\RollbackEventArgs.cs" />
-    <Compile Include="Events\SaveEventArgs.cs" />
-    <Compile Include="Events\SendEmailEventArgs.cs" />
-    <Compile Include="Events\SendToPublishEventArgs.cs" />
-    <Compile Include="Events\SupersedeEventAttribute.cs" />
-    <Compile Include="Events\TransientEventMessagesFactory.cs" />
-    <Compile Include="Events\TypedEventHandler.cs" />
-    <Compile Include="Events\UninstallPackageEventArgs.cs" />
-    <Compile Include="Exceptions\ArgumentNullOrEmptyException.cs" />
-    <Compile Include="Exceptions\AuthorizationException.cs" />
-    <Compile Include="Exceptions\BootFailedException.cs" />
-    <Compile Include="Exceptions\DataOperationException.cs" />
-    <Compile Include="Exceptions\InvalidCompositionException.cs" />
-    <Compile Include="Composing\LightInject\LightInjectException.cs" />
-    <Compile Include="Exceptions\WontImplementException.cs" />
-    <Compile Include="ExpressionExtensions.cs" />
-    <Compile Include="ExpressionHelper.cs" />
-    <Compile Include="FileResources\Files.Designer.cs" />
-    <Compile Include="GuidUdi.cs" />
-    <Compile Include="HashCodeCombiner.cs" />
-    <Compile Include="HashCodeHelper.cs" />
-    <Compile Include="HashGenerator.cs" />
-    <Compile Include="HttpContextExtensions.cs" />
-    <Compile Include="ICompletable.cs" />
-    <Compile Include="IDisposeOnRequestEnd.cs" />
-    <Compile Include="IEmailSender.cs" />
-    <Compile Include="IfExtensions.cs" />
-    <Compile Include="IntExtensions.cs" />
-    <Compile Include="IO\FileSecurityException.cs" />
-    <Compile Include="IO\FileSystemExtensions.cs" />
-    <Compile Include="IO\FileSystems.cs" />
-    <Compile Include="IO\FileSystemWrapper.cs" />
-    <Compile Include="IO\IFileSystem.cs" />
-    <Compile Include="IO\IOHelper.cs" />
-    <Compile Include="IO\MediaFileSystem.cs" />
-    <Compile Include="IO\PhysicalFileSystem.cs" />
-    <Compile Include="IO\ShadowFileSystem.cs" />
-    <Compile Include="IO\ShadowFileSystems.cs" />
-    <Compile Include="IO\ShadowWrapper.cs" />
-    <Compile Include="IO\SystemDirectories.cs" />
-    <Compile Include="IO\SystemFiles.cs" />
-    <Compile Include="IO\ViewHelper.cs" />
-    <Compile Include="IRuntime.cs" />
-    <Compile Include="IRuntimeState.cs" />
-    <Compile Include="LambdaExpressionCacheKey.cs" />
-    <Compile Include="ListExtensions.cs" />
-    <Compile Include="Logging\DebugDiagnosticsLogger.cs" />
-    <Compile Include="Logging\ILogger.cs" />
-    <Compile Include="Logging\IProfiler.cs" />
-    <Compile Include="Logging\Serilog\SerilogLogger.cs" />
-    <Compile Include="Logging\LoggerExtensions.cs" />
-    <Compile Include="Logging\LoggingTaskExtension.cs" />
-    <Compile Include="Logging\LogProfiler.cs" />
-    <Compile Include="Logging\OwinLogger.cs" />
-    <Compile Include="Logging\OwinLoggerFactory.cs" />
-    <Compile Include="Logging\ProfilerExtensions.cs" />
-    <Compile Include="Logging\ProfilingLogger.cs" />
-    <Compile Include="Logging\VoidProfiler.cs" />
-    <Compile Include="Macros\MacroErrorBehaviour.cs" />
-    <Compile Include="MainDom.cs" />
-    <Compile Include="Manifest\ManifestParser.cs" />
-    <Compile Include="Manifest\ValueValidatorConverter.cs" />
-    <Compile Include="Manifest\ManifestWatcher.cs" />
-    <Compile Include="Manifest\PackageManifest.cs" />
-    <Compile Include="Manifest\DataEditorConverter.cs" />
-    <Compile Include="Media\IEmbedProvider.cs" />
-    <Compile Include="Media\OEmbedResult.cs" />
-    <Compile Include="Media\OEmbedStatus.cs" />
-    <Compile Include="Migrations\MigrationBuilder.cs" />
-    <Compile Include="Migrations\MigrationPlan.cs" />
-    <Compile Include="Migrations\NoopMigration.cs" />
-    <Compile Include="Migrations\Upgrade\UmbracoPlan.cs" />
-    <Compile Include="Migrations\Upgrade\Upgrader.cs" />
-    <Compile Include="Migrations\Upgrade\V_8_0_0\DropMigrationsTable.cs" />
-    <Compile Include="Models\AuditItem.cs" />
-    <Compile Include="Models\AuditType.cs" />
-    <Compile Include="Models\Content.cs" />
-    <Compile Include="Models\ContentBase.cs" />
-    <Compile Include="ContentExtensions.cs" />
-    <Compile Include="Models\ContentStatus.cs" />
-    <Compile Include="Models\ContentType.cs" />
-    <Compile Include="Models\ContentTypeAvailableCompositionsResult.cs" />
-    <Compile Include="Models\ContentTypeAvailableCompositionsResults.cs" />
-    <Compile Include="Models\ContentTypeBase.cs" />
-    <Compile Include="Models\ContentTypeCompositionBase.cs" />
-    <Compile Include="Models\ContentTypeSort.cs" />
-    <Compile Include="Models\ContentVariation.cs" />
-    <Compile Include="Models\ValueStorageType.cs" />
-    <Compile Include="Models\DataType.cs" />
-    <Compile Include="Models\DeepCloneHelper.cs" />
-    <Compile Include="Models\DictionaryItem.cs" />
-    <Compile Include="Models\DictionaryItemExtensions.cs" />
-    <Compile Include="Models\DictionaryTranslation.cs" />
-    <Compile Include="Models\DoNotCloneAttribute.cs" />
-    <Compile Include="Models\Editors\ContentPropertyData.cs" />
-    <Compile Include="Models\Entities\EntityBase.cs" />
-    <Compile Include="Models\Entities\TreeEntityPath.cs" />
-    <Compile Include="Models\Entities\ICanBeDirty.cs" />
-    <Compile Include="Models\Entities\IEntity.cs" />
-    <Compile Include="Models\Entities\IRememberBeingDirty.cs" />
-    <Compile Include="Models\Entities\IUmbracoEntity.cs" />
-    <Compile Include="Models\Entities\IValueObject.cs" />
-    <Compile Include="Models\Entities\BeingDirtyBase.cs" />
-    <Compile Include="Models\EntityContainer.cs" />
-    <Compile Include="Models\EntityExtensions.cs" />
-    <Compile Include="Models\File.cs" />
-    <Compile Include="Models\Folder.cs" />
-    <Compile Include="Models\GridValue.cs" />
-    <Compile Include="Models\IContent.cs" />
-    <Compile Include="Models\IContentBase.cs" />
-    <Compile Include="Models\IContentType.cs" />
-    <Compile Include="Models\IContentTypeBase.cs" />
-    <Compile Include="Models\IContentTypeComposition.cs" />
-    <Compile Include="Models\IDataType.cs" />
-    <Compile Include="Models\IDeepCloneable.cs" />
->>>>>>> 8b51b7f7
     <Compile Include="Models\Identity\BackOfficeIdentityUser.cs" />
     <Compile Include="Models\Identity\IdentityMapDefinition.cs" />
     <Compile Include="Models\Identity\IdentityUser.cs" />
