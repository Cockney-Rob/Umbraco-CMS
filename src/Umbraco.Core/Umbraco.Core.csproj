--- conflicted
+++ resolved
@@ -1,1438 +1,1435 @@
-﻿<?xml version="1.0" encoding="utf-8"?>
-<Project ToolsVersion="4.0" DefaultTargets="Build" xmlns="http://schemas.microsoft.com/developer/msbuild/2003">
-  <PropertyGroup>
-    <Configuration Condition=" '$(Configuration)' == '' ">Debug</Configuration>
-    <Platform Condition=" '$(Platform)' == '' ">AnyCPU</Platform>
-    <ProductVersion>8.0.30703</ProductVersion>
-    <SchemaVersion>2.0</SchemaVersion>
-    <ProjectGuid>{31785BC3-256C-4613-B2F5-A1B0BDDED8C1}</ProjectGuid>
-    <OutputType>Library</OutputType>
-    <AppDesignerFolder>Properties</AppDesignerFolder>
-    <RootNamespace>Umbraco.Core</RootNamespace>
-    <AssemblyName>Umbraco.Core</AssemblyName>
-    <TargetFrameworkVersion>v4.5</TargetFrameworkVersion>
-    <FileAlignment>512</FileAlignment>
-    <SolutionDir Condition="$(SolutionDir) == '' Or $(SolutionDir) == '*Undefined*'">..\</SolutionDir>
-    <RestorePackages>true</RestorePackages>
-    <TargetFrameworkProfile />
-  </PropertyGroup>
-  <PropertyGroup Condition=" '$(Configuration)|$(Platform)' == 'Debug|AnyCPU' ">
-    <DebugSymbols>true</DebugSymbols>
-    <DebugType>full</DebugType>
-    <Optimize>false</Optimize>
-    <OutputPath>bin\Debug\</OutputPath>
-    <DefineConstants>DEBUG;TRACE</DefineConstants>
-    <ErrorReport>prompt</ErrorReport>
-    <WarningLevel>4</WarningLevel>
-    <Prefer32Bit>false</Prefer32Bit>
-  </PropertyGroup>
-  <PropertyGroup Condition=" '$(Configuration)|$(Platform)' == 'Release|AnyCPU' ">
-    <DebugType>pdbonly</DebugType>
-    <Optimize>true</Optimize>
-    <OutputPath>bin\Release\</OutputPath>
-    <DefineConstants>TRACE</DefineConstants>
-    <ErrorReport>prompt</ErrorReport>
-    <WarningLevel>4</WarningLevel>
-    <DocumentationFile>bin\Release\Umbraco.Core.xml</DocumentationFile>
-    <Prefer32Bit>false</Prefer32Bit>
-  </PropertyGroup>
-  <ItemGroup>
-    <Reference Include="AutoMapper, Version=3.0.0.0, Culture=neutral, processorArchitecture=MSIL">
-      <HintPath>..\packages\AutoMapper.3.0.0\lib\net40\AutoMapper.dll</HintPath>
-      <Private>True</Private>
-    </Reference>
-    <Reference Include="AutoMapper.Net4, Version=0.0.0.0, Culture=neutral, processorArchitecture=MSIL">
-      <HintPath>..\packages\AutoMapper.3.0.0\lib\net40\AutoMapper.Net4.dll</HintPath>
-      <Private>True</Private>
-    </Reference>
-    <Reference Include="HtmlAgilityPack, Version=1.4.9.0, Culture=neutral, PublicKeyToken=bd319b19eaf3b43a, processorArchitecture=MSIL">
-      <SpecificVersion>False</SpecificVersion>
-      <HintPath>..\packages\HtmlAgilityPack.1.4.9\lib\Net45\HtmlAgilityPack.dll</HintPath>
-    </Reference>
-    <Reference Include="ICSharpCode.SharpZipLib">
-      <HintPath>..\packages\SharpZipLib.0.86.0\lib\20\ICSharpCode.SharpZipLib.dll</HintPath>
-    </Reference>
-    <Reference Include="log4net, Version=1.2.11.0, Culture=neutral, processorArchitecture=MSIL">
-      <SpecificVersion>False</SpecificVersion>
-      <HintPath>..\packages\log4net-mediumtrust.2.0.0\lib\log4net.dll</HintPath>
-    </Reference>
-    <Reference Include="Microsoft.AspNet.Identity.Core, Version=2.0.0.0, Culture=neutral, PublicKeyToken=31bf3856ad364e35, processorArchitecture=MSIL">
-      <SpecificVersion>False</SpecificVersion>
-      <HintPath>..\packages\Microsoft.AspNet.Identity.Core.2.2.1\lib\net45\Microsoft.AspNet.Identity.Core.dll</HintPath>
-    </Reference>
-    <Reference Include="Microsoft.AspNet.Identity.Owin, Version=2.0.0.0, Culture=neutral, PublicKeyToken=31bf3856ad364e35, processorArchitecture=MSIL">
-      <SpecificVersion>False</SpecificVersion>
-      <HintPath>..\packages\Microsoft.AspNet.Identity.Owin.2.2.1\lib\net45\Microsoft.AspNet.Identity.Owin.dll</HintPath>
-    </Reference>
-    <Reference Include="Microsoft.Owin, Version=3.0.1.0, Culture=neutral, PublicKeyToken=31bf3856ad364e35, processorArchitecture=MSIL">
-      <SpecificVersion>False</SpecificVersion>
-      <HintPath>..\packages\Microsoft.Owin.3.0.1\lib\net45\Microsoft.Owin.dll</HintPath>
-    </Reference>
-    <Reference Include="Microsoft.Owin.Security">
-      <HintPath>..\packages\Microsoft.Owin.Security.3.0.1\lib\net45\Microsoft.Owin.Security.dll</HintPath>
-      <Private>True</Private>
-    </Reference>
-    <Reference Include="Microsoft.Owin.Security.Cookies, Version=3.0.1.0, Culture=neutral, PublicKeyToken=31bf3856ad364e35, processorArchitecture=MSIL">
-      <SpecificVersion>False</SpecificVersion>
-      <HintPath>..\packages\Microsoft.Owin.Security.Cookies.3.0.1\lib\net45\Microsoft.Owin.Security.Cookies.dll</HintPath>
-    </Reference>
-    <Reference Include="Microsoft.Owin.Security.OAuth, Version=3.0.1.0, Culture=neutral, PublicKeyToken=31bf3856ad364e35, processorArchitecture=MSIL">
-      <SpecificVersion>False</SpecificVersion>
-      <HintPath>..\packages\Microsoft.Owin.Security.OAuth.3.0.1\lib\net45\Microsoft.Owin.Security.OAuth.dll</HintPath>
-    </Reference>
-    <Reference Include="MiniProfiler, Version=2.1.0.0, Culture=neutral, PublicKeyToken=b44f9351044011a3, processorArchitecture=MSIL">
-      <SpecificVersion>False</SpecificVersion>
-      <HintPath>..\packages\MiniProfiler.2.1.0\lib\net40\MiniProfiler.dll</HintPath>
-    </Reference>
-    <Reference Include="MySql.Data">
-      <SpecificVersion>False</SpecificVersion>
-      <HintPath>..\packages\MySql.Data.6.9.8\lib\net45\MySql.Data.dll</HintPath>
-    </Reference>
-    <Reference Include="Newtonsoft.Json, Version=6.0.0.0, Culture=neutral, PublicKeyToken=30ad4fe6b2a6aeed, processorArchitecture=MSIL">
-      <HintPath>..\packages\Newtonsoft.Json.6.0.8\lib\net45\Newtonsoft.Json.dll</HintPath>
-      <Private>True</Private>
-    </Reference>
-    <Reference Include="Owin">
-      <HintPath>..\packages\Owin.1.0\lib\net40\Owin.dll</HintPath>
-    </Reference>
-    <Reference Include="Semver">
-      <HintPath>..\packages\semver.1.1.2\lib\net45\Semver.dll</HintPath>
-    </Reference>
-    <Reference Include="System" />
-    <Reference Include="System.ComponentModel.DataAnnotations" />
-    <Reference Include="System.Configuration" />
-    <Reference Include="System.Data.Entity" />
-    <Reference Include="System.Data.SqlServerCe, Version=4.0.0.0, Culture=neutral, PublicKeyToken=89845dcd8080cc91, processorArchitecture=MSIL">
-      <SpecificVersion>False</SpecificVersion>
-      <HintPath>..\packages\SqlServerCE.4.0.0.0\lib\System.Data.SqlServerCe.dll</HintPath>
-    </Reference>
-    <Reference Include="System.Data.SqlServerCe.Entity, Version=4.0.0.0, Culture=neutral, PublicKeyToken=89845dcd8080cc91, processorArchitecture=MSIL">
-      <SpecificVersion>False</SpecificVersion>
-      <HintPath>..\packages\SqlServerCE.4.0.0.0\lib\System.Data.SqlServerCe.Entity.dll</HintPath>
-    </Reference>
-    <Reference Include="System.Drawing" />
-    <Reference Include="System.Net.Http" />
-    <Reference Include="System.Net.Http.WebRequest" />
-    <Reference Include="System.Runtime.Caching" />
-    <Reference Include="System.Runtime.Serialization" />
-    <Reference Include="System.Transactions" />
-    <Reference Include="System.Web" />
-    <Reference Include="System.Web.ApplicationServices" />
-    <Reference Include="System.Web.Extensions" />
-    <Reference Include="System.Web.Services, Version=4.0.0.0, Culture=neutral, PublicKeyToken=b03f5f7f11d50a3a, processorArchitecture=MSIL">
-      <SpecificVersion>False</SpecificVersion>
-    </Reference>
-    <Reference Include="System.Xml.Linq" />
-    <Reference Include="System.Data.DataSetExtensions" />
-    <Reference Include="Microsoft.CSharp" />
-    <Reference Include="System.Data" />
-    <Reference Include="System.Xml" />
-  </ItemGroup>
-  <ItemGroup>
-    <Compile Include="..\SolutionInfo.cs">
-      <Link>Properties\SolutionInfo.cs</Link>
-    </Compile>
-    <Compile Include="ActivatorHelper.cs" />
-    <Compile Include="ActivatorServiceProvider.cs" />
-    <Compile Include="ApplicationContext.cs" />
-    <Compile Include="ApplicationEventHandler.cs" />
-    <Compile Include="AssemblyExtensions.cs" />
-    <Compile Include="AsyncLock.cs" />
-    <Compile Include="Attempt{T}.cs" />
-    <Compile Include="Auditing\Audit.cs" />
-    <Compile Include="Auditing\AuditTypes.cs" />
-    <Compile Include="CacheHelper.cs" />
-    <Compile Include="Cache\CacheKeys.cs" />
-    <Compile Include="Cache\CacheProviderExtensions.cs" />
-    <Compile Include="Cache\DefaultRepositoryCachePolicy.cs" />
-    <Compile Include="Cache\DefaultRepositoryCachePolicyFactory.cs" />
-    <Compile Include="Cache\FullDataSetRepositoryCachePolicy.cs" />
-    <Compile Include="Cache\FullDataSetRepositoryCachePolicyFactory.cs" />
-    <Compile Include="Cache\ICacheProvider.cs" />
-    <Compile Include="Cache\CacheRefresherBase.cs" />
-    <Compile Include="Cache\CacheRefresherEventArgs.cs" />
-    <Compile Include="Cache\DictionaryCacheProviderBase.cs" />
-    <Compile Include="Cache\HttpRequestCacheProvider.cs" />
-    <Compile Include="Cache\IRepositoryCachePolicy.cs" />
-    <Compile Include="Cache\IPayloadCacheRefresher.cs" />
-    <Compile Include="Cache\IRepositoryCachePolicyFactory.cs" />
-    <Compile Include="Cache\IsolatedRuntimeCache.cs" />
-    <Compile Include="Cache\ObjectCacheRuntimeCacheProvider.cs" />
-    <Compile Include="Cache\IRuntimeCacheProvider.cs" />
-    <Compile Include="Cache\HttpRuntimeCacheProvider.cs" />
-    <Compile Include="Cache\IJsonCacheRefresher.cs" />
-    <Compile Include="Cache\JsonCacheRefresherBase.cs" />
-    <Compile Include="Cache\NullCacheProvider.cs" />
-    <Compile Include="Cache\RepositoryCachePolicyBase.cs" />
-    <Compile Include="Cache\SingleItemsOnlyRepositoryCachePolicy.cs" />
-    <Compile Include="Cache\OnlySingleItemsRepositoryCachePolicyFactory.cs" />
-    <Compile Include="Cache\PayloadCacheRefresherBase.cs" />
-    <Compile Include="Cache\RepositoryCachePolicyOptions.cs" />
-    <Compile Include="Cache\StaticCacheProvider.cs" />
-    <Compile Include="Cache\TypedCacheRefresherBase.cs" />
-    <Compile Include="Cache\DeepCloneRuntimeCacheProvider.cs" />
-    <Compile Include="CodeAnnotations\FriendlyNameAttribute.cs" />
-    <Compile Include="CodeAnnotations\UmbracoObjectTypeAttribute.cs" />
-    <Compile Include="CodeAnnotations\UmbracoWillObsoleteAttribute.cs" />
-    <Compile Include="CodeAnnotations\UmbracoExperimentalFeatureAttribute.cs" />
-    <Compile Include="CodeAnnotations\UmbracoProposedPublicAttribute.cs" />
-    <Compile Include="Collections\DeepCloneableList.cs" />
-    <Compile Include="Collections\ListCloneBehavior.cs" />
-    <Compile Include="ConcurrentHashSet.cs" />
-    <Compile Include="Configuration\BaseRest\IBaseRestSection.cs" />
-    <Compile Include="Configuration\BaseRest\IExtension.cs" />
-    <Compile Include="Configuration\BaseRest\IMethodSection.cs" />
-    <Compile Include="Configuration\CaseInsensitiveEnumConfigConverter.cs" />
-    <Compile Include="Configuration\ClientDependencyConfiguration.cs" />
-    <Compile Include="Configuration\BaseRest\BaseRestSection.cs" />
-    <Compile Include="Configuration\BaseRest\ExtensionElement.cs" />
-    <Compile Include="Configuration\BaseRest\ExtensionElementCollection.cs" />
-    <Compile Include="Configuration\BaseRest\MethodElement.cs" />
-    <Compile Include="Configuration\Dashboard\AccessElement.cs" />
-    <Compile Include="Configuration\Dashboard\AccessItem.cs" />
-    <Compile Include="Configuration\Dashboard\AccessType.cs" />
-    <Compile Include="Configuration\Dashboard\AreaCollection.cs" />
-    <Compile Include="Configuration\Dashboard\AreaElement.cs" />
-    <Compile Include="Configuration\Dashboard\AreasElement.cs" />
-    <Compile Include="Configuration\Dashboard\ControlCollection.cs" />
-    <Compile Include="Configuration\Dashboard\ControlElement.cs" />
-    <Compile Include="Configuration\Dashboard\DashboardSection.cs" />
-    <Compile Include="Configuration\Dashboard\IAccess.cs" />
-    <Compile Include="Configuration\Dashboard\IAccessItem.cs" />
-    <Compile Include="Configuration\Dashboard\IArea.cs" />
-    <Compile Include="Configuration\Dashboard\IDashboardControl.cs" />
-    <Compile Include="Configuration\Dashboard\IDashboardSection.cs" />
-    <Compile Include="Configuration\Dashboard\ISection.cs" />
-    <Compile Include="Configuration\Dashboard\IDashboardTab.cs" />
-    <Compile Include="Configuration\Dashboard\SectionCollection.cs" />
-    <Compile Include="Configuration\Dashboard\SectionElement.cs" />
-    <Compile Include="Configuration\Dashboard\TabCollection.cs" />
-    <Compile Include="Configuration\Dashboard\TabElement.cs" />
-    <Compile Include="Configuration\FileSystemProviderElement.cs" />
-    <Compile Include="Configuration\FileSystemProviderElementCollection.cs" />
-    <Compile Include="Configuration\FileSystemProvidersSection.cs" />
-    <Compile Include="Configuration\Grid\GridConfig.cs" />
-    <Compile Include="Configuration\Grid\GridEditorsConfig.cs" />
-    <Compile Include="Configuration\Grid\IGridConfig.cs" />
-    <Compile Include="Configuration\Grid\IGridEditorConfig.cs" />
-    <Compile Include="Configuration\Grid\IGridEditorsConfig.cs" />
-    <Compile Include="Configuration\UmbracoConfig.cs" />
-    <Compile Include="Configuration\UmbracoConfigurationSection.cs" />
-    <Compile Include="Configuration\UmbracoSettings\AppCodeFileExtensionsCollection.cs" />
-    <Compile Include="Configuration\UmbracoSettings\AppCodeFileExtensionsElement.cs" />
-    <Compile Include="Configuration\UmbracoSettings\CharCollection.cs" />
-    <Compile Include="Configuration\UmbracoSettings\CharElement.cs" />
-    <Compile Include="Configuration\CommaDelimitedConfigurationElement.cs" />
-    <Compile Include="Configuration\UmbracoSettings\ContentElement.cs" />
-    <Compile Include="Configuration\UmbracoSettings\ContentError404Collection.cs" />
-    <Compile Include="Configuration\UmbracoSettings\ContentErrorPageElement.cs" />
-    <Compile Include="Configuration\UmbracoSettings\ContentErrorsElement.cs" />
-    <Compile Include="Configuration\UmbracoSettings\ImagingAutoFillPropertiesCollection.cs" />
-    <Compile Include="Configuration\UmbracoSettings\ImagingAutoFillUploadFieldElement.cs" />
-    <Compile Include="Configuration\UmbracoSettings\ContentImagingElement.cs" />
-    <Compile Include="Configuration\UmbracoSettings\ContentScriptEditorElement.cs" />
-    <Compile Include="Configuration\UmbracoSettings\CustomBooleanTypeConverter.cs" />
-    <Compile Include="Configuration\UmbracoSettings\DeveloperElement.cs" />
-    <Compile Include="Configuration\UmbracoSettings\DisabledLogTypesCollection.cs" />
-    <Compile Include="Configuration\UmbracoSettings\DistributedCallElement.cs" />
-    <Compile Include="Configuration\UmbracoSettings\ExternalLoggerElement.cs" />
-    <Compile Include="Configuration\UmbracoSettings\FileExtensionElement.cs" />
-    <Compile Include="Configuration\UmbracoSettings\HelpElement.cs" />
-    <Compile Include="Configuration\UmbracoSettings\IChar.cs" />
-    <Compile Include="Configuration\UmbracoSettings\IContentSection.cs" />
-    <Compile Include="Configuration\UmbracoSettings\IContentErrorPage.cs" />
-    <Compile Include="Configuration\UmbracoSettings\IImagingAutoFillUploadField.cs" />
-    <Compile Include="Configuration\UmbracoSettings\IDeveloperSection.cs" />
-    <Compile Include="Configuration\UmbracoSettings\IDistributedCallSection.cs" />
-    <Compile Include="Configuration\UmbracoSettings\IFileExtension.cs" />
-    <Compile Include="Configuration\UmbracoSettings\IHelpSection.cs" />
-    <Compile Include="Configuration\UmbracoSettings\ILink.cs" />
-    <Compile Include="Configuration\UmbracoSettings\ILoggingSection.cs" />
-    <Compile Include="Configuration\UmbracoSettings\ILogType.cs" />
-    <Compile Include="Configuration\InnerTextConfigurationElement.cs" />
-    <Compile Include="Configuration\UmbracoSettings\INotDynamicXmlDocument.cs" />
-    <Compile Include="Configuration\UmbracoSettings\IProvidersSection.cs" />
-    <Compile Include="Configuration\UmbracoSettings\IRazorStaticMapping.cs" />
-    <Compile Include="Configuration\UmbracoSettings\IRepositoriesSection.cs" />
-    <Compile Include="Configuration\UmbracoSettings\IRepository.cs" />
-    <Compile Include="Configuration\UmbracoSettings\IRequestHandlerSection.cs" />
-    <Compile Include="Configuration\UmbracoSettings\IScheduledTask.cs" />
-    <Compile Include="Configuration\UmbracoSettings\IScheduledTasksSection.cs" />
-    <Compile Include="Configuration\UmbracoSettings\IScriptingSection.cs" />
-    <Compile Include="Configuration\UmbracoSettings\ISecuritySection.cs" />
-    <Compile Include="Configuration\UmbracoSettings\IServer.cs" />
-    <Compile Include="Configuration\UmbracoSettings\ITemplatesSection.cs" />
-    <Compile Include="Configuration\UmbracoSettings\IUmbracoSettingsSection.cs" />
-    <Compile Include="Configuration\UmbracoSettings\IViewStateMoverModuleSection.cs" />
-    <Compile Include="Configuration\UmbracoSettings\IWebRoutingSection.cs" />
-    <Compile Include="Configuration\UmbracoSettings\LinkElement.cs" />
-    <Compile Include="Configuration\UmbracoSettings\LinksCollection.cs" />
-    <Compile Include="Configuration\UmbracoSettings\LoggingElement.cs" />
-    <Compile Include="Configuration\UmbracoSettings\LogTypeElement.cs" />
-    <Compile Include="Configuration\UmbracoSettings\NotDynamicXmlDocumentElement.cs" />
-    <Compile Include="Configuration\UmbracoSettings\NotDynamicXmlDocumentElementCollection.cs" />
-    <Compile Include="Configuration\UmbracoSettings\NotificationsElement.cs" />
-    <Compile Include="Configuration\OptionalCommaDelimitedConfigurationElement.cs" />
-    <Compile Include="Configuration\OptionalInnerTextConfigurationElement.cs" />
-    <Compile Include="Configuration\UmbracoSettings\ProvidersElement.cs" />
-    <Compile Include="Configuration\RawXmlConfigurationElement.cs" />
-    <Compile Include="Configuration\UmbracoSettings\RazorElement.cs" />
-    <Compile Include="Configuration\UmbracoSettings\RazorStaticMappingCollection.cs" />
-    <Compile Include="Configuration\UmbracoSettings\RazorStaticMappingElement.cs" />
-    <Compile Include="Configuration\UmbracoSettings\RepositoriesCollection.cs" />
-    <Compile Include="Configuration\UmbracoSettings\RepositoriesElement.cs" />
-    <Compile Include="Configuration\UmbracoSettings\RepositoryElement.cs" />
-    <Compile Include="Configuration\UmbracoSettings\RequestHandlerElement.cs" />
-    <Compile Include="Configuration\UmbracoSettings\ScheduledTaskElement.cs" />
-    <Compile Include="Configuration\UmbracoSettings\ScheduledTasksCollection.cs" />
-    <Compile Include="Configuration\UmbracoSettings\ScheduledTasksElement.cs" />
-    <Compile Include="Configuration\UmbracoSettings\ScriptingElement.cs" />
-    <Compile Include="Configuration\UmbracoSettings\SecurityElement.cs" />
-    <Compile Include="Configuration\UmbracoSettings\ServerCollection.cs" />
-    <Compile Include="Configuration\UmbracoSettings\ServerElement.cs" />
-    <Compile Include="Configuration\UmbracoSettings\TemplatesElement.cs" />
-    <Compile Include="Configuration\UmbracoSettings\UmbracoSettingsSection.cs" />
-    <Compile Include="Configuration\UmbracoSettings\UrlReplacingElement.cs" />
-    <Compile Include="Configuration\UmbracoSettings\UserProviderElement.cs" />
-    <Compile Include="Configuration\UmbracoSettings\ViewstateMoverModuleElement.cs" />
-    <Compile Include="Configuration\UmbracoSettings\WebRoutingElement.cs" />
-    <Compile Include="Configuration\UmbracoVersion.cs" />
-    <Compile Include="Attempt.cs" />
-    <Compile Include="Constants-Examine.cs" />
-    <Compile Include="Constants-Icons.cs" />
-    <Compile Include="ControlExtensions.cs" />
-    <Compile Include="CoreBootManager.cs" />
-    <Compile Include="DatabaseContext.cs" />
-    <Compile Include="DataTableExtensions.cs" />
-    <Compile Include="DateTimeExtensions.cs" />
-    <Compile Include="DelegateExtensions.cs" />
-    <Compile Include="DictionaryExtensions.cs" />
-    <Compile Include="Dictionary\CultureDictionaryFactoryResolver.cs" />
-    <Compile Include="Dictionary\ICultureDictionaryFactory.cs" />
-    <Compile Include="Dynamics\CaseInsensitiveDynamicObject.cs" />
-    <Compile Include="Dynamics\DynamicInstanceHelper.cs" />
-    <Compile Include="Dynamics\DynamicXmlConverter.cs" />
-    <Compile Include="Events\CancellableEventArgs.cs" />
-    <Compile Include="Events\ContentCacheEventArgs.cs" />
-    <Compile Include="Events\CopyEventArgs.cs" />
-    <Compile Include="Events\DatabaseCreationEventArgs.cs" />
-    <Compile Include="Events\DeleteEventArgs.cs" />
-    <Compile Include="Events\CancellableObjectEventArgs.cs" />
-    <Compile Include="Events\DeleteRevisionsEventArgs.cs" />
-    <Compile Include="Events\EventExtensions.cs" />
-    <Compile Include="Events\EventMessage.cs" />
-    <Compile Include="Events\EventMessages.cs" />
-    <Compile Include="Events\ExportEventArgs.cs" />
-    <Compile Include="Events\IEventMessagesFactory.cs" />
-    <Compile Include="Events\ImportEventArgs.cs" />
-    <Compile Include="Events\ImportPackageEventArgs.cs" />
-    <Compile Include="Events\MessageType.cs" />
-    <Compile Include="Events\MigrationEventArgs.cs" />
-    <Compile Include="Events\MoveEventInfo.cs" />
-    <Compile Include="Events\PublishEventArgs.cs" />
-    <Compile Include="Events\RecycleBinEventArgs.cs" />
-    <Compile Include="Events\TransientMessagesFactory.cs" />
-    <Compile Include="Events\TypedEventHandler.cs" />
-    <Compile Include="Events\MoveEventArgs.cs" />
-    <Compile Include="Events\NewEventArgs.cs" />
-    <Compile Include="Events\RefreshContentEventArgs.cs" />
-    <Compile Include="Events\RollbackEventArgs.cs" />
-    <Compile Include="Events\SaveEventArgs.cs" />
-    <Compile Include="Events\SendToPublishEventArgs.cs" />
-    <Compile Include="Exceptions\DataOperationException.cs" />
-    <Compile Include="Exceptions\InvalidCompositionException.cs" />
-    <Compile Include="Exceptions\UmbracoStartupFailedException.cs" />
-    <Compile Include="FileResources\Files.Designer.cs">
-      <AutoGen>True</AutoGen>
-      <DesignTime>True</DesignTime>
-      <DependentUpon>Files.resx</DependentUpon>
-    </Compile>
-    <Compile Include="HideFromTypeFinderAttribute.cs" />
-    <Compile Include="HttpContextExtensions.cs" />
-    <Compile Include="IApplicationEventHandler.cs" />
-    <Compile Include="IDisposeOnRequestEnd.cs" />
-    <Compile Include="Logging\AsyncForwardingAppenderBase.cs" />
-    <Compile Include="Logging\LoggingEventContext.cs" />
-    <Compile Include="Logging\LoggingEventHelper.cs" />
-    <Compile Include="MainDom.cs" />
-    <Compile Include="Logging\OwinLogger.cs" />
-    <Compile Include="Logging\OwinLoggerFactory.cs" />
-    <Compile Include="Logging\ParallelForwardingAppender.cs" />
-    <Compile Include="Manifest\GridEditorConverter.cs" />
-    <Compile Include="Models\AuditItem.cs" />
-    <Compile Include="Models\AuditType.cs" />
-    <Compile Include="Models\ContentTypeAvailableCompositionsResult.cs" />
-    <Compile Include="Models\ContentTypeAvailableCompositionsResults.cs" />
-    <Compile Include="Models\EntityContainer.cs" />
-    <Compile Include="Models\Identity\IdentityModelMappings.cs" />
-    <Compile Include="Models\Identity\IdentityUser.cs" />
-    <Compile Include="Models\Identity\IdentityUserClaim.cs" />
-    <Compile Include="Models\Identity\IdentityUserLogin.cs" />
-    <Compile Include="Models\Identity\IdentityUserRole.cs" />
-    <Compile Include="Models\Identity\BackOfficeIdentityUser.cs" />
-    <Compile Include="Models\Identity\IIdentityUserLogin.cs" />
-    <Compile Include="Models\IMigrationEntry.cs" />
-    <Compile Include="Models\IPublishedContentWithKey.cs" />
-    <Compile Include="Models\IServerRegistration.cs" />
-    <Compile Include="Models\Mapping\MappingExpressionExtensions.cs" />
-    <Compile Include="Models\MigrationEntry.cs" />
-    <Compile Include="Models\PartialViewType.cs" />
-    <Compile Include="Models\PublicAccessEntry.cs" />
-    <Compile Include="Models\PublicAccessRule.cs" />
-    <Compile Include="Models\PublishedContent\PublishedContentWithKeyExtended.cs" />
-    <Compile Include="Models\PublishedContent\PublishedContentWithKeyModel.cs" />
-    <Compile Include="Models\PublishedContent\PublishedContentWithKeyWrapped.cs" />
-    <Compile Include="Models\Rdbms\AccessDto.cs" />
-    <Compile Include="Media\Exif\BitConverterEx.cs" />
-    <Compile Include="Media\Exif\ExifBitConverter.cs" />
-    <Compile Include="Media\Exif\ExifEnums.cs" />
-    <Compile Include="Media\Exif\ExifExceptions.cs" />
-    <Compile Include="Media\Exif\ExifExtendedProperty.cs" />
-    <Compile Include="Media\Exif\ExifFileTypeDescriptor.cs" />
-    <Compile Include="Media\Exif\ExifInterOperability.cs" />
-    <Compile Include="Media\Exif\ExifProperty.cs" />
-    <Compile Include="Media\Exif\ExifPropertyCollection.cs" />
-    <Compile Include="Media\Exif\ExifPropertyFactory.cs" />
-    <Compile Include="Media\Exif\ExifTag.cs" />
-    <Compile Include="Media\Exif\ExifTagFactory.cs" />
-    <Compile Include="Models\Rdbms\AccessRuleDto.cs" />
-    <Compile Include="Models\Rdbms\DocumentPublishedReadOnlyDto.cs" />
-    <Compile Include="Models\Rdbms\ExternalLoginDto.cs" />
-    <Compile Include="Models\Rdbms\MigrationDto.cs" />
-    <Compile Include="Models\Rdbms\UmbracoDeployChecksumDto.cs" />
-    <Compile Include="Models\Rdbms\UmbracoDeployDependencyDto.cs" />
-    <Compile Include="Models\UmbracoDomain.cs" />
-    <Compile Include="Models\DoNotCloneAttribute.cs" />
-    <Compile Include="Models\IDomain.cs" />
-    <Compile Include="Persistence\DatabaseNodeLockExtensions.cs" />
-    <Compile Include="Persistence\Factories\ExternalLoginFactory.cs" />
-    <Compile Include="Persistence\Factories\MigrationEntryFactory.cs" />
-    <Compile Include="Persistence\Factories\PublicAccessEntryFactory.cs" />
-    <Compile Include="Persistence\Factories\TaskFactory.cs" />
-    <Compile Include="Persistence\Factories\TaskTypeFactory.cs" />
-    <Compile Include="Persistence\LockedRepository.cs" />
-    <Compile Include="Persistence\LockingRepository.cs" />
-    <Compile Include="Persistence\Mappers\AccessMapper.cs" />
-    <Compile Include="Persistence\Mappers\DomainMapper.cs" />
-    <Compile Include="Persistence\Mappers\MigrationEntryMapper.cs" />
-    <Compile Include="Persistence\Migrations\Upgrades\TargetVersionSevenFourZero\FixListViewMediaSortOrder.cs" />
-    <Compile Include="Persistence\Migrations\Upgrades\TargetVersionSevenFourZero\AddDataDecimalColumn.cs" />
-    <Compile Include="Persistence\Migrations\Upgrades\TargetVersionSevenFourZero\AddUmbracoDeployTables.cs" />
-    <Compile Include="Persistence\Migrations\Upgrades\TargetVersionSevenFourZero\AddUniqueIdPropertyTypeGroupColumn.cs" />
-    <Compile Include="Persistence\Migrations\Upgrades\TargetVersionSevenFourZero\RemoveParentIdPropertyTypeGroupColumn.cs" />
-    <Compile Include="Persistence\Mappers\TaskTypeMapper.cs" />
-    <Compile Include="Persistence\Migrations\Upgrades\TargetVersionSevenThreeTwo\EnsureMigrationsTableIdentityIsCorrect.cs" />
-    <Compile Include="Persistence\Migrations\Upgrades\TargetVersionSevenFourZero\EnsureContentTypeUniqueIdsAreConsistent.cs" />
-    <Compile Include="Persistence\Migrations\Upgrades\TargetVersionSevenThreeZero\AddExternalLoginsTable.cs" />
-    <Compile Include="Persistence\Migrations\Upgrades\TargetVersionSevenThreeZero\AddForeignKeysForLanguageAndDictionaryTables.cs" />
-    <Compile Include="Persistence\Migrations\Upgrades\TargetVersionSevenThreeZero\AddServerRegistrationColumnsAndLock.cs" />
-    <Compile Include="Persistence\Migrations\Upgrades\TargetVersionSevenThreeZero\AddMigrationTable.cs" />
-    <Compile Include="Persistence\Migrations\Upgrades\TargetVersionSevenThreeZero\AddPublicAccessTables.cs" />
-    <Compile Include="Persistence\Migrations\Upgrades\TargetVersionSevenThreeZero\AddUniqueIdPropertyTypeColumn.cs" />
-    <Compile Include="Persistence\Migrations\Upgrades\TargetVersionSevenThreeZero\AddUserColumns.cs" />
-    <Compile Include="Persistence\Migrations\Upgrades\TargetVersionSevenThreeZero\CleanUpCorruptedPublishedFlags.cs" />
-    <Compile Include="Persistence\Migrations\Upgrades\TargetVersionSevenThreeZero\MovePublicAccessXmlDataToDb.cs" />
-    <Compile Include="Persistence\Migrations\Upgrades\TargetVersionSevenThreeZero\RemoveHelpTextColumn.cs" />
-    <Compile Include="Persistence\Migrations\Upgrades\TargetVersionSevenThreeZero\RemoveLanguageLocaleColumn.cs" />
-    <Compile Include="Persistence\Migrations\Upgrades\TargetVersionSevenThreeZero\RemoveStylesheetDataAndTables.cs" />
-    <Compile Include="Persistence\Migrations\Upgrades\TargetVersionSevenThreeZero\RemoveUmbracoLoginsTable.cs" />
-    <Compile Include="Persistence\Migrations\Upgrades\TargetVersionSevenThreeZero\UpdateUniqueIdToHaveCorrectIndexType.cs" />
-    <Compile Include="Media\Exif\IFD.cs" />
-    <Compile Include="Media\Exif\ImageFile.cs" />
-    <Compile Include="Media\Exif\ImageFileDirectory.cs" />
-    <Compile Include="Media\Exif\ImageFileDirectoryEntry.cs" />
-    <Compile Include="Media\Exif\ImageFileFormat.cs" />
-    <Compile Include="Media\Exif\JFIFEnums.cs" />
-    <Compile Include="Media\Exif\JFIFExtendedProperty.cs" />
-    <Compile Include="Media\Exif\JFIFThumbnail.cs" />
-    <Compile Include="Media\Exif\JPEGExceptions.cs" />
-    <Compile Include="Media\Exif\JPEGFile.cs" />
-    <Compile Include="Media\Exif\JPEGMarker.cs" />
-    <Compile Include="Media\Exif\JPEGSection.cs" />
-    <Compile Include="Media\Exif\MathEx.cs" />
-    <Compile Include="Media\Exif\TIFFFile.cs" />
-    <Compile Include="Media\Exif\TIFFHeader.cs" />
-    <Compile Include="Media\Exif\TIFFStrip.cs" />
-    <Compile Include="Media\Exif\Utility.cs" />
-    <Compile Include="Persistence\Migrations\Upgrades\TargetVersionSevenThreeOne\UpdateUserLanguagesToIsoCode.cs" />
-    <Compile Include="Persistence\RecordPersistenceType.cs" />
-    <Compile Include="Persistence\Relators\AccessRulesRelator.cs" />
-    <Compile Include="Persistence\Repositories\AuditRepository.cs" />
-    <Compile Include="Persistence\Repositories\EntityContainerRepository.cs" />
-    <Compile Include="Persistence\Repositories\DomainRepository.cs" />
-    <Compile Include="Persistence\Repositories\ExternalLoginRepository.cs" />
-    <Compile Include="Persistence\Repositories\Interfaces\IAuditRepository.cs" />
-    <Compile Include="Persistence\Repositories\Interfaces\IContentTypeCompositionRepository.cs" />
-    <Compile Include="Persistence\Repositories\Interfaces\IDomainRepository.cs" />
-    <Compile Include="Persistence\Repositories\Interfaces\IExternalLoginRepository.cs" />
-    <Compile Include="Persistence\Repositories\Interfaces\IMigrationEntryRepository.cs" />
-    <Compile Include="Persistence\Repositories\Interfaces\IPublicAccessRepository.cs" />
-    <Compile Include="Persistence\Repositories\Interfaces\IServerRegistrationRepository.cs" />
-    <Compile Include="Persistence\Repositories\Interfaces\IDeleteMediaFilesRepository.cs" />
-    <Compile Include="Persistence\Repositories\Interfaces\ITaskRepository.cs" />
-    <Compile Include="Persistence\Repositories\Interfaces\ITaskTypeRepository.cs" />
-    <Compile Include="Persistence\Repositories\MigrationEntryRepository.cs" />
-    <Compile Include="Persistence\Repositories\PublicAccessRepository.cs" />
-    <Compile Include="Persistence\Repositories\TaskRepository.cs" />
-    <Compile Include="Persistence\Repositories\TaskTypeRepository.cs" />
-    <Compile Include="PropertyEditors\DecimalValidator.cs" />
-    <Compile Include="PropertyEditors\ValueConverters\GridValueConverter.cs" />
-<<<<<<< HEAD
-    <Compile Include="PropertyEditors\ValueConverters\DecimalValueConverter.cs" />
-    <Compile Include="PropertyEditors\ValueConverters\ImageCropperValueConverter.cs" />
-=======
-    <Compile Include="PropertyEditors\ValueConverters\LabelValueConverter.cs" />
->>>>>>> 82297a6f
-    <Compile Include="Publishing\UnPublishedStatusType.cs" />
-    <Compile Include="Publishing\UnPublishStatus.cs" />
-    <Compile Include="Security\BackOfficeClaimsIdentityFactory.cs" />
-    <Compile Include="Security\BackOfficeCookieAuthenticationProvider.cs" />
-    <Compile Include="Security\BackOfficeSignInManager.cs" />
-    <Compile Include="Security\BackOfficeUserManager.cs" />
-    <Compile Include="Security\BackOfficeUserPasswordCheckerResult.cs" />
-    <Compile Include="Security\BackOfficeUserStore.cs" />
-    <Compile Include="Security\IBackOfficeUserPasswordChecker.cs" />
-    <Compile Include="Security\MembershipPasswordHasher.cs" />
-    <Compile Include="SemVersionExtensions.cs" />
-    <Compile Include="Serialization\NoTypeConverterJsonConverter.cs" />
-    <Compile Include="ServiceProviderExtensions.cs" />
-    <Compile Include="IO\ResizedImage.cs" />
-    <Compile Include="IO\UmbracoMediaFile.cs" />
-    <Compile Include="Logging\DebugDiagnosticsLogger.cs" />
-    <Compile Include="Logging\AppDomainTokenConverter.cs" />
-    <Compile Include="Logging\LoggerExtensions.cs" />
-    <Compile Include="Logging\LoggerResolver.cs" />
-    <Compile Include="Logging\ProfilingLogger.cs" />
-    <Compile Include="Persistence\Migrations\Upgrades\TargetVersionSevenThreeZero\CreateCacheInstructionTable.cs" />
-    <Compile Include="Persistence\Migrations\Upgrades\TargetVersionSevenThreeZero\MigrateStylesheetDataToFile.cs" />
-    <Compile Include="Services\AuditService.cs" />
-    <Compile Include="Services\ContentTypeServiceExtensions.cs" />
-    <Compile Include="Services\DomainService.cs" />
-    <Compile Include="Services\ExternalLoginService.cs" />
-    <Compile Include="Services\IAuditService.cs" />
-    <Compile Include="Services\IDomainService.cs" />
-    <Compile Include="Services\IExternalLoginService.cs" />
-    <Compile Include="Services\IMigrationEntryService.cs" />
-    <Compile Include="Services\IPublicAccessService.cs" />
-    <Compile Include="Services\IServerRegistrationService.cs" />
-    <Compile Include="Services\ITaskService.cs" />
-    <Compile Include="Services\LocalizedTextServiceSupplementaryFileSource.cs" />
-    <Compile Include="Models\MediaExtensions.cs" />
-    <Compile Include="Services\MigrationEntryService.cs" />
-    <Compile Include="Services\MoveOperationStatusType.cs" />
-    <Compile Include="Services\PublicAccessService.cs" />
-    <Compile Include="Services\PublicAccessServiceExtensions.cs" />
-    <Compile Include="Services\RepositoryService.cs" />
-    <Compile Include="Services\OperationStatus.cs" />
-    <Compile Include="Services\OperationStatusType.cs" />
-    <Compile Include="Services\TaskService.cs" />
-    <Compile Include="Strings\Css\StylesheetHelper.cs" />
-    <Compile Include="Models\IPartialView.cs" />
-    <Compile Include="Persistence\DatabaseSchemaHelper.cs" />
-    <Compile Include="PropertyEditors\GridEditor.cs" />
-    <Compile Include="Persistence\Repositories\SimpleGetRepository.cs" />
-    <Compile Include="Services\LocalizedTextService.cs" />
-    <Compile Include="Services\ILocalizedTextService.cs" />
-    <Compile Include="Logging\ILogger.cs" />
-    <Compile Include="Logging\Logger.cs" />
-    <Compile Include="Macros\XsltExtension.cs" />
-    <Compile Include="Macros\XsltExtensionAttribute.cs" />
-    <Compile Include="Macros\XsltExtensionsResolver.cs" />
-    <Compile Include="Manifest\ManifestBuilder.cs" />
-    <Compile Include="Manifest\ManifestParser.cs" />
-    <Compile Include="Manifest\ManifestValidatorConverter.cs" />
-    <Compile Include="Manifest\ManifestWatcher.cs" />
-    <Compile Include="Manifest\PackageManifest.cs" />
-    <Compile Include="Manifest\ParameterEditorConverter.cs" />
-    <Compile Include="Manifest\PreValueFieldConverter.cs" />
-    <Compile Include="Manifest\PropertyEditorConverter.cs" />
-    <Compile Include="Media\ImageHelper.cs" />
-    <Compile Include="Media\MediaSubfolderCounter.cs" />
-    <Compile Include="ModelMapperHelper.cs" />
-    <Compile Include="Models\ContentBase.cs" />
-    <Compile Include="Models\ContentExtensions.cs" />
-    <Compile Include="Enum.cs" />
-    <Compile Include="Events\MacroErrorEventArgs.cs" />
-    <Compile Include="HashCodeCombiner.cs" />
-    <Compile Include="IconPickerBehaviour.cs" />
-    <Compile Include="IO\FileSystemWrapper.cs" />
-    <Compile Include="MacroErrorBehaviour.cs" />
-    <Compile Include="Media\IImageUrlProvider.cs" />
-    <Compile Include="Models\ContentPreviewEntity.cs" />
-    <Compile Include="Models\ContentTypeBase.cs" />
-    <Compile Include="Models\ContentTypeCompositionBase.cs" />
-    <Compile Include="Models\ContentTypeExtensions.cs" />
-    <Compile Include="Models\ContentTypeSort.cs" />
-    <Compile Include="Models\ContentXmlEntity.cs" />
-    <Compile Include="Models\DeepCloneHelper.cs" />
-    <Compile Include="Models\IDeepCloneable.cs" />
-    <Compile Include="Models\EntityExtensions.cs" />
-    <Compile Include="Models\Folder.cs" />
-    <Compile Include="Models\IMemberGroup.cs" />
-    <Compile Include="Models\IPublishedProperty.cs" />
-    <Compile Include="Models\IRelation.cs" />
-    <Compile Include="Models\IRelationType.cs" />
-    <Compile Include="Models\Membership\EntityPermissionSet.cs" />
-    <Compile Include="Models\Membership\MembershipScenario.cs" />
-    <Compile Include="Models\MemberGroup.cs" />
-    <Compile Include="Models\MemberTypePropertyProfileAccess.cs" />
-    <Compile Include="Models\Notification.cs" />
-    <Compile Include="Models\PropertyTagBehavior.cs" />
-    <Compile Include="Models\PublishedContent\IPublishedContentExtended.cs" />
-    <Compile Include="Models\PublishedContent\PublishedPropertyBase.cs" />
-    <Compile Include="Models\PublishedContent\PublishedContentModelFactory.cs" />
-    <Compile Include="Models\PublishedContent\IPublishedContentModelFactory.cs" />
-    <Compile Include="Models\PublishedContent\PublishedContentModel.cs" />
-    <Compile Include="Models\PublishedContent\PublishedContentModelFactoryResolver.cs" />
-    <Compile Include="Models\PartialView.cs" />
-    <Compile Include="Models\Rdbms\CacheInstructionDto.cs" />
-    <Compile Include="Models\TagCacheStorageType.cs" />
-    <Compile Include="Models\TaggableObjectTypes.cs" />
-    <Compile Include="Models\TaggedEntity.cs" />
-    <Compile Include="Models\TaggedProperty.cs" />
-    <Compile Include="Models\TemplateNode.cs" />
-    <Compile Include="MonitorLock.cs" />
-    <Compile Include="Models\UmbracoEntityExtensions.cs" />
-    <Compile Include="Packaging\IPackageExtraction.cs" />
-    <Compile Include="Packaging\IPackageInstallation.cs" />
-    <Compile Include="Packaging\Models\PreInstallWarnings.cs" />
-    <Compile Include="Packaging\Models\InstallationSummary.cs" />
-    <Compile Include="Packaging\Models\MetaData.cs" />
-    <Compile Include="Packaging\Models\PackageAction.cs" />
-    <Compile Include="Packaging\PackageBuilding.cs" />
-    <Compile Include="Packaging\PackageExtraction.cs" />
-    <Compile Include="Packaging\PackageInstallation.cs" />
-    <Compile Include="Packaging\PackageBinaryInspector.cs" />
-    <Compile Include="Persistence\DatabaseModelDefinitions\DbIndexDefinition.cs" />
-    <Compile Include="Persistence\EntityNotFoundException.cs" />
-    <Compile Include="Persistence\Factories\MemberGroupFactory.cs" />
-    <Compile Include="Persistence\Mappers\MemberGroupMapper.cs" />
-    <Compile Include="Persistence\Mappers\TagMapper.cs" />
-    <Compile Include="Persistence\Mappers\TemplateMapper.cs" />
-    <Compile Include="Persistence\Migrations\DataLossException.cs" />
-    <Compile Include="Persistence\Migrations\Upgrades\TargetVersionSevenThreeZero\MigrateAndRemoveTemplateMasterColumn.cs" />
-    <Compile Include="Persistence\Migrations\Upgrades\TargetVersionSevenThreeZero\AddRelationTypeForDocumentOnDelete.cs" />
-    <Compile Include="Persistence\Migrations\Upgrades\TargetVersionSevenTwoZero\AddMissingForeignKeyForContentType.cs" />
-    <Compile Include="Persistence\Migrations\Upgrades\TargetVersionSevenTwoZero\AlterDataTypePreValueTable.cs" />
-    <Compile Include="Persistence\Migrations\Upgrades\TargetVersionSevenOneZero\AssignMissingPrimaryForMySqlKeys.cs" />
-    <Compile Include="Persistence\Migrations\Upgrades\TargetVersionSevenTwoZero\AddIndexToUmbracoNodeTable.cs" />
-    <Compile Include="Persistence\Migrations\Upgrades\TargetVersionSevenTwoZero\RemoveCmsDocumentAliasColumn.cs" />
-    <Compile Include="Persistence\Migrations\Upgrades\TargetVersionSeven\AssignMissingKeysAndIndexes.cs" />
-    <Compile Include="Persistence\Migrations\Upgrades\TargetVersionSixTwoZero\AssignMissingPrimaryForMySqlKeys.cs" />
-    <Compile Include="Persistence\Migrations\Upgrades\TargetVersionSixTwoZero\AssignMissingPrimaryForMySqlKeys2.cs" />
-    <Compile Include="Persistence\Migrations\Upgrades\TargetVersionSixTwoZero\ChangePasswordColumn.cs" />
-    <Compile Include="Persistence\Migrations\Upgrades\TargetVersionSixTwoZero\UpdateToNewMemberPropertyAliases.cs" />
-    <Compile Include="Persistence\DbConnectionExtensions.cs" />
-    <Compile Include="Persistence\Repositories\Interfaces\IPartialViewRepository.cs" />
-    <Compile Include="Persistence\Repositories\Interfaces\IRecycleBinRepository.cs" />
-    <Compile Include="Persistence\Repositories\PartialViewMacroRepository.cs" />
-    <Compile Include="Persistence\Repositories\PartialViewRepository.cs" />
-    <Compile Include="Persistence\SqlSyntax\MicrosoftSqlSyntaxProviderBase.cs" />
-    <Compile Include="PropertyEditors\DefaultPropertyValueConverterAttribute.cs" />
-    <Compile Include="Persistence\Migrations\Upgrades\TargetVersionSeven\UpdateRelatedLinksData.cs" />
-    <Compile Include="PropertyEditors\IValueEditor.cs" />
-    <Compile Include="Persistence\Querying\SqlStringExtensions.cs" />
-    <Compile Include="Persistence\Querying\StringPropertyMatchType.cs" />
-    <Compile Include="Persistence\Querying\TextColumnType.cs" />
-    <Compile Include="Persistence\Querying\ValuePropertyMatchType.cs" />
-    <Compile Include="Persistence\Repositories\ContentPreviewRepository.cs" />
-    <Compile Include="Persistence\Repositories\ContentXmlRepository.cs" />
-    <Compile Include="Persistence\Repositories\Interfaces\IMemberGroupRepository.cs" />
-    <Compile Include="Persistence\Repositories\NotificationsRepository.cs" />
-    <Compile Include="Persistence\SqlSyntax\SqlServerVersionName.cs" />
-    <Compile Include="Persistence\SqlSyntax\SqlSyntaxProviderExtensions.cs" />
-    <Compile Include="PropertyEditors\PropertyCacheValue.cs" />
-    <Compile Include="PropertyEditors\PropertyValueCacheAttribute.cs" />
-    <Compile Include="PropertyEditors\PropertyValueTypeAttribute.cs" />
-    <Compile Include="PropertyEditors\PropertyCacheLevel.cs" />
-    <Compile Include="PropertyEditors\PropertyValueConverterBase.cs" />
-    <Compile Include="PropertyEditors\SupportTagsAttribute.cs" />
-    <Compile Include="PropertyEditors\TagPropertyDefinition.cs" />
-    <Compile Include="PropertyEditors\TagValueType.cs" />
-    <Compile Include="PropertyEditors\ValueConverters\ColorPickerValueConverter.cs" />
-    <Compile Include="PropertyEditors\ValueConverters\IntegerValueConverter.cs" />
-    <Compile Include="PropertyEditors\IPropertyValueConverterMeta.cs" />
-    <Compile Include="PropertyEditors\ValueConverters\JsonValueConverter.cs" />
-    <Compile Include="PropertyEditors\ValueConverters\MultipleTextStringValueConverter.cs" />
-    <Compile Include="PropertyEditors\ValueConverters\MarkdownEditorValueConverter.cs" />
-    <Compile Include="PropertyEditors\ValueConverters\MustBeStringValueConverter.cs" />
-    <Compile Include="PropertyEditors\ValueConverters\TextStringValueConverter.cs" />
-    <Compile Include="PropertyEditors\ValueConverters\TinyMceValueConverter.cs" />
-    <Compile Include="PropertyEditors\IPropertyValueConverter.cs" />
-    <Compile Include="Models\PublishedContent\PublishedContentOrderedSet.cs" />
-    <Compile Include="Models\PublishedContent\PublishedContentSet.cs" />
-    <Compile Include="Strings\Css\StylesheetRule.cs" />
-    <Compile Include="Models\DictionaryItem.cs" />
-    <Compile Include="Models\DictionaryTranslation.cs" />
-    <Compile Include="Models\Editors\ContentPropertyData.cs" />
-    <Compile Include="Models\EntityBase\IRememberBeingDirty.cs" />
-    <Compile Include="Models\EntityBase\IUmbracoEntity.cs" />
-    <Compile Include="Models\EntityBase\TracksChangesEntityBase.cs" />
-    <Compile Include="Models\File.cs" />
-    <Compile Include="Models\IDataTypeDefinition.cs" />
-    <Compile Include="Models\IDictionaryItem.cs" />
-    <Compile Include="Models\IDictionaryTranslation.cs" />
-    <Compile Include="Models\IFile.cs" />
-    <Compile Include="Models\ILanguage.cs" />
-    <Compile Include="Models\IMacro.cs" />
-    <Compile Include="Models\IMacroProperty.cs" />
-    <Compile Include="Models\IMacroPropertyType.cs" />
-    <Compile Include="Models\ITag.cs" />
-    <Compile Include="Models\Macro.cs" />
-    <Compile Include="Models\PublishedContent\PublishedContentExtended.cs" />
-    <Compile Include="Models\PublishedContent\PublishedContentModelAttribute.cs" />
-    <Compile Include="Models\PublishedContent\PublishedContentExtensionsForModels.cs" />
-    <Compile Include="Models\MacroProperty.cs" />
-    <Compile Include="Models\MacroPropertyCollection.cs" />
-    <Compile Include="Models\MacroPropertyTypeBaseTypes.cs" />
-    <Compile Include="Models\MacroTypes.cs" />
-    <Compile Include="Models\PublishedContent\PublishedContentWrapped.cs" />
-    <Compile Include="Models\PublishedContent\PublishedContentType.cs" />
-    <Compile Include="Models\PublishedContent\PublishedPropertyType.cs" />
-    <Compile Include="Models\Mapping\IMapperConfiguration.cs" />
-    <Compile Include="Models\Mapping\MapperConfiguration.cs" />
-    <Compile Include="Models\Membership\EntityPermission.cs" />
-    <Compile Include="Models\IMember.cs" />
-    <Compile Include="Models\IMemberType.cs" />
-    <Compile Include="Models\Member.cs" />
-    <Compile Include="Models\Membership\MembershipUserExtensions.cs" />
-    <Compile Include="Models\Membership\UmbracoMembershipMember.cs" />
-    <Compile Include="Models\Membership\UmbracoMembershipUser.cs" />
-    <Compile Include="Models\PagedResult.cs" />
-    <Compile Include="Models\PreValue.cs" />
-    <Compile Include="Models\MemberType.cs" />
-    <Compile Include="Models\PreValueCollection.cs" />
-    <Compile Include="Models\PropertyTags.cs" />
-    <Compile Include="Models\Rdbms\MemberTypeReadOnlyDto.cs" />
-    <Compile Include="Models\Rdbms\PropertyTypeGroupReadOnlyDto.cs" />
-    <Compile Include="Models\Rdbms\PropertyTypeReadOnlyDto.cs" />
-    <Compile Include="Models\ServerRegistration.cs" />
-    <Compile Include="Models\ITemplate.cs" />
-    <Compile Include="Models\Language.cs" />
-    <Compile Include="Models\Media.cs" />
-    <Compile Include="Models\MediaType.cs" />
-    <Compile Include="Models\Membership\IMembershipUser.cs" />
-    <Compile Include="Models\Membership\IProfile.cs" />
-    <Compile Include="Models\Membership\IUser.cs" />
-    <Compile Include="Models\Membership\IUserType.cs" />
-    <Compile Include="Models\Membership\User.cs" />
-    <Compile Include="Models\Membership\UserGroup.cs" />
-    <Compile Include="Models\Membership\UserType.cs" />
-    <Compile Include="Models\PropertyExtensions.cs" />
-    <Compile Include="Models\PublishedItemType.cs" />
-    <Compile Include="Models\PublishedState.cs" />
-    <Compile Include="Models\Rdbms\ContentType2ContentTypeDto.cs" />
-    <Compile Include="Models\Rdbms\PropertyTypeGroupDto.cs" />
-    <Compile Include="Models\Rdbms\ServerRegistrationDto.cs" />
-    <Compile Include="Models\Relation.cs" />
-    <Compile Include="Models\RelationType.cs" />
-    <Compile Include="Models\Script.cs" />
-    <Compile Include="Models\Stylesheet.cs" />
-    <Compile Include="Models\StylesheetProperty.cs" />
-    <Compile Include="Models\Tag.cs" />
-    <Compile Include="Models\Task.cs" />
-    <Compile Include="Models\TaskType.cs" />
-    <Compile Include="Models\Template.cs" />
-    <Compile Include="Models\UmbracoEntity.cs" />
-    <Compile Include="Models\UmbracoObjectTypes.cs" />
-    <Compile Include="Models\UmbracoObjectTypesExtensions.cs" />
-    <Compile Include="Models\UserExtensions.cs" />
-    <Compile Include="NetworkHelper.cs" />
-    <Compile Include="Models\Validation\RequiredForPersistenceAttribute.cs" />
-    <Compile Include="ObjectResolution\ApplicationEventsResolver.cs" />
-    <Compile Include="ObjectResolution\ResolverCollection.cs" />
-    <Compile Include="ObservableDictionary.cs" />
-    <Compile Include="Persistence\Factories\MacroFactory.cs" />
-    <Compile Include="Persistence\Factories\ModelFactoryConfiguration.cs" />
-    <Compile Include="Persistence\Factories\MemberFactory.cs" />
-    <Compile Include="Persistence\Factories\MemberTypeReadOnlyFactory.cs" />
-    <Compile Include="Persistence\Factories\ServerRegistrationFactory.cs" />
-    <Compile Include="Persistence\Factories\TagFactory.cs" />
-    <Compile Include="Persistence\Factories\UmbracoEntityFactory.cs" />
-    <Compile Include="Persistence\Factories\UserSectionFactory.cs" />
-    <Compile Include="Persistence\FaultHandling\ITransientErrorDetectionStrategy.cs" />
-    <Compile Include="Persistence\FaultHandling\RetryingEventArgs.cs" />
-    <Compile Include="Persistence\FaultHandling\RetryLimitExceededException.cs" />
-    <Compile Include="Persistence\FaultHandling\RetryPolicy.cs" />
-    <Compile Include="Persistence\FaultHandling\RetryPolicyFactory.cs" />
-    <Compile Include="Persistence\FaultHandling\RetryStrategy.cs" />
-    <Compile Include="Persistence\FaultHandling\Strategies\ExponentialBackoff.cs" />
-    <Compile Include="Persistence\FaultHandling\Strategies\FixedInterval.cs" />
-    <Compile Include="Persistence\FaultHandling\Strategies\Incremental.cs" />
-    <Compile Include="Persistence\FaultHandling\Strategies\NetworkConnectivityErrorDetectionStrategy.cs" />
-    <Compile Include="Persistence\FaultHandling\Strategies\SqlAzureTransientErrorDetectionStrategy.cs" />
-    <Compile Include="Persistence\FaultHandling\ThrottlingCondition.cs" />
-    <Compile Include="Persistence\Mappers\MacroMapper.cs" />
-    <Compile Include="Persistence\Migrations\Upgrades\TargetVersionSeven\AlterCmsMacroPropertyTable.cs" />
-    <Compile Include="Persistence\Migrations\Upgrades\TargetVersionSeven\AddIndexToCmsMacroPropertyTable.cs" />
-    <Compile Include="Persistence\Migrations\Upgrades\TargetVersionSeven\AddIndexToCmsMacroTable.cs" />
-    <Compile Include="Persistence\Migrations\Upgrades\TargetVersionSeven\AlterTagRelationsTable.cs" />
-    <Compile Include="Persistence\Migrations\Upgrades\TargetVersionSeven\AlterTagsTable.cs" />
-    <Compile Include="Persistence\Migrations\Upgrades\TargetVersionSeven\DropControlIdColumn.cs" />
-    <Compile Include="Persistence\Migrations\Upgrades\TargetVersionSeven\RemoveCmsMacroPropertyTypeTable.cs" />
-    <Compile Include="Persistence\Migrations\Upgrades\TargetVersionSeven\AlterUserTable.cs" />
-    <Compile Include="Persistence\Migrations\Upgrades\TargetVersionSeven\UpdateControlIdToPropertyEditorAlias.cs" />
-    <Compile Include="Persistence\Relators\MacroPropertyRelator.cs" />
-    <Compile Include="Persistence\Repositories\Interfaces\IMacroRepository.cs" />
-    <Compile Include="Persistence\Repositories\Interfaces\ITagRepository.cs" />
-    <Compile Include="Persistence\Repositories\MacroRepository.cs" />
-    <Compile Include="Persistence\Repositories\TagRepository.cs" />
-    <Compile Include="PropertyEditors\BackwardsCompatibleData.cs" />
-    <Compile Include="PropertyEditors\BackwardsCompatibleDataType.cs" />
-    <Compile Include="PropertyEditors\EmailValidator.cs" />
-    <Compile Include="PropertyEditors\IParameterEditor.cs" />
-    <Compile Include="PropertyEditors\LegacyParameterEditorAliasConverter.cs" />
-    <Compile Include="PropertyEditors\LegacyPropertyEditorIdToAliasConverter.cs" />
-    <Compile Include="Persistence\Mappers\MapperForAttribute.cs" />
-    <Compile Include="Persistence\Mappers\MemberMapper.cs" />
-    <Compile Include="Persistence\Mappers\MemberTypeMapper.cs" />
-    <Compile Include="Persistence\Mappers\PetaPocoMapper.cs" />
-    <Compile Include="Persistence\DatabaseAnnotations\ConstraintAttribute.cs" />
-    <Compile Include="Persistence\DatabaseAnnotations\SpecialDbTypeAttribute.cs" />
-    <Compile Include="Persistence\DatabaseAnnotations\LengthAttribute.cs" />
-    <Compile Include="Persistence\DatabaseAnnotations\SpecialDbTypes.cs" />
-    <Compile Include="Persistence\DatabaseAnnotations\ForeignKeyAttribute.cs" />
-    <Compile Include="Persistence\DatabaseAnnotations\IndexAttribute.cs" />
-    <Compile Include="Persistence\DatabaseAnnotations\IndexTypes.cs" />
-    <Compile Include="Persistence\DatabaseAnnotations\NullSettingAttribute.cs" />
-    <Compile Include="Persistence\DatabaseAnnotations\NullSettings.cs" />
-    <Compile Include="Persistence\DatabaseAnnotations\PrimaryKeyColumnAttribute.cs" />
-    <Compile Include="Persistence\DatabaseAnnotations\ReferencesAttribute.cs" />
-    <Compile Include="Persistence\DatabaseModelDefinitions\ColumnDefinition.cs" />
-    <Compile Include="Persistence\DatabaseModelDefinitions\ConstraintDefinition.cs" />
-    <Compile Include="Persistence\DatabaseModelDefinitions\ConstraintType.cs" />
-    <Compile Include="Persistence\DatabaseModelDefinitions\DefinitionFactory.cs" />
-    <Compile Include="Persistence\DatabaseModelDefinitions\DeletionDataDefinition.cs" />
-    <Compile Include="Persistence\DatabaseModelDefinitions\Direction.cs" />
-    <Compile Include="Persistence\DatabaseModelDefinitions\ForeignKeyDefinition.cs" />
-    <Compile Include="Persistence\DatabaseModelDefinitions\IndexColumnDefinition.cs" />
-    <Compile Include="Persistence\DatabaseModelDefinitions\IndexDefinition.cs" />
-    <Compile Include="Persistence\DatabaseModelDefinitions\InsertionDataDefinition.cs" />
-    <Compile Include="Persistence\DatabaseModelDefinitions\ModificationType.cs" />
-    <Compile Include="Persistence\DatabaseModelDefinitions\SystemMethods.cs" />
-    <Compile Include="Persistence\DatabaseModelDefinitions\TableDefinition.cs" />
-    <Compile Include="Persistence\DatabaseProviders.cs" />
-    <Compile Include="Persistence\DefaultDatabaseFactory.cs" />
-    <Compile Include="Persistence\Factories\ContentFactory.cs" />
-    <Compile Include="Persistence\Factories\ContentTypeFactory.cs" />
-    <Compile Include="Persistence\Factories\DataTypeDefinitionFactory.cs" />
-    <Compile Include="Persistence\Factories\DictionaryItemFactory.cs" />
-    <Compile Include="Persistence\Factories\DictionaryTranslationFactory.cs" />
-    <Compile Include="Persistence\Factories\LanguageFactory.cs" />
-    <Compile Include="Persistence\Factories\MediaFactory.cs" />
-    <Compile Include="Persistence\Factories\PropertyFactory.cs" />
-    <Compile Include="Persistence\Factories\PropertyGroupFactory.cs" />
-    <Compile Include="Persistence\Factories\RelationFactory.cs" />
-    <Compile Include="Persistence\Factories\RelationTypeFactory.cs" />
-    <Compile Include="Persistence\Factories\TemplateFactory.cs" />
-    <Compile Include="Persistence\Factories\UserFactory.cs" />
-    <Compile Include="Persistence\Factories\UserTypeFactory.cs" />
-    <Compile Include="Persistence\IDatabaseFactory.cs" />
-    <Compile Include="Persistence\Mappers\BaseMapper.cs" />
-    <Compile Include="Persistence\Mappers\ContentMapper.cs" />
-    <Compile Include="Persistence\Mappers\ContentTypeMapper.cs" />
-    <Compile Include="Persistence\Mappers\DataTypeDefinitionMapper.cs" />
-    <Compile Include="Persistence\Mappers\DictionaryMapper.cs" />
-    <Compile Include="Persistence\Mappers\DictionaryTranslationMapper.cs" />
-    <Compile Include="Persistence\Mappers\DtoMapModel.cs" />
-    <Compile Include="Persistence\Mappers\LanguageMapper.cs" />
-    <Compile Include="Persistence\Mappers\MappingResolver.cs" />
-    <Compile Include="Persistence\Mappers\MediaMapper.cs" />
-    <Compile Include="Persistence\Mappers\MediaTypeMapper.cs" />
-    <Compile Include="Persistence\Mappers\PropertyGroupMapper.cs" />
-    <Compile Include="Persistence\Mappers\PropertyMapper.cs" />
-    <Compile Include="Persistence\Mappers\PropertyTypeMapper.cs" />
-    <Compile Include="Persistence\Mappers\RelationMapper.cs" />
-    <Compile Include="Persistence\Mappers\RelationTypeMapper.cs" />
-    <Compile Include="Persistence\Mappers\ServerRegistrationMapper.cs" />
-    <Compile Include="Persistence\Mappers\UmbracoEntityMapper.cs" />
-    <Compile Include="Persistence\Mappers\UserMapper.cs" />
-    <Compile Include="Persistence\Mappers\UserSectionMapper.cs" />
-    <Compile Include="Persistence\Mappers\UserTypeMapper.cs" />
-    <Compile Include="Persistence\Migrations\IMigration.cs" />
-    <Compile Include="Persistence\Migrations\IMigrationContext.cs" />
-    <Compile Include="Persistence\Migrations\IMigrationExpression.cs" />
-    <Compile Include="Persistence\Migrations\Initial\BaseDataCreation.cs" />
-    <Compile Include="Persistence\Migrations\Initial\DatabaseSchemaCreation.cs" />
-    <Compile Include="Persistence\Migrations\Initial\DatabaseSchemaResult.cs" />
-    <Compile Include="Persistence\Migrations\MigrationAttribute.cs" />
-    <Compile Include="Persistence\Migrations\MigrationBase.cs" />
-    <Compile Include="Persistence\Migrations\MigrationContext.cs" />
-    <Compile Include="Persistence\Migrations\MigrationExpressionBase.cs" />
-    <Compile Include="Persistence\Migrations\MigrationResolver.cs" />
-    <Compile Include="Persistence\Migrations\MigrationRunner.cs" />
-    <Compile Include="Persistence\Migrations\Syntax\Alter\AlterSyntaxBuilder.cs" />
-    <Compile Include="Persistence\Migrations\Syntax\Alter\Column\AlterColumnBuilder.cs" />
-    <Compile Include="Persistence\Migrations\Syntax\Alter\Column\IAlterColumnOptionForeignKeyCascadeSyntax.cs" />
-    <Compile Include="Persistence\Migrations\Syntax\Alter\Column\IAlterColumnOptionSyntax.cs" />
-    <Compile Include="Persistence\Migrations\Syntax\Alter\Column\IAlterColumnSyntax.cs" />
-    <Compile Include="Persistence\Migrations\Syntax\Alter\Column\IAlterColumnTypeSyntax.cs" />
-    <Compile Include="Persistence\Migrations\Syntax\Alter\Expressions\AlterColumnExpression.cs" />
-    <Compile Include="Persistence\Migrations\Syntax\Alter\Expressions\AlterDefaultConstraintExpression.cs" />
-    <Compile Include="Persistence\Migrations\Syntax\Alter\Expressions\AlterTableExpression.cs" />
-    <Compile Include="Persistence\Migrations\Syntax\Alter\IAlterSyntaxBuilder.cs" />
-    <Compile Include="Persistence\Migrations\Syntax\Alter\Table\AlterTableBuilder.cs" />
-    <Compile Include="Persistence\Migrations\Syntax\Alter\Table\IAlterTableColumnOptionForeignKeyCascadeSyntax.cs" />
-    <Compile Include="Persistence\Migrations\Syntax\Alter\Table\IAlterTableColumnOptionSyntax.cs" />
-    <Compile Include="Persistence\Migrations\Syntax\Alter\Table\IAlterTableColumnTypeSyntax.cs" />
-    <Compile Include="Persistence\Migrations\Syntax\Alter\Table\IAlterTableSyntax.cs" />
-    <Compile Include="Persistence\Migrations\Syntax\Create\Column\CreateColumnBuilder.cs" />
-    <Compile Include="Persistence\Migrations\Syntax\Create\Column\ICreateColumnOnTableSyntax.cs" />
-    <Compile Include="Persistence\Migrations\Syntax\Create\Column\ICreateColumnOptionForeignKeyCascadeSyntax.cs" />
-    <Compile Include="Persistence\Migrations\Syntax\Create\Column\ICreateColumnOptionSyntax.cs" />
-    <Compile Include="Persistence\Migrations\Syntax\Create\Column\ICreateColumnTypeSyntax.cs" />
-    <Compile Include="Persistence\Migrations\Syntax\Create\Constraint\CreateConstraintBuilder.cs" />
-    <Compile Include="Persistence\Migrations\Syntax\Create\Constraint\ICreateConstraintColumnsSyntax.cs" />
-    <Compile Include="Persistence\Migrations\Syntax\Create\Constraint\ICreateConstraintOnTableSyntax.cs" />
-    <Compile Include="Persistence\Migrations\Syntax\Create\CreateBuilder.cs" />
-    <Compile Include="Persistence\Migrations\Syntax\Create\Expressions\CreateConstraintExpression.cs" />
-    <Compile Include="Persistence\Migrations\Syntax\Create\Expressions\CreateTableExpression.cs" />
-    <Compile Include="Persistence\Migrations\Syntax\Create\ForeignKey\CreateForeignKeyBuilder.cs" />
-    <Compile Include="Persistence\Migrations\Syntax\Create\ForeignKey\ICreateForeignKeyCascadeSyntax.cs" />
-    <Compile Include="Persistence\Migrations\Syntax\Create\ForeignKey\ICreateForeignKeyForeignColumnSyntax.cs" />
-    <Compile Include="Persistence\Migrations\Syntax\Create\ForeignKey\ICreateForeignKeyFromTableSyntax.cs" />
-    <Compile Include="Persistence\Migrations\Syntax\Create\ForeignKey\ICreateForeignKeyPrimaryColumnSyntax.cs" />
-    <Compile Include="Persistence\Migrations\Syntax\Create\ForeignKey\ICreateForeignKeyToTableSyntax.cs" />
-    <Compile Include="Persistence\Migrations\Syntax\Create\ICreateBuilder.cs" />
-    <Compile Include="Persistence\Migrations\Syntax\Create\Index\CreateIndexBuilder.cs" />
-    <Compile Include="Persistence\Migrations\Syntax\Create\Index\ICreateIndexColumnOptionsSyntax.cs" />
-    <Compile Include="Persistence\Migrations\Syntax\Create\Index\ICreateIndexForTableSyntax.cs" />
-    <Compile Include="Persistence\Migrations\Syntax\Create\Index\ICreateIndexOnColumnSyntax.cs" />
-    <Compile Include="Persistence\Migrations\Syntax\Create\Index\ICreateIndexOptionsSyntax.cs" />
-    <Compile Include="Persistence\Migrations\Syntax\Create\Table\CreateTableBuilder.cs" />
-    <Compile Include="Persistence\Migrations\Syntax\Create\Table\ICreateTableColumnAsTypeSyntax.cs" />
-    <Compile Include="Persistence\Migrations\Syntax\Create\Table\ICreateTableColumnOptionForeignKeyCascadeSyntax.cs" />
-    <Compile Include="Persistence\Migrations\Syntax\Create\Table\ICreateTableColumnOptionSyntax.cs" />
-    <Compile Include="Persistence\Migrations\Syntax\Create\Table\ICreateTableWithColumnSyntax.cs" />
-    <Compile Include="Persistence\Migrations\Syntax\Delete\Column\DeleteColumnBuilder.cs" />
-    <Compile Include="Persistence\Migrations\Syntax\Delete\Column\IDeleteColumnFromTableSyntax.cs" />
-    <Compile Include="Persistence\Migrations\Syntax\Delete\Constraint\DeleteConstraintBuilder.cs" />
-    <Compile Include="Persistence\Migrations\Syntax\Delete\Constraint\IDeleteConstraintOnTableSyntax.cs" />
-    <Compile Include="Persistence\Migrations\Syntax\Delete\DefaultConstraint\DeleteDefaultConstraintBuilder.cs" />
-    <Compile Include="Persistence\Migrations\Syntax\Delete\DefaultConstraint\IDeleteDefaultConstraintOnColumnSyntax.cs" />
-    <Compile Include="Persistence\Migrations\Syntax\Delete\DefaultConstraint\IDeleteDefaultConstraintOnTableSyntax.cs" />
-    <Compile Include="Persistence\Migrations\Syntax\Delete\DeleteBuilder.cs" />
-    <Compile Include="Persistence\Migrations\Syntax\Delete\DeleteDataBuilder.cs" />
-    <Compile Include="Persistence\Migrations\Syntax\Delete\Expressions\DeleteColumnExpression.cs" />
-    <Compile Include="Persistence\Migrations\Syntax\Delete\Expressions\DeleteConstraintExpression.cs" />
-    <Compile Include="Persistence\Migrations\Syntax\Delete\Expressions\DeleteDataExpression.cs" />
-    <Compile Include="Persistence\Migrations\Syntax\Delete\Expressions\DeleteDefaultConstraintExpression.cs" />
-    <Compile Include="Persistence\Migrations\Syntax\Delete\Expressions\DeleteForeignKeyExpression.cs" />
-    <Compile Include="Persistence\Migrations\Syntax\Delete\Expressions\DeleteIndexExpression.cs" />
-    <Compile Include="Persistence\Migrations\Syntax\Delete\Expressions\DeleteTableExpression.cs" />
-    <Compile Include="Persistence\Migrations\Syntax\Delete\ForeignKey\DeleteForeignKeyBuilder.cs" />
-    <Compile Include="Persistence\Migrations\Syntax\Delete\ForeignKey\IDeleteForeignKeyForeignColumnSyntax.cs" />
-    <Compile Include="Persistence\Migrations\Syntax\Delete\ForeignKey\IDeleteForeignKeyFromTableSyntax.cs" />
-    <Compile Include="Persistence\Migrations\Syntax\Delete\ForeignKey\IDeleteForeignKeyOnTableSyntax.cs" />
-    <Compile Include="Persistence\Migrations\Syntax\Delete\ForeignKey\IDeleteForeignKeyPrimaryColumnSyntax.cs" />
-    <Compile Include="Persistence\Migrations\Syntax\Delete\ForeignKey\IDeleteForeignKeyToTableSyntax.cs" />
-    <Compile Include="Persistence\Migrations\Syntax\Delete\IDeleteBuilder.cs" />
-    <Compile Include="Persistence\Migrations\Syntax\Delete\IDeleteDataSyntax.cs" />
-    <Compile Include="Persistence\Migrations\Syntax\Delete\Index\DeleteIndexBuilder.cs" />
-    <Compile Include="Persistence\Migrations\Syntax\Delete\Index\IDeleteIndexForTableSyntax.cs" />
-    <Compile Include="Persistence\Migrations\Syntax\Delete\Index\IDeleteIndexOnColumnSyntax.cs" />
-    <Compile Include="Persistence\Migrations\Syntax\Delete\Table\DeleteTableBuilder.cs" />
-    <Compile Include="Persistence\Migrations\Syntax\Execute\ExecuteBuilder.cs" />
-    <Compile Include="Persistence\Migrations\Syntax\Execute\Expressions\ExecuteCodeStatementExpression.cs" />
-    <Compile Include="Persistence\Migrations\Syntax\Execute\Expressions\ExecuteSqlStatementExpression.cs" />
-    <Compile Include="Persistence\Migrations\Syntax\Execute\IExecuteBuilder.cs" />
-    <Compile Include="Persistence\Migrations\Syntax\ExpressionBuilder.cs" />
-    <Compile Include="Persistence\Migrations\Syntax\ExpressionBuilderBase.cs" />
-    <Compile Include="Persistence\Migrations\Syntax\Expressions\CreateColumnExpression.cs" />
-    <Compile Include="Persistence\Migrations\Syntax\Expressions\CreateForeignKeyExpression.cs" />
-    <Compile Include="Persistence\Migrations\Syntax\Expressions\CreateIndexExpression.cs" />
-    <Compile Include="Persistence\Migrations\Syntax\IColumnOptionSyntax.cs" />
-    <Compile Include="Persistence\Migrations\Syntax\IColumnTypeSyntax.cs" />
-    <Compile Include="Persistence\Migrations\Syntax\IfDatabase\IfDatabaseBuilder.cs" />
-    <Compile Include="Persistence\Migrations\Syntax\IfDatabase\IIfDatabaseBuilder.cs" />
-    <Compile Include="Persistence\Migrations\Syntax\IFluentSyntax.cs" />
-    <Compile Include="Persistence\Migrations\Syntax\IForeignKeyCascadeSyntax.cs" />
-    <Compile Include="Persistence\Migrations\Syntax\Insert\Expressions\InsertDataExpression.cs" />
-    <Compile Include="Persistence\Migrations\Syntax\Insert\IInsertBuilder.cs" />
-    <Compile Include="Persistence\Migrations\Syntax\Insert\IInsertDataSyntax.cs" />
-    <Compile Include="Persistence\Migrations\Syntax\Insert\InsertBuilder.cs" />
-    <Compile Include="Persistence\Migrations\Syntax\Insert\InsertDataBuilder.cs" />
-    <Compile Include="Persistence\Migrations\Syntax\Rename\Column\IRenameColumnTableSyntax.cs" />
-    <Compile Include="Persistence\Migrations\Syntax\Rename\Column\IRenameColumnToSyntax.cs" />
-    <Compile Include="Persistence\Migrations\Syntax\Rename\Column\RenameColumnBuilder.cs" />
-    <Compile Include="Persistence\Migrations\Syntax\Rename\Expressions\RenameColumnExpression.cs" />
-    <Compile Include="Persistence\Migrations\Syntax\Rename\Expressions\RenameTableExpression.cs" />
-    <Compile Include="Persistence\Migrations\Syntax\Rename\IRenameBuilder.cs" />
-    <Compile Include="Persistence\Migrations\Syntax\Rename\RenameBuilder.cs" />
-    <Compile Include="Persistence\Migrations\Syntax\Rename\Table\IRenameTableSyntax.cs" />
-    <Compile Include="Persistence\Migrations\Syntax\Rename\Table\RenameTableBuilder.cs" />
-    <Compile Include="Persistence\Migrations\Syntax\Update\Expressions\UpdateDataExpression.cs" />
-    <Compile Include="Persistence\Migrations\Syntax\Update\IUpdateBuilder.cs" />
-    <Compile Include="Persistence\Migrations\Syntax\Update\IUpdateSetSyntax.cs" />
-    <Compile Include="Persistence\Migrations\Syntax\Update\IUpdateWhereSyntax.cs" />
-    <Compile Include="Persistence\Migrations\Syntax\Update\UpdateBuilder.cs" />
-    <Compile Include="Persistence\Migrations\Syntax\Update\UpdateDataBuilder.cs" />
-    <Compile Include="Persistence\Migrations\Upgrades\TargetVersionFourNineZero\RemoveUmbracoAppConstraints.cs" />
-    <Compile Include="Persistence\Migrations\Upgrades\TargetVersionSeven\AddPropertyEditorAliasColumn.cs" />
-    <Compile Include="Persistence\Migrations\Upgrades\TargetVersionSixOneZero\CreateServerRegistryTable.cs" />
-    <Compile Include="Persistence\Migrations\Upgrades\TargetVersionSixTwoZero\AddChangeDocumentTypePermission.cs" />
-    <Compile Include="Persistence\Migrations\Upgrades\TargetVersionSixTwoZero\AdditionalIndexesAndKeys.cs" />
-    <Compile Include="Persistence\Migrations\Upgrades\TargetVersionSixZeroOne\UpdatePropertyTypesAndGroups.cs" />
-    <Compile Include="Persistence\Migrations\Upgrades\TargetVersionSix\DeleteAppTables.cs" />
-    <Compile Include="Persistence\Migrations\Upgrades\TargetVersionSix\EnsureAppsTreesUpdated.cs" />
-    <Compile Include="Persistence\Migrations\Upgrades\TargetVersionSix\MoveMasterContentTypeData.cs" />
-    <Compile Include="Persistence\Migrations\Upgrades\TargetVersionSix\NewCmsContentType2ContentTypeTable.cs" />
-    <Compile Include="Persistence\Migrations\Upgrades\TargetVersionSix\RemoveMasterContentTypeColumn.cs" />
-    <Compile Include="Persistence\Migrations\Upgrades\TargetVersionSix\RenameTabIdColumn.cs" />
-    <Compile Include="Persistence\Migrations\Upgrades\TargetVersionSix\UpdateCmsContentTypeAllowedContentTypeTable.cs" />
-    <Compile Include="Persistence\Migrations\Upgrades\TargetVersionSix\UpdateCmsContentTypeTable.cs" />
-    <Compile Include="Persistence\Migrations\Upgrades\TargetVersionSix\UpdateCmsContentVersionTable.cs" />
-    <Compile Include="Persistence\Migrations\Upgrades\TargetVersionSix\UpdateCmsPropertyTypeGroupTable.cs" />
-    <Compile Include="Persistence\Migrations\Upgrades\TargetVersionSix\RenameCmsTabTable.cs" />
-    <Compile Include="Persistence\PetaPocoCommandExtensions.cs" />
-    <Compile Include="Persistence\PetaPocoConnectionExtensions.cs" />
-    <Compile Include="Persistence\PetaPocoExtensions.cs" />
-    <Compile Include="Persistence\PetaPocoSqlExtensions.cs" />
-    <Compile Include="Persistence\Querying\BaseExpressionHelper.cs" />
-    <Compile Include="Persistence\Querying\PocoToSqlExpressionHelper.cs" />
-    <Compile Include="Persistence\Querying\IQuery.cs" />
-    <Compile Include="Persistence\Querying\ModelToSqlExpressionHelper.cs" />
-    <Compile Include="Persistence\Querying\Query.cs" />
-    <Compile Include="Persistence\Querying\SqlTranslator.cs" />
-    <Compile Include="Persistence\Relators\DictionaryLanguageTextRelator.cs" />
-    <Compile Include="Persistence\Relators\PropertyTypePropertyGroupRelator.cs" />
-    <Compile Include="Persistence\Relators\UserSectionRelator.cs" />
-    <Compile Include="Persistence\Repositories\ContentRepository.cs" />
-    <Compile Include="Persistence\Repositories\ContentTypeBaseRepository.cs" />
-    <Compile Include="Persistence\Repositories\ContentTypeRepository.cs" />
-    <Compile Include="Persistence\Repositories\DataTypeDefinitionRepository.cs" />
-    <Compile Include="Persistence\Repositories\DictionaryRepository.cs" />
-    <Compile Include="Persistence\Repositories\EntityRepository.cs" />
-    <Compile Include="Persistence\Repositories\FileRepository.cs" />
-    <Compile Include="Persistence\Repositories\Interfaces\IEntityRepository.cs" />
-    <Compile Include="Persistence\Repositories\Interfaces\IContentRepository.cs" />
-    <Compile Include="Persistence\Repositories\Interfaces\IContentTypeRepository.cs" />
-    <Compile Include="Persistence\Repositories\Interfaces\IDataTypeDefinitionRepository.cs" />
-    <Compile Include="Persistence\Repositories\Interfaces\IDictionaryRepository.cs" />
-    <Compile Include="Persistence\Repositories\Interfaces\ILanguageRepository.cs" />
-    <Compile Include="Persistence\Repositories\Interfaces\IMediaRepository.cs" />
-    <Compile Include="Persistence\Repositories\Interfaces\IMediaTypeRepository.cs" />
-    <Compile Include="Persistence\Repositories\Interfaces\IMemberRepository.cs" />
-    <Compile Include="Persistence\Repositories\Interfaces\IMemberTypeRepository.cs" />
-    <Compile Include="Persistence\Repositories\Interfaces\IRelationRepository.cs" />
-    <Compile Include="Persistence\Repositories\Interfaces\IRelationTypeRepository.cs" />
-    <Compile Include="Persistence\Repositories\Interfaces\IRepositoryQueryable.cs" />
-    <Compile Include="Persistence\Relators\GroupPropertyTypeRelator.cs" />
-    <Compile Include="Persistence\Repositories\Interfaces\IRepositoryVersionable.cs" />
-    <Compile Include="Persistence\Repositories\Interfaces\IScriptRepository.cs" />
-    <Compile Include="Persistence\Repositories\Interfaces\IRepository.cs" />
-    <Compile Include="Persistence\Repositories\Interfaces\IStylesheetRepository.cs" />
-    <Compile Include="Persistence\Repositories\Interfaces\ITemplateRepository.cs" />
-    <Compile Include="Persistence\Repositories\Interfaces\IUserRepository.cs" />
-    <Compile Include="Persistence\Repositories\Interfaces\IUserTypeRepository.cs" />
-    <Compile Include="Persistence\Repositories\LanguageRepository.cs" />
-    <Compile Include="Persistence\Repositories\MediaRepository.cs" />
-    <Compile Include="Persistence\Repositories\MediaTypeRepository.cs" />
-    <Compile Include="Persistence\Repositories\MemberGroupRepository.cs" />
-    <Compile Include="Persistence\Repositories\MemberRepository.cs" />
-    <Compile Include="Persistence\Repositories\MemberTypeRepository.cs" />
-    <Compile Include="Persistence\Repositories\PermissionRepository.cs" />
-    <Compile Include="Persistence\Repositories\PetaPocoRepositoryBase.cs" />
-    <Compile Include="Persistence\Repositories\RecycleBinRepository.cs" />
-    <Compile Include="Persistence\Repositories\RelationRepository.cs" />
-    <Compile Include="Persistence\Repositories\RelationTypeRepository.cs" />
-    <Compile Include="Persistence\Repositories\RepositoryBase.cs" />
-    <Compile Include="Persistence\Repositories\ScriptRepository.cs" />
-    <Compile Include="Persistence\Repositories\ServerRegistrationRepository.cs" />
-    <Compile Include="Persistence\Repositories\SimilarNodeNameComparer.cs" />
-    <Compile Include="Persistence\Repositories\StylesheetRepository.cs" />
-    <Compile Include="Persistence\Repositories\TemplateRepository.cs" />
-    <Compile Include="Persistence\Repositories\UserRepository.cs" />
-    <Compile Include="Persistence\Repositories\UserTypeRepository.cs" />
-    <Compile Include="Persistence\Repositories\VersionableRepositoryBase.cs" />
-    <Compile Include="Persistence\RepositoryFactory.cs" />
-    <Compile Include="ObjectResolution\LazyManyObjectsResolverBase.cs" />
-    <Compile Include="Persistence\SqlSyntax\ColumnInfo.cs" />
-    <Compile Include="Persistence\SqlSyntax\DbTypes.cs" />
-    <Compile Include="Persistence\SqlSyntax\ISqlSyntaxProvider.cs" />
-    <Compile Include="Persistence\SqlSyntax\MySqlSyntaxProvider.cs" />
-    <Compile Include="Persistence\SqlSyntax\SqlCeSyntaxProvider.cs" />
-    <Compile Include="Persistence\SqlSyntax\SqlServerSyntaxProvider.cs" />
-    <Compile Include="Persistence\SqlSyntax\SqlSyntaxProviderAttribute.cs" />
-    <Compile Include="Persistence\SqlSyntax\SqlSyntaxProviderBase.cs" />
-    <Compile Include="Persistence\SqlSyntax\SqlSyntaxContext.cs" />
-    <Compile Include="Persistence\SqlSyntax\SqlSyntaxProviders.cs" />
-    <Compile Include="Persistence\TransactionType.cs" />
-    <Compile Include="Persistence\UmbracoDatabase.cs" />
-    <Compile Include="Persistence\UnitOfWork\FileUnitOfWork.cs" />
-    <Compile Include="Persistence\UnitOfWork\FileUnitOfWorkProvider.cs" />
-    <Compile Include="Persistence\UnitOfWork\IDatabaseUnitOfWork.cs" />
-    <Compile Include="Persistence\UnitOfWork\IDatabaseUnitOfWorkProvider.cs" />
-    <Compile Include="Persistence\UnitOfWork\IUnitOfWork.cs" />
-    <Compile Include="Persistence\UnitOfWork\IUnitOfWorkProvider.cs" />
-    <Compile Include="Persistence\UnitOfWork\IUnitOfWorkRepository.cs" />
-    <Compile Include="Persistence\UnitOfWork\PetaPocoUnitOfWork.cs" />
-    <Compile Include="Persistence\UnitOfWork\PetaPocoUnitOfWorkProvider.cs" />
-    <Compile Include="Profiling\IProfiler.cs" />
-    <Compile Include="Profiling\LogProfiler.cs" />
-    <Compile Include="Profiling\ProfilerExtensions.cs" />
-    <Compile Include="Profiling\ProfilerResolver.cs" />
-    <Compile Include="Profiling\WebProfiler.cs" />
-    <Compile Include="PropertyEditors\DelimitedManifestValueValidator.cs" />
-    <Compile Include="PropertyEditors\IntegerValidator.cs" />
-    <Compile Include="PropertyEditors\ManifestPropertyValidator.cs" />
-    <Compile Include="PropertyEditors\ParameterEditor.cs" />
-    <Compile Include="PropertyEditors\ParameterEditorAttribute.cs" />
-    <Compile Include="PropertyEditors\ParameterEditorResolver.cs" />
-    <Compile Include="PropertyEditors\ParameterValueEditor.cs" />
-    <Compile Include="PropertyEditors\PreValueField.cs" />
-    <Compile Include="PropertyEditors\PreValueFieldAttribute.cs" />
-    <Compile Include="PropertyEditors\ManifestValueValidator.cs" />
-    <Compile Include="PropertyEditors\PreValueEditor.cs" />
-    <Compile Include="PropertyEditors\PropertyEditor.cs" />
-    <Compile Include="PropertyEditors\PropertyEditorAttribute.cs" />
-    <Compile Include="PropertyEditors\PropertyEditorResolver.cs" />
-    <Compile Include="PropertyEditors\PropertyValueConvertersResolver.cs" />
-    <Compile Include="PropertyEditors\RegexValidator.cs" />
-    <Compile Include="PropertyEditors\RequiredManifestValueValidator.cs" />
-    <Compile Include="PropertyEditors\IPropertyValidator.cs" />
-    <Compile Include="PropertyEditors\ValidatorsResolver.cs" />
-    <Compile Include="PropertyEditors\PropertyValueEditor.cs" />
-    <Compile Include="PropertyEditors\ValueValidatorAttribute.cs" />
-    <Compile Include="Dictionary\ICultureDictionary.cs" />
-    <Compile Include="Dynamics\ClassFactory.cs" />
-    <Compile Include="Dynamics\DynamicClass.cs" />
-    <Compile Include="Dynamics\DynamicDictionary.cs" />
-    <Compile Include="Dynamics\DynamicNull.cs" />
-    <Compile Include="Dynamics\DynamicOrdering.cs" />
-    <Compile Include="Dynamics\DynamicProperty.cs" />
-    <Compile Include="Dynamics\DynamicQueryableGetMemberBinder.cs" />
-    <Compile Include="Dynamics\DynamicXml.cs" />
-    <Compile Include="Dynamics\ExtensionMethodFinder.cs" />
-    <Compile Include="Dynamics\ExtensionMethods.cs" />
-    <Compile Include="Dynamics\PropertyResultType.cs" />
-    <Compile Include="IO\FileSystemProviderAttribute.cs" />
-    <Compile Include="IO\FileSystemExtensions.cs" />
-    <Compile Include="IO\MediaFileSystem.cs" />
-    <Compile Include="Macros\MacroTagParser.cs" />
-    <Compile Include="Mandate.cs" />
-    <Compile Include="Models\Content.cs" />
-    <Compile Include="Models\ContentStatus.cs" />
-    <Compile Include="Models\ContentType.cs" />
-    <Compile Include="Models\DataTypeDatabaseType.cs" />
-    <Compile Include="Models\DataTypeDefinition.cs" />
-    <Compile Include="Models\EntityBase\Entity.cs" />
-    <Compile Include="Models\EntityBase\IAggregateRoot.cs" />
-    <Compile Include="Models\EntityBase\ICanBeDirty.cs" />
-    <Compile Include="Models\EntityBase\IEntity.cs" />
-    <Compile Include="Models\EntityBase\IValueObject.cs" />
-    <Compile Include="Models\IContent.cs" />
-    <Compile Include="Models\IContentBase.cs" />
-    <Compile Include="Models\IContentType.cs" />
-    <Compile Include="Models\IContentTypeBase.cs" />
-    <Compile Include="Models\IContentTypeComposition.cs" />
-    <Compile Include="Models\IMedia.cs" />
-    <Compile Include="Models\IMediaType.cs" />
-    <Compile Include="Models\Property.cs" />
-    <Compile Include="Models\PropertyCollection.cs" />
-    <Compile Include="Models\PropertyGroup.cs" />
-    <Compile Include="Models\PropertyGroupCollection.cs" />
-    <Compile Include="Models\PropertyType.cs" />
-    <Compile Include="Models\PropertyTypeCollection.cs" />
-    <Compile Include="Models\Rdbms\AppDto.cs" />
-    <Compile Include="Models\Rdbms\AppTreeDto.cs" />
-    <Compile Include="Models\Rdbms\ContentDto.cs" />
-    <Compile Include="Models\Rdbms\ContentTypeAllowedContentTypeDto.cs" />
-    <Compile Include="Models\Rdbms\ContentTypeDto.cs" />
-    <Compile Include="Models\Rdbms\ContentVersionDto.cs" />
-    <Compile Include="Models\Rdbms\ContentXmlDto.cs" />
-    <Compile Include="Models\Rdbms\DataTypeDto.cs" />
-    <Compile Include="Models\Rdbms\DataTypePreValueDto.cs" />
-    <Compile Include="Models\Rdbms\DictionaryDto.cs" />
-    <Compile Include="Models\Rdbms\DocumentDto.cs" />
-    <Compile Include="Models\Rdbms\ContentTypeTemplateDto.cs" />
-    <Compile Include="Models\Rdbms\DomainDto.cs" />
-    <Compile Include="Models\Rdbms\LanguageDto.cs" />
-    <Compile Include="Models\Rdbms\LanguageTextDto.cs" />
-    <Compile Include="Models\Rdbms\LogDto.cs" />
-    <Compile Include="Models\Rdbms\MacroDto.cs" />
-    <Compile Include="Models\Rdbms\MacroPropertyDto.cs" />
-    <Compile Include="Models\Rdbms\Member2MemberGroupDto.cs" />
-    <Compile Include="Models\Rdbms\MemberDto.cs" />
-    <Compile Include="Models\Rdbms\MemberTypeDto.cs" />
-    <Compile Include="Models\Rdbms\NodeDto.cs" />
-    <Compile Include="Models\Rdbms\PreviewXmlDto.cs" />
-    <Compile Include="Models\Rdbms\PropertyDataDto.cs" />
-    <Compile Include="Models\Rdbms\PropertyTypeDto.cs" />
-    <Compile Include="Models\Rdbms\RelationDto.cs" />
-    <Compile Include="Models\Rdbms\RelationTypeDto.cs" />
-    <Compile Include="Models\Rdbms\StylesheetDto.cs" />
-    <Compile Include="Models\Rdbms\StylesheetPropertyDto.cs" />
-    <Compile Include="Models\Rdbms\TagDto.cs" />
-    <Compile Include="Models\Rdbms\TagRelationshipDto.cs" />
-    <Compile Include="Models\Rdbms\TaskDto.cs" />
-    <Compile Include="Models\Rdbms\TaskTypeDto.cs" />
-    <Compile Include="Models\Rdbms\TemplateDto.cs" />
-    <Compile Include="Models\Rdbms\User2AppDto.cs" />
-    <Compile Include="Models\Rdbms\User2NodeNotifyDto.cs" />
-    <Compile Include="Models\Rdbms\User2NodePermissionDto.cs" />
-    <Compile Include="Models\Rdbms\UserDto.cs" />
-    <Compile Include="Models\Rdbms\UserTypeDto.cs" />
-    <Compile Include="NameValueCollectionExtensions.cs" />
-    <Compile Include="ObjectResolution\WeightedPluginAttribute.cs" />
-    <Compile Include="Persistence\PetaPoco.cs" />
-    <Compile Include="PropertyEditors\ValueConverters\DatePickerValueConverter.cs" />
-    <Compile Include="PropertyEditors\IPropertyEditorValueConverter.cs" />
-    <Compile Include="Dynamics\ParseException.cs" />
-    <Compile Include="Dynamics\PropertyResult.cs" />
-    <Compile Include="Dynamics\Res.cs" />
-    <Compile Include="Dynamics\Signature.cs" />
-    <Compile Include="ExpressionExtensions.cs" />
-    <Compile Include="Models\IPublishedContent.cs" />
-    <Compile Include="ActionsResolver.cs" />
-    <Compile Include="CacheRefreshersResolver.cs" />
-    <Compile Include="Configuration\GlobalSettings.cs" />
-    <Compile Include="CustomBooleanTypeConverter.cs" />
-    <Compile Include="DataTypesResolver.cs" />
-    <Compile Include="DisposableObject.cs" />
-    <Compile Include="DisposableTimer.cs" />
-    <Compile Include="ExpressionHelper.cs" />
-    <Compile Include="IBootManager.cs" />
-    <Compile Include="IntExtensions.cs" />
-    <Compile Include="LambdaExpressionCacheKey.cs" />
-    <Compile Include="PackageActionsResolver.cs" />
-    <Compile Include="ObjectResolution\LegacyTransientObjectsResolver.cs" />
-    <Compile Include="Logging\AsynchronousRollingFileAppender.cs" />
-    <Compile Include="Logging\LoggingTaskExtension.cs" />
-    <Compile Include="Logging\LogHelper.cs" />
-    <Compile Include="Macros\MacroFieldEditorsResolver.cs" />
-    <Compile Include="Macros\PersistableMacroProperty.cs" />
-    <Compile Include="ObjectExtensions.cs" />
-    <Compile Include="PropertyEditors\PropertyEditorValueConvertersResolver.cs" />
-    <Compile Include="ObjectResolution\ManyObjectsResolverBase.cs" />
-    <Compile Include="ObjectResolution\ObjectLifetimeScope.cs" />
-    <Compile Include="ObjectResolution\Resolution.cs" />
-    <Compile Include="ObjectResolution\ResolverBase.cs" />
-    <Compile Include="ObjectResolution\SingleObjectResolverBase.cs" />
-    <Compile Include="PropertyEditors\ValueConverters\YesNoValueConverter.cs" />
-    <Compile Include="Publishing\BasePublishingStrategy.cs" />
-    <Compile Include="Publishing\IPublishingStrategy.cs" />
-    <Compile Include="Publishing\PublishingStrategy.cs" />
-    <Compile Include="Publishing\PublishStatus.cs" />
-    <Compile Include="Publishing\PublishStatusType.cs" />
-    <Compile Include="Dynamics\QueryableExtensions.cs" />
-    <Compile Include="Publishing\ScheduledPublisher.cs" />
-    <Compile Include="RenderingEngine.cs" />
-    <Compile Include="Models\Section.cs" />
-    <Compile Include="Security\AuthenticationExtensions.cs" />
-    <Compile Include="Security\IUsersMembershipProvider.cs" />
-    <Compile Include="Security\MembershipProviderBase.cs" />
-    <Compile Include="Security\MembershipProviderExtensions.cs" />
-    <Compile Include="Security\UmbracoBackOfficeIdentity.cs" />
-    <Compile Include="Security\UmbracoMembershipProviderBase.cs" />
-    <Compile Include="Security\IUmbracoMemberTypeMembershipProvider.cs" />
-    <Compile Include="Security\UserData.cs" />
-    <Compile Include="Serialization\AbstractSerializationService.cs" />
-    <Compile Include="Serialization\Formatter.cs" />
-    <Compile Include="Serialization\IFormatter.cs" />
-    <Compile Include="Serialization\ISerializer.cs" />
-    <Compile Include="Serialization\IStreamedResult.cs" />
-    <Compile Include="Serialization\JsonCreationConverter.cs" />
-    <Compile Include="Serialization\JsonNetSerializer.cs" />
-    <Compile Include="Serialization\JsonToStringConverter.cs" />
-    <Compile Include="Serialization\SerializationExtensions.cs" />
-    <Compile Include="Serialization\SerializationService.cs" />
-    <Compile Include="Serialization\StreamedResult.cs" />
-    <Compile Include="Services\ContentService.cs" />
-    <Compile Include="Services\ContentServiceExtensions.cs" />
-    <Compile Include="Services\ContentTypeService.cs" />
-    <Compile Include="Services\ContentTypeServiceBase.cs" />
-    <Compile Include="Services\DataTypeService.cs" />
-    <Compile Include="Services\EntityService.cs" />
-    <Compile Include="Services\EntityXmlSerializer.cs" />
-    <Compile Include="Services\FileService.cs" />
-    <Compile Include="Services\IApplicationTreeService.cs" />
-    <Compile Include="Services\IContentService.cs" />
-    <Compile Include="Services\IContentTypeService.cs" />
-    <Compile Include="Services\IDataTypeService.cs" />
-    <Compile Include="Services\IEntityService.cs" />
-    <Compile Include="Services\IFileService.cs" />
-    <Compile Include="Services\ILocalizationService.cs" />
-    <Compile Include="Services\IMacroService.cs" />
-    <Compile Include="Services\IMediaService.cs" />
-    <Compile Include="Services\IMemberGroupService.cs" />
-    <Compile Include="Services\IMemberService.cs" />
-    <Compile Include="Services\IMembershipMemberService.cs" />
-    <Compile Include="Services\IMembershipRoleService.cs" />
-    <Compile Include="Services\IMembershipUserService.cs" />
-    <Compile Include="Services\IMemberTypeService.cs" />
-    <Compile Include="Services\INotificationService.cs" />
-    <Compile Include="Packaging\IConflictingPackageData.cs" />
-    <Compile Include="Services\IRelationService.cs" />
-    <Compile Include="Services\ISectionService.cs" />
-    <Compile Include="Services\IPackagingService.cs" />
-    <Compile Include="Services\IService.cs" />
-    <Compile Include="Services\ITagService.cs" />
-    <Compile Include="Services\IUserService.cs" />
-    <Compile Include="Services\LocalizationService.cs" />
-    <Compile Include="Services\LocalizedTextServiceExtensions.cs" />
-    <Compile Include="Services\LocalizedTextServiceFileSources.cs" />
-    <Compile Include="Services\MacroService.cs" />
-    <Compile Include="IO\MasterPageHelper.cs" />
-    <Compile Include="Services\MediaService.cs" />
-    <Compile Include="Models\Membership\MemberCountType.cs" />
-    <Compile Include="Services\MemberGroupService.cs" />
-    <Compile Include="Services\MemberService.cs" />
-    <Compile Include="Services\MemberTypeService.cs" />
-    <Compile Include="Services\NotificationService.cs" />
-    <Compile Include="Packaging\ConflictingPackageData.cs" />
-    <Compile Include="Services\RelationService.cs" />
-    <Compile Include="Services\SectionService.cs" />
-    <Compile Include="Services\ServerRegistrationService.cs" />
-    <Compile Include="Services\PackagingService.cs" />
-    <Compile Include="Services\ServiceContext.cs" />
-    <Compile Include="Services\TagExtractor.cs" />
-    <Compile Include="Services\TagService.cs" />
-    <Compile Include="Services\UserService.cs" />
-    <Compile Include="Services\UserServiceExtensions.cs" />
-    <Compile Include="IO\ViewHelper.cs" />
-    <Compile Include="Strategies\RelateOnCopyHandler.cs" />
-    <Compile Include="Strategies\RelateOnTrashHandler.cs" />
-    <Compile Include="Strings\ContentBaseExtensions.cs" />
-    <Compile Include="Strings\Diff.cs" />
-    <Compile Include="Sync\BatchedWebServiceServerMessenger.cs" />
-    <Compile Include="Sync\IServerRegistrar2.cs" />
-    <Compile Include="Sync\ServerRole.cs" />
-    <Compile Include="Sync\DatabaseServerMessenger.cs" />
-    <Compile Include="Sync\DatabaseServerMessengerOptions.cs" />
-    <Compile Include="Sync\DatabaseServerRegistrarOptions.cs" />
-    <Compile Include="Sync\RefreshInstruction.cs" />
-    <Compile Include="Sync\RefreshInstructionEnvelope.cs" />
-    <Compile Include="Sync\ApplicationUrlHelper.cs" />
-    <Compile Include="Sync\RefreshMethodType.cs" />
-    <Compile Include="Sync\ServerMessengerBase.cs" />
-    <Compile Include="ThreadExtensions.cs" />
-    <Compile Include="TopologicalSorter.cs" />
-    <Compile Include="Strings\DefaultUrlSegmentProvider.cs" />
-    <Compile Include="Strings\IUrlSegmentProvider.cs" />
-    <Compile Include="Strings\UrlSegmentProviderResolver.cs" />
-    <Compile Include="Sync\DatabaseServerRegistrar.cs" />
-    <Compile Include="Sync\WebServiceServerMessenger.cs" />
-    <Compile Include="Cache\ICacheRefresher.cs" />
-    <Compile Include="Sync\ServerSyncWebServiceClient.cs">
-      <SubType>Component</SubType>
-    </Compile>
-    <Compile Include="Sync\ConfigServerAddress.cs" />
-    <Compile Include="Sync\IServerMessenger.cs" />
-    <Compile Include="Sync\IServerRegistrar.cs" />
-    <Compile Include="Sync\IServerAddress.cs" />
-    <Compile Include="Sync\MessageType.cs" />
-    <Compile Include="Sync\ServerMessengerResolver.cs" />
-    <Compile Include="Sync\ServerRegistrarResolver.cs" />
-    <Compile Include="Sync\ConfigServerRegistrar.cs" />
-    <Compile Include="Strings\Utf8ToAsciiConverter.cs" />
-    <Compile Include="Strings\CleanStringType.cs" />
-    <Compile Include="Strings\ShortStringHelperResolver.cs" />
-    <Compile Include="Strings\IShortStringHelper.cs" />
-    <Compile Include="Strings\LegacyShortStringHelper.cs" />
-    <Compile Include="Strings\StringAliasCaseTypeExtensions.cs" />
-    <Compile Include="Strings\DefaultShortStringHelper.cs" />
-    <Compile Include="Models\ApplicationTree.cs" />
-    <Compile Include="Services\ApplicationTreeService.cs" />
-    <Compile Include="TypeExtensions.cs" />
-    <Compile Include="ReadLock.cs" />
-    <Compile Include="TypeFinder.cs" />
-    <Compile Include="TypeHelper.cs" />
-    <Compile Include="UmbracoApplicationBase.cs" />
-    <Compile Include="Constants.cs" />
-    <Compile Include="Constants-Applications.cs">
-      <DependentUpon>Constants.cs</DependentUpon>
-    </Compile>
-    <Compile Include="Constants-Conventions.cs">
-      <DependentUpon>Constants.cs</DependentUpon>
-    </Compile>
-    <Compile Include="Constants-PropertyEditors.cs">
-      <DependentUpon>Constants.cs</DependentUpon>
-    </Compile>
-    <Compile Include="Constants-PropertyTypeGroups.cs">
-      <DependentUpon>Constants.cs</DependentUpon>
-    </Compile>
-    <Compile Include="Constants-Packaging.cs">
-      <DependentUpon>Constants.cs</DependentUpon>
-    </Compile>
-    <Compile Include="Constants-ObjectTypes.cs">
-      <DependentUpon>Constants.cs</DependentUpon>
-    </Compile>
-    <Compile Include="Constants-System.cs">
-      <DependentUpon>Constants.cs</DependentUpon>
-    </Compile>
-    <Compile Include="Constants-Web.cs">
-      <DependentUpon>Constants.cs</DependentUpon>
-    </Compile>
-    <Compile Include="UpgradeableReadLock.cs" />
-    <Compile Include="DelegateEqualityComparer.cs" />
-    <Compile Include="Media\IEmbedProvider.cs" />
-    <Compile Include="Media\IEmbedSettingProvider.cs" />
-    <Compile Include="Media\ProviderSetting.cs" />
-    <Compile Include="Media\Result.cs" />
-    <Compile Include="Media\Status.cs" />
-    <Compile Include="EnumerableExtensions.cs" />
-    <Compile Include="IfExtensions.cs" />
-    <Compile Include="PluginManager.cs" />
-    <Compile Include="IO\FileSecurityException.cs" />
-    <Compile Include="IO\FileSystemProviderConstants.cs" />
-    <Compile Include="IO\FileSystemProviderManager.cs" />
-    <Compile Include="IO\IFileSystem.cs" />
-    <Compile Include="IO\IOHelper.cs" />
-    <Compile Include="IO\PhysicalFileSystem.cs" />
-    <Compile Include="IO\SystemDirectories.cs" />
-    <Compile Include="IO\SystemFiles.cs" />
-    <Compile Include="Media\IThumbnailProvider.cs" />
-    <Compile Include="Properties\AssemblyInfo.cs" />
-    <Compile Include="Configuration\RazorDataTypeModelStaticMappingItem.cs" />
-    <Compile Include="StringAliasCaseType.cs" />
-    <Compile Include="StringExtensions.cs" />
-    <Compile Include="UriExtensions.cs" />
-    <Compile Include="SystemUtilities.cs" />
-    <Compile Include="VersionExtensions.cs" />
-    <Compile Include="WaitHandleExtensions.cs" />
-    <Compile Include="WriteLock.cs" />
-    <Compile Include="XmlExtensions.cs" />
-    <Compile Include="XmlHelper.cs" />
-    <Compile Include="Xml\UmbracoXPathPathSyntaxParser.cs" />
-    <Compile Include="Xml\XPath\MacroNavigator.cs" />
-    <Compile Include="Xml\XPath\INavigableContentType.cs" />
-    <Compile Include="Xml\XPath\NavigableNavigator.cs" />
-    <Compile Include="Xml\XPath\INavigableContent.cs" />
-    <Compile Include="Xml\XPath\INavigableFieldType.cs" />
-    <Compile Include="Xml\XPath\INavigableSource.cs" />
-    <Compile Include="Xml\DynamicContext.cs" />
-    <Compile Include="Xml\XmlNamespaces.cs" />
-    <Compile Include="Xml\XmlNodeListFactory.cs" />
-    <Compile Include="Xml\XPathNavigatorExtensions.cs" />
-    <Compile Include="Xml\XPathVariable.cs" />
-  </ItemGroup>
-  <ItemGroup>
-    <None Include="app.config" />
-    <None Include="FileResources\BlockingWeb.config" />
-    <None Include="packages.config">
-      <SubType>Designer</SubType>
-    </None>
-  </ItemGroup>
-  <ItemGroup>
-    <ProjectReference Include="..\umbraco.interfaces\umbraco.interfaces.csproj">
-      <Project>{511F6D8D-7717-440A-9A57-A507E9A8B27F}</Project>
-      <Name>umbraco.interfaces</Name>
-    </ProjectReference>
-  </ItemGroup>
-  <ItemGroup>
-    <EmbeddedResource Include="FileResources\Files.resx">
-      <Generator>ResXFileCodeGenerator</Generator>
-      <LastGenOutput>Files.Designer.cs</LastGenOutput>
-    </EmbeddedResource>
-  </ItemGroup>
-  <Import Project="$(MSBuildToolsPath)\Microsoft.CSharp.targets" />
-  <Import Project="$(SolutionDir)\.nuget\nuget.targets" />
-  <!-- To modify your build process, add your task inside one of the targets below and uncomment it. 
-       Other similar extension points exist, see Microsoft.Common.targets.
-  <Target Name="BeforeBuild">
-  </Target>
-  <Target Name="AfterBuild">
-  </Target>
-  -->
+﻿<?xml version="1.0" encoding="utf-8"?>
+<Project ToolsVersion="4.0" DefaultTargets="Build" xmlns="http://schemas.microsoft.com/developer/msbuild/2003">
+  <PropertyGroup>
+    <Configuration Condition=" '$(Configuration)' == '' ">Debug</Configuration>
+    <Platform Condition=" '$(Platform)' == '' ">AnyCPU</Platform>
+    <ProductVersion>8.0.30703</ProductVersion>
+    <SchemaVersion>2.0</SchemaVersion>
+    <ProjectGuid>{31785BC3-256C-4613-B2F5-A1B0BDDED8C1}</ProjectGuid>
+    <OutputType>Library</OutputType>
+    <AppDesignerFolder>Properties</AppDesignerFolder>
+    <RootNamespace>Umbraco.Core</RootNamespace>
+    <AssemblyName>Umbraco.Core</AssemblyName>
+    <TargetFrameworkVersion>v4.5</TargetFrameworkVersion>
+    <FileAlignment>512</FileAlignment>
+    <SolutionDir Condition="$(SolutionDir) == '' Or $(SolutionDir) == '*Undefined*'">..\</SolutionDir>
+    <RestorePackages>true</RestorePackages>
+    <TargetFrameworkProfile />
+  </PropertyGroup>
+  <PropertyGroup Condition=" '$(Configuration)|$(Platform)' == 'Debug|AnyCPU' ">
+    <DebugSymbols>true</DebugSymbols>
+    <DebugType>full</DebugType>
+    <Optimize>false</Optimize>
+    <OutputPath>bin\Debug\</OutputPath>
+    <DefineConstants>DEBUG;TRACE</DefineConstants>
+    <ErrorReport>prompt</ErrorReport>
+    <WarningLevel>4</WarningLevel>
+    <Prefer32Bit>false</Prefer32Bit>
+  </PropertyGroup>
+  <PropertyGroup Condition=" '$(Configuration)|$(Platform)' == 'Release|AnyCPU' ">
+    <DebugType>pdbonly</DebugType>
+    <Optimize>true</Optimize>
+    <OutputPath>bin\Release\</OutputPath>
+    <DefineConstants>TRACE</DefineConstants>
+    <ErrorReport>prompt</ErrorReport>
+    <WarningLevel>4</WarningLevel>
+    <DocumentationFile>bin\Release\Umbraco.Core.xml</DocumentationFile>
+    <Prefer32Bit>false</Prefer32Bit>
+  </PropertyGroup>
+  <ItemGroup>
+    <Reference Include="AutoMapper, Version=3.0.0.0, Culture=neutral, processorArchitecture=MSIL">
+      <HintPath>..\packages\AutoMapper.3.0.0\lib\net40\AutoMapper.dll</HintPath>
+      <Private>True</Private>
+    </Reference>
+    <Reference Include="AutoMapper.Net4, Version=0.0.0.0, Culture=neutral, processorArchitecture=MSIL">
+      <HintPath>..\packages\AutoMapper.3.0.0\lib\net40\AutoMapper.Net4.dll</HintPath>
+      <Private>True</Private>
+    </Reference>
+    <Reference Include="HtmlAgilityPack, Version=1.4.9.0, Culture=neutral, PublicKeyToken=bd319b19eaf3b43a, processorArchitecture=MSIL">
+      <SpecificVersion>False</SpecificVersion>
+      <HintPath>..\packages\HtmlAgilityPack.1.4.9\lib\Net45\HtmlAgilityPack.dll</HintPath>
+    </Reference>
+    <Reference Include="ICSharpCode.SharpZipLib">
+      <HintPath>..\packages\SharpZipLib.0.86.0\lib\20\ICSharpCode.SharpZipLib.dll</HintPath>
+    </Reference>
+    <Reference Include="log4net, Version=1.2.11.0, Culture=neutral, processorArchitecture=MSIL">
+      <SpecificVersion>False</SpecificVersion>
+      <HintPath>..\packages\log4net-mediumtrust.2.0.0\lib\log4net.dll</HintPath>
+    </Reference>
+    <Reference Include="Microsoft.AspNet.Identity.Core, Version=2.0.0.0, Culture=neutral, PublicKeyToken=31bf3856ad364e35, processorArchitecture=MSIL">
+      <SpecificVersion>False</SpecificVersion>
+      <HintPath>..\packages\Microsoft.AspNet.Identity.Core.2.2.1\lib\net45\Microsoft.AspNet.Identity.Core.dll</HintPath>
+    </Reference>
+    <Reference Include="Microsoft.AspNet.Identity.Owin, Version=2.0.0.0, Culture=neutral, PublicKeyToken=31bf3856ad364e35, processorArchitecture=MSIL">
+      <SpecificVersion>False</SpecificVersion>
+      <HintPath>..\packages\Microsoft.AspNet.Identity.Owin.2.2.1\lib\net45\Microsoft.AspNet.Identity.Owin.dll</HintPath>
+    </Reference>
+    <Reference Include="Microsoft.Owin, Version=3.0.1.0, Culture=neutral, PublicKeyToken=31bf3856ad364e35, processorArchitecture=MSIL">
+      <SpecificVersion>False</SpecificVersion>
+      <HintPath>..\packages\Microsoft.Owin.3.0.1\lib\net45\Microsoft.Owin.dll</HintPath>
+    </Reference>
+    <Reference Include="Microsoft.Owin.Security">
+      <HintPath>..\packages\Microsoft.Owin.Security.3.0.1\lib\net45\Microsoft.Owin.Security.dll</HintPath>
+      <Private>True</Private>
+    </Reference>
+    <Reference Include="Microsoft.Owin.Security.Cookies, Version=3.0.1.0, Culture=neutral, PublicKeyToken=31bf3856ad364e35, processorArchitecture=MSIL">
+      <SpecificVersion>False</SpecificVersion>
+      <HintPath>..\packages\Microsoft.Owin.Security.Cookies.3.0.1\lib\net45\Microsoft.Owin.Security.Cookies.dll</HintPath>
+    </Reference>
+    <Reference Include="Microsoft.Owin.Security.OAuth, Version=3.0.1.0, Culture=neutral, PublicKeyToken=31bf3856ad364e35, processorArchitecture=MSIL">
+      <SpecificVersion>False</SpecificVersion>
+      <HintPath>..\packages\Microsoft.Owin.Security.OAuth.3.0.1\lib\net45\Microsoft.Owin.Security.OAuth.dll</HintPath>
+    </Reference>
+    <Reference Include="MiniProfiler, Version=2.1.0.0, Culture=neutral, PublicKeyToken=b44f9351044011a3, processorArchitecture=MSIL">
+      <SpecificVersion>False</SpecificVersion>
+      <HintPath>..\packages\MiniProfiler.2.1.0\lib\net40\MiniProfiler.dll</HintPath>
+    </Reference>
+    <Reference Include="MySql.Data">
+      <SpecificVersion>False</SpecificVersion>
+      <HintPath>..\packages\MySql.Data.6.9.8\lib\net45\MySql.Data.dll</HintPath>
+    </Reference>
+    <Reference Include="Newtonsoft.Json, Version=6.0.0.0, Culture=neutral, PublicKeyToken=30ad4fe6b2a6aeed, processorArchitecture=MSIL">
+      <HintPath>..\packages\Newtonsoft.Json.6.0.8\lib\net45\Newtonsoft.Json.dll</HintPath>
+      <Private>True</Private>
+    </Reference>
+    <Reference Include="Owin">
+      <HintPath>..\packages\Owin.1.0\lib\net40\Owin.dll</HintPath>
+    </Reference>
+    <Reference Include="Semver">
+      <HintPath>..\packages\semver.1.1.2\lib\net45\Semver.dll</HintPath>
+    </Reference>
+    <Reference Include="System" />
+    <Reference Include="System.ComponentModel.DataAnnotations" />
+    <Reference Include="System.Configuration" />
+    <Reference Include="System.Data.Entity" />
+    <Reference Include="System.Data.SqlServerCe, Version=4.0.0.0, Culture=neutral, PublicKeyToken=89845dcd8080cc91, processorArchitecture=MSIL">
+      <SpecificVersion>False</SpecificVersion>
+      <HintPath>..\packages\SqlServerCE.4.0.0.0\lib\System.Data.SqlServerCe.dll</HintPath>
+    </Reference>
+    <Reference Include="System.Data.SqlServerCe.Entity, Version=4.0.0.0, Culture=neutral, PublicKeyToken=89845dcd8080cc91, processorArchitecture=MSIL">
+      <SpecificVersion>False</SpecificVersion>
+      <HintPath>..\packages\SqlServerCE.4.0.0.0\lib\System.Data.SqlServerCe.Entity.dll</HintPath>
+    </Reference>
+    <Reference Include="System.Drawing" />
+    <Reference Include="System.Net.Http" />
+    <Reference Include="System.Net.Http.WebRequest" />
+    <Reference Include="System.Runtime.Caching" />
+    <Reference Include="System.Runtime.Serialization" />
+    <Reference Include="System.Transactions" />
+    <Reference Include="System.Web" />
+    <Reference Include="System.Web.ApplicationServices" />
+    <Reference Include="System.Web.Extensions" />
+    <Reference Include="System.Web.Services, Version=4.0.0.0, Culture=neutral, PublicKeyToken=b03f5f7f11d50a3a, processorArchitecture=MSIL">
+      <SpecificVersion>False</SpecificVersion>
+    </Reference>
+    <Reference Include="System.Xml.Linq" />
+    <Reference Include="System.Data.DataSetExtensions" />
+    <Reference Include="Microsoft.CSharp" />
+    <Reference Include="System.Data" />
+    <Reference Include="System.Xml" />
+  </ItemGroup>
+  <ItemGroup>
+    <Compile Include="..\SolutionInfo.cs">
+      <Link>Properties\SolutionInfo.cs</Link>
+    </Compile>
+    <Compile Include="ActivatorHelper.cs" />
+    <Compile Include="ActivatorServiceProvider.cs" />
+    <Compile Include="ApplicationContext.cs" />
+    <Compile Include="ApplicationEventHandler.cs" />
+    <Compile Include="AssemblyExtensions.cs" />
+    <Compile Include="AsyncLock.cs" />
+    <Compile Include="Attempt{T}.cs" />
+    <Compile Include="Auditing\Audit.cs" />
+    <Compile Include="Auditing\AuditTypes.cs" />
+    <Compile Include="CacheHelper.cs" />
+    <Compile Include="Cache\CacheKeys.cs" />
+    <Compile Include="Cache\CacheProviderExtensions.cs" />
+    <Compile Include="Cache\DefaultRepositoryCachePolicy.cs" />
+    <Compile Include="Cache\DefaultRepositoryCachePolicyFactory.cs" />
+    <Compile Include="Cache\FullDataSetRepositoryCachePolicy.cs" />
+    <Compile Include="Cache\FullDataSetRepositoryCachePolicyFactory.cs" />
+    <Compile Include="Cache\ICacheProvider.cs" />
+    <Compile Include="Cache\CacheRefresherBase.cs" />
+    <Compile Include="Cache\CacheRefresherEventArgs.cs" />
+    <Compile Include="Cache\DictionaryCacheProviderBase.cs" />
+    <Compile Include="Cache\HttpRequestCacheProvider.cs" />
+    <Compile Include="Cache\IRepositoryCachePolicy.cs" />
+    <Compile Include="Cache\IPayloadCacheRefresher.cs" />
+    <Compile Include="Cache\IRepositoryCachePolicyFactory.cs" />
+    <Compile Include="Cache\IsolatedRuntimeCache.cs" />
+    <Compile Include="Cache\ObjectCacheRuntimeCacheProvider.cs" />
+    <Compile Include="Cache\IRuntimeCacheProvider.cs" />
+    <Compile Include="Cache\HttpRuntimeCacheProvider.cs" />
+    <Compile Include="Cache\IJsonCacheRefresher.cs" />
+    <Compile Include="Cache\JsonCacheRefresherBase.cs" />
+    <Compile Include="Cache\NullCacheProvider.cs" />
+    <Compile Include="Cache\RepositoryCachePolicyBase.cs" />
+    <Compile Include="Cache\SingleItemsOnlyRepositoryCachePolicy.cs" />
+    <Compile Include="Cache\OnlySingleItemsRepositoryCachePolicyFactory.cs" />
+    <Compile Include="Cache\PayloadCacheRefresherBase.cs" />
+    <Compile Include="Cache\RepositoryCachePolicyOptions.cs" />
+    <Compile Include="Cache\StaticCacheProvider.cs" />
+    <Compile Include="Cache\TypedCacheRefresherBase.cs" />
+    <Compile Include="Cache\DeepCloneRuntimeCacheProvider.cs" />
+    <Compile Include="CodeAnnotations\FriendlyNameAttribute.cs" />
+    <Compile Include="CodeAnnotations\UmbracoObjectTypeAttribute.cs" />
+    <Compile Include="CodeAnnotations\UmbracoWillObsoleteAttribute.cs" />
+    <Compile Include="CodeAnnotations\UmbracoExperimentalFeatureAttribute.cs" />
+    <Compile Include="CodeAnnotations\UmbracoProposedPublicAttribute.cs" />
+    <Compile Include="Collections\DeepCloneableList.cs" />
+    <Compile Include="Collections\ListCloneBehavior.cs" />
+    <Compile Include="ConcurrentHashSet.cs" />
+    <Compile Include="Configuration\BaseRest\IBaseRestSection.cs" />
+    <Compile Include="Configuration\BaseRest\IExtension.cs" />
+    <Compile Include="Configuration\BaseRest\IMethodSection.cs" />
+    <Compile Include="Configuration\CaseInsensitiveEnumConfigConverter.cs" />
+    <Compile Include="Configuration\ClientDependencyConfiguration.cs" />
+    <Compile Include="Configuration\BaseRest\BaseRestSection.cs" />
+    <Compile Include="Configuration\BaseRest\ExtensionElement.cs" />
+    <Compile Include="Configuration\BaseRest\ExtensionElementCollection.cs" />
+    <Compile Include="Configuration\BaseRest\MethodElement.cs" />
+    <Compile Include="Configuration\Dashboard\AccessElement.cs" />
+    <Compile Include="Configuration\Dashboard\AccessItem.cs" />
+    <Compile Include="Configuration\Dashboard\AccessType.cs" />
+    <Compile Include="Configuration\Dashboard\AreaCollection.cs" />
+    <Compile Include="Configuration\Dashboard\AreaElement.cs" />
+    <Compile Include="Configuration\Dashboard\AreasElement.cs" />
+    <Compile Include="Configuration\Dashboard\ControlCollection.cs" />
+    <Compile Include="Configuration\Dashboard\ControlElement.cs" />
+    <Compile Include="Configuration\Dashboard\DashboardSection.cs" />
+    <Compile Include="Configuration\Dashboard\IAccess.cs" />
+    <Compile Include="Configuration\Dashboard\IAccessItem.cs" />
+    <Compile Include="Configuration\Dashboard\IArea.cs" />
+    <Compile Include="Configuration\Dashboard\IDashboardControl.cs" />
+    <Compile Include="Configuration\Dashboard\IDashboardSection.cs" />
+    <Compile Include="Configuration\Dashboard\ISection.cs" />
+    <Compile Include="Configuration\Dashboard\IDashboardTab.cs" />
+    <Compile Include="Configuration\Dashboard\SectionCollection.cs" />
+    <Compile Include="Configuration\Dashboard\SectionElement.cs" />
+    <Compile Include="Configuration\Dashboard\TabCollection.cs" />
+    <Compile Include="Configuration\Dashboard\TabElement.cs" />
+    <Compile Include="Configuration\FileSystemProviderElement.cs" />
+    <Compile Include="Configuration\FileSystemProviderElementCollection.cs" />
+    <Compile Include="Configuration\FileSystemProvidersSection.cs" />
+    <Compile Include="Configuration\Grid\GridConfig.cs" />
+    <Compile Include="Configuration\Grid\GridEditorsConfig.cs" />
+    <Compile Include="Configuration\Grid\IGridConfig.cs" />
+    <Compile Include="Configuration\Grid\IGridEditorConfig.cs" />
+    <Compile Include="Configuration\Grid\IGridEditorsConfig.cs" />
+    <Compile Include="Configuration\UmbracoConfig.cs" />
+    <Compile Include="Configuration\UmbracoConfigurationSection.cs" />
+    <Compile Include="Configuration\UmbracoSettings\AppCodeFileExtensionsCollection.cs" />
+    <Compile Include="Configuration\UmbracoSettings\AppCodeFileExtensionsElement.cs" />
+    <Compile Include="Configuration\UmbracoSettings\CharCollection.cs" />
+    <Compile Include="Configuration\UmbracoSettings\CharElement.cs" />
+    <Compile Include="Configuration\CommaDelimitedConfigurationElement.cs" />
+    <Compile Include="Configuration\UmbracoSettings\ContentElement.cs" />
+    <Compile Include="Configuration\UmbracoSettings\ContentError404Collection.cs" />
+    <Compile Include="Configuration\UmbracoSettings\ContentErrorPageElement.cs" />
+    <Compile Include="Configuration\UmbracoSettings\ContentErrorsElement.cs" />
+    <Compile Include="Configuration\UmbracoSettings\ImagingAutoFillPropertiesCollection.cs" />
+    <Compile Include="Configuration\UmbracoSettings\ImagingAutoFillUploadFieldElement.cs" />
+    <Compile Include="Configuration\UmbracoSettings\ContentImagingElement.cs" />
+    <Compile Include="Configuration\UmbracoSettings\ContentScriptEditorElement.cs" />
+    <Compile Include="Configuration\UmbracoSettings\CustomBooleanTypeConverter.cs" />
+    <Compile Include="Configuration\UmbracoSettings\DeveloperElement.cs" />
+    <Compile Include="Configuration\UmbracoSettings\DisabledLogTypesCollection.cs" />
+    <Compile Include="Configuration\UmbracoSettings\DistributedCallElement.cs" />
+    <Compile Include="Configuration\UmbracoSettings\ExternalLoggerElement.cs" />
+    <Compile Include="Configuration\UmbracoSettings\FileExtensionElement.cs" />
+    <Compile Include="Configuration\UmbracoSettings\HelpElement.cs" />
+    <Compile Include="Configuration\UmbracoSettings\IChar.cs" />
+    <Compile Include="Configuration\UmbracoSettings\IContentSection.cs" />
+    <Compile Include="Configuration\UmbracoSettings\IContentErrorPage.cs" />
+    <Compile Include="Configuration\UmbracoSettings\IImagingAutoFillUploadField.cs" />
+    <Compile Include="Configuration\UmbracoSettings\IDeveloperSection.cs" />
+    <Compile Include="Configuration\UmbracoSettings\IDistributedCallSection.cs" />
+    <Compile Include="Configuration\UmbracoSettings\IFileExtension.cs" />
+    <Compile Include="Configuration\UmbracoSettings\IHelpSection.cs" />
+    <Compile Include="Configuration\UmbracoSettings\ILink.cs" />
+    <Compile Include="Configuration\UmbracoSettings\ILoggingSection.cs" />
+    <Compile Include="Configuration\UmbracoSettings\ILogType.cs" />
+    <Compile Include="Configuration\InnerTextConfigurationElement.cs" />
+    <Compile Include="Configuration\UmbracoSettings\INotDynamicXmlDocument.cs" />
+    <Compile Include="Configuration\UmbracoSettings\IProvidersSection.cs" />
+    <Compile Include="Configuration\UmbracoSettings\IRazorStaticMapping.cs" />
+    <Compile Include="Configuration\UmbracoSettings\IRepositoriesSection.cs" />
+    <Compile Include="Configuration\UmbracoSettings\IRepository.cs" />
+    <Compile Include="Configuration\UmbracoSettings\IRequestHandlerSection.cs" />
+    <Compile Include="Configuration\UmbracoSettings\IScheduledTask.cs" />
+    <Compile Include="Configuration\UmbracoSettings\IScheduledTasksSection.cs" />
+    <Compile Include="Configuration\UmbracoSettings\IScriptingSection.cs" />
+    <Compile Include="Configuration\UmbracoSettings\ISecuritySection.cs" />
+    <Compile Include="Configuration\UmbracoSettings\IServer.cs" />
+    <Compile Include="Configuration\UmbracoSettings\ITemplatesSection.cs" />
+    <Compile Include="Configuration\UmbracoSettings\IUmbracoSettingsSection.cs" />
+    <Compile Include="Configuration\UmbracoSettings\IViewStateMoverModuleSection.cs" />
+    <Compile Include="Configuration\UmbracoSettings\IWebRoutingSection.cs" />
+    <Compile Include="Configuration\UmbracoSettings\LinkElement.cs" />
+    <Compile Include="Configuration\UmbracoSettings\LinksCollection.cs" />
+    <Compile Include="Configuration\UmbracoSettings\LoggingElement.cs" />
+    <Compile Include="Configuration\UmbracoSettings\LogTypeElement.cs" />
+    <Compile Include="Configuration\UmbracoSettings\NotDynamicXmlDocumentElement.cs" />
+    <Compile Include="Configuration\UmbracoSettings\NotDynamicXmlDocumentElementCollection.cs" />
+    <Compile Include="Configuration\UmbracoSettings\NotificationsElement.cs" />
+    <Compile Include="Configuration\OptionalCommaDelimitedConfigurationElement.cs" />
+    <Compile Include="Configuration\OptionalInnerTextConfigurationElement.cs" />
+    <Compile Include="Configuration\UmbracoSettings\ProvidersElement.cs" />
+    <Compile Include="Configuration\RawXmlConfigurationElement.cs" />
+    <Compile Include="Configuration\UmbracoSettings\RazorElement.cs" />
+    <Compile Include="Configuration\UmbracoSettings\RazorStaticMappingCollection.cs" />
+    <Compile Include="Configuration\UmbracoSettings\RazorStaticMappingElement.cs" />
+    <Compile Include="Configuration\UmbracoSettings\RepositoriesCollection.cs" />
+    <Compile Include="Configuration\UmbracoSettings\RepositoriesElement.cs" />
+    <Compile Include="Configuration\UmbracoSettings\RepositoryElement.cs" />
+    <Compile Include="Configuration\UmbracoSettings\RequestHandlerElement.cs" />
+    <Compile Include="Configuration\UmbracoSettings\ScheduledTaskElement.cs" />
+    <Compile Include="Configuration\UmbracoSettings\ScheduledTasksCollection.cs" />
+    <Compile Include="Configuration\UmbracoSettings\ScheduledTasksElement.cs" />
+    <Compile Include="Configuration\UmbracoSettings\ScriptingElement.cs" />
+    <Compile Include="Configuration\UmbracoSettings\SecurityElement.cs" />
+    <Compile Include="Configuration\UmbracoSettings\ServerCollection.cs" />
+    <Compile Include="Configuration\UmbracoSettings\ServerElement.cs" />
+    <Compile Include="Configuration\UmbracoSettings\TemplatesElement.cs" />
+    <Compile Include="Configuration\UmbracoSettings\UmbracoSettingsSection.cs" />
+    <Compile Include="Configuration\UmbracoSettings\UrlReplacingElement.cs" />
+    <Compile Include="Configuration\UmbracoSettings\UserProviderElement.cs" />
+    <Compile Include="Configuration\UmbracoSettings\ViewstateMoverModuleElement.cs" />
+    <Compile Include="Configuration\UmbracoSettings\WebRoutingElement.cs" />
+    <Compile Include="Configuration\UmbracoVersion.cs" />
+    <Compile Include="Attempt.cs" />
+    <Compile Include="Constants-Examine.cs" />
+    <Compile Include="Constants-Icons.cs" />
+    <Compile Include="ControlExtensions.cs" />
+    <Compile Include="CoreBootManager.cs" />
+    <Compile Include="DatabaseContext.cs" />
+    <Compile Include="DataTableExtensions.cs" />
+    <Compile Include="DateTimeExtensions.cs" />
+    <Compile Include="DelegateExtensions.cs" />
+    <Compile Include="DictionaryExtensions.cs" />
+    <Compile Include="Dictionary\CultureDictionaryFactoryResolver.cs" />
+    <Compile Include="Dictionary\ICultureDictionaryFactory.cs" />
+    <Compile Include="Dynamics\CaseInsensitiveDynamicObject.cs" />
+    <Compile Include="Dynamics\DynamicInstanceHelper.cs" />
+    <Compile Include="Dynamics\DynamicXmlConverter.cs" />
+    <Compile Include="Events\CancellableEventArgs.cs" />
+    <Compile Include="Events\ContentCacheEventArgs.cs" />
+    <Compile Include="Events\CopyEventArgs.cs" />
+    <Compile Include="Events\DatabaseCreationEventArgs.cs" />
+    <Compile Include="Events\DeleteEventArgs.cs" />
+    <Compile Include="Events\CancellableObjectEventArgs.cs" />
+    <Compile Include="Events\DeleteRevisionsEventArgs.cs" />
+    <Compile Include="Events\EventExtensions.cs" />
+    <Compile Include="Events\EventMessage.cs" />
+    <Compile Include="Events\EventMessages.cs" />
+    <Compile Include="Events\ExportEventArgs.cs" />
+    <Compile Include="Events\IEventMessagesFactory.cs" />
+    <Compile Include="Events\ImportEventArgs.cs" />
+    <Compile Include="Events\ImportPackageEventArgs.cs" />
+    <Compile Include="Events\MessageType.cs" />
+    <Compile Include="Events\MigrationEventArgs.cs" />
+    <Compile Include="Events\MoveEventInfo.cs" />
+    <Compile Include="Events\PublishEventArgs.cs" />
+    <Compile Include="Events\RecycleBinEventArgs.cs" />
+    <Compile Include="Events\TransientMessagesFactory.cs" />
+    <Compile Include="Events\TypedEventHandler.cs" />
+    <Compile Include="Events\MoveEventArgs.cs" />
+    <Compile Include="Events\NewEventArgs.cs" />
+    <Compile Include="Events\RefreshContentEventArgs.cs" />
+    <Compile Include="Events\RollbackEventArgs.cs" />
+    <Compile Include="Events\SaveEventArgs.cs" />
+    <Compile Include="Events\SendToPublishEventArgs.cs" />
+    <Compile Include="Exceptions\DataOperationException.cs" />
+    <Compile Include="Exceptions\InvalidCompositionException.cs" />
+    <Compile Include="Exceptions\UmbracoStartupFailedException.cs" />
+    <Compile Include="FileResources\Files.Designer.cs">
+      <AutoGen>True</AutoGen>
+      <DesignTime>True</DesignTime>
+      <DependentUpon>Files.resx</DependentUpon>
+    </Compile>
+    <Compile Include="HideFromTypeFinderAttribute.cs" />
+    <Compile Include="HttpContextExtensions.cs" />
+    <Compile Include="IApplicationEventHandler.cs" />
+    <Compile Include="IDisposeOnRequestEnd.cs" />
+    <Compile Include="Logging\AsyncForwardingAppenderBase.cs" />
+    <Compile Include="Logging\LoggingEventContext.cs" />
+    <Compile Include="Logging\LoggingEventHelper.cs" />
+    <Compile Include="MainDom.cs" />
+    <Compile Include="Logging\OwinLogger.cs" />
+    <Compile Include="Logging\OwinLoggerFactory.cs" />
+    <Compile Include="Logging\ParallelForwardingAppender.cs" />
+    <Compile Include="Manifest\GridEditorConverter.cs" />
+    <Compile Include="Models\AuditItem.cs" />
+    <Compile Include="Models\AuditType.cs" />
+    <Compile Include="Models\ContentTypeAvailableCompositionsResult.cs" />
+    <Compile Include="Models\ContentTypeAvailableCompositionsResults.cs" />
+    <Compile Include="Models\EntityContainer.cs" />
+    <Compile Include="Models\Identity\IdentityModelMappings.cs" />
+    <Compile Include="Models\Identity\IdentityUser.cs" />
+    <Compile Include="Models\Identity\IdentityUserClaim.cs" />
+    <Compile Include="Models\Identity\IdentityUserLogin.cs" />
+    <Compile Include="Models\Identity\IdentityUserRole.cs" />
+    <Compile Include="Models\Identity\BackOfficeIdentityUser.cs" />
+    <Compile Include="Models\Identity\IIdentityUserLogin.cs" />
+    <Compile Include="Models\IMigrationEntry.cs" />
+    <Compile Include="Models\IPublishedContentWithKey.cs" />
+    <Compile Include="Models\IServerRegistration.cs" />
+    <Compile Include="Models\Mapping\MappingExpressionExtensions.cs" />
+    <Compile Include="Models\MigrationEntry.cs" />
+    <Compile Include="Models\PartialViewType.cs" />
+    <Compile Include="Models\PublicAccessEntry.cs" />
+    <Compile Include="Models\PublicAccessRule.cs" />
+    <Compile Include="Models\PublishedContent\PublishedContentWithKeyExtended.cs" />
+    <Compile Include="Models\PublishedContent\PublishedContentWithKeyModel.cs" />
+    <Compile Include="Models\PublishedContent\PublishedContentWithKeyWrapped.cs" />
+    <Compile Include="Models\Rdbms\AccessDto.cs" />
+    <Compile Include="Media\Exif\BitConverterEx.cs" />
+    <Compile Include="Media\Exif\ExifBitConverter.cs" />
+    <Compile Include="Media\Exif\ExifEnums.cs" />
+    <Compile Include="Media\Exif\ExifExceptions.cs" />
+    <Compile Include="Media\Exif\ExifExtendedProperty.cs" />
+    <Compile Include="Media\Exif\ExifFileTypeDescriptor.cs" />
+    <Compile Include="Media\Exif\ExifInterOperability.cs" />
+    <Compile Include="Media\Exif\ExifProperty.cs" />
+    <Compile Include="Media\Exif\ExifPropertyCollection.cs" />
+    <Compile Include="Media\Exif\ExifPropertyFactory.cs" />
+    <Compile Include="Media\Exif\ExifTag.cs" />
+    <Compile Include="Media\Exif\ExifTagFactory.cs" />
+    <Compile Include="Models\Rdbms\AccessRuleDto.cs" />
+    <Compile Include="Models\Rdbms\DocumentPublishedReadOnlyDto.cs" />
+    <Compile Include="Models\Rdbms\ExternalLoginDto.cs" />
+    <Compile Include="Models\Rdbms\MigrationDto.cs" />
+    <Compile Include="Models\Rdbms\UmbracoDeployChecksumDto.cs" />
+    <Compile Include="Models\Rdbms\UmbracoDeployDependencyDto.cs" />
+    <Compile Include="Models\UmbracoDomain.cs" />
+    <Compile Include="Models\DoNotCloneAttribute.cs" />
+    <Compile Include="Models\IDomain.cs" />
+    <Compile Include="Persistence\DatabaseNodeLockExtensions.cs" />
+    <Compile Include="Persistence\Factories\ExternalLoginFactory.cs" />
+    <Compile Include="Persistence\Factories\MigrationEntryFactory.cs" />
+    <Compile Include="Persistence\Factories\PublicAccessEntryFactory.cs" />
+    <Compile Include="Persistence\Factories\TaskFactory.cs" />
+    <Compile Include="Persistence\Factories\TaskTypeFactory.cs" />
+    <Compile Include="Persistence\LockedRepository.cs" />
+    <Compile Include="Persistence\LockingRepository.cs" />
+    <Compile Include="Persistence\Mappers\AccessMapper.cs" />
+    <Compile Include="Persistence\Mappers\DomainMapper.cs" />
+    <Compile Include="Persistence\Mappers\MigrationEntryMapper.cs" />
+    <Compile Include="Persistence\Migrations\Upgrades\TargetVersionSevenFourZero\FixListViewMediaSortOrder.cs" />
+    <Compile Include="Persistence\Migrations\Upgrades\TargetVersionSevenFourZero\AddDataDecimalColumn.cs" />
+    <Compile Include="Persistence\Migrations\Upgrades\TargetVersionSevenFourZero\AddUmbracoDeployTables.cs" />
+    <Compile Include="Persistence\Migrations\Upgrades\TargetVersionSevenFourZero\AddUniqueIdPropertyTypeGroupColumn.cs" />
+    <Compile Include="Persistence\Migrations\Upgrades\TargetVersionSevenFourZero\RemoveParentIdPropertyTypeGroupColumn.cs" />
+    <Compile Include="Persistence\Mappers\TaskTypeMapper.cs" />
+    <Compile Include="Persistence\Migrations\Upgrades\TargetVersionSevenThreeTwo\EnsureMigrationsTableIdentityIsCorrect.cs" />
+    <Compile Include="Persistence\Migrations\Upgrades\TargetVersionSevenFourZero\EnsureContentTypeUniqueIdsAreConsistent.cs" />
+    <Compile Include="Persistence\Migrations\Upgrades\TargetVersionSevenThreeZero\AddExternalLoginsTable.cs" />
+    <Compile Include="Persistence\Migrations\Upgrades\TargetVersionSevenThreeZero\AddForeignKeysForLanguageAndDictionaryTables.cs" />
+    <Compile Include="Persistence\Migrations\Upgrades\TargetVersionSevenThreeZero\AddServerRegistrationColumnsAndLock.cs" />
+    <Compile Include="Persistence\Migrations\Upgrades\TargetVersionSevenThreeZero\AddMigrationTable.cs" />
+    <Compile Include="Persistence\Migrations\Upgrades\TargetVersionSevenThreeZero\AddPublicAccessTables.cs" />
+    <Compile Include="Persistence\Migrations\Upgrades\TargetVersionSevenThreeZero\AddUniqueIdPropertyTypeColumn.cs" />
+    <Compile Include="Persistence\Migrations\Upgrades\TargetVersionSevenThreeZero\AddUserColumns.cs" />
+    <Compile Include="Persistence\Migrations\Upgrades\TargetVersionSevenThreeZero\CleanUpCorruptedPublishedFlags.cs" />
+    <Compile Include="Persistence\Migrations\Upgrades\TargetVersionSevenThreeZero\MovePublicAccessXmlDataToDb.cs" />
+    <Compile Include="Persistence\Migrations\Upgrades\TargetVersionSevenThreeZero\RemoveHelpTextColumn.cs" />
+    <Compile Include="Persistence\Migrations\Upgrades\TargetVersionSevenThreeZero\RemoveLanguageLocaleColumn.cs" />
+    <Compile Include="Persistence\Migrations\Upgrades\TargetVersionSevenThreeZero\RemoveStylesheetDataAndTables.cs" />
+    <Compile Include="Persistence\Migrations\Upgrades\TargetVersionSevenThreeZero\RemoveUmbracoLoginsTable.cs" />
+    <Compile Include="Persistence\Migrations\Upgrades\TargetVersionSevenThreeZero\UpdateUniqueIdToHaveCorrectIndexType.cs" />
+    <Compile Include="Media\Exif\IFD.cs" />
+    <Compile Include="Media\Exif\ImageFile.cs" />
+    <Compile Include="Media\Exif\ImageFileDirectory.cs" />
+    <Compile Include="Media\Exif\ImageFileDirectoryEntry.cs" />
+    <Compile Include="Media\Exif\ImageFileFormat.cs" />
+    <Compile Include="Media\Exif\JFIFEnums.cs" />
+    <Compile Include="Media\Exif\JFIFExtendedProperty.cs" />
+    <Compile Include="Media\Exif\JFIFThumbnail.cs" />
+    <Compile Include="Media\Exif\JPEGExceptions.cs" />
+    <Compile Include="Media\Exif\JPEGFile.cs" />
+    <Compile Include="Media\Exif\JPEGMarker.cs" />
+    <Compile Include="Media\Exif\JPEGSection.cs" />
+    <Compile Include="Media\Exif\MathEx.cs" />
+    <Compile Include="Media\Exif\TIFFFile.cs" />
+    <Compile Include="Media\Exif\TIFFHeader.cs" />
+    <Compile Include="Media\Exif\TIFFStrip.cs" />
+    <Compile Include="Media\Exif\Utility.cs" />
+    <Compile Include="Persistence\Migrations\Upgrades\TargetVersionSevenThreeOne\UpdateUserLanguagesToIsoCode.cs" />
+    <Compile Include="Persistence\RecordPersistenceType.cs" />
+    <Compile Include="Persistence\Relators\AccessRulesRelator.cs" />
+    <Compile Include="Persistence\Repositories\AuditRepository.cs" />
+    <Compile Include="Persistence\Repositories\EntityContainerRepository.cs" />
+    <Compile Include="Persistence\Repositories\DomainRepository.cs" />
+    <Compile Include="Persistence\Repositories\ExternalLoginRepository.cs" />
+    <Compile Include="Persistence\Repositories\Interfaces\IAuditRepository.cs" />
+    <Compile Include="Persistence\Repositories\Interfaces\IContentTypeCompositionRepository.cs" />
+    <Compile Include="Persistence\Repositories\Interfaces\IDomainRepository.cs" />
+    <Compile Include="Persistence\Repositories\Interfaces\IExternalLoginRepository.cs" />
+    <Compile Include="Persistence\Repositories\Interfaces\IMigrationEntryRepository.cs" />
+    <Compile Include="Persistence\Repositories\Interfaces\IPublicAccessRepository.cs" />
+    <Compile Include="Persistence\Repositories\Interfaces\IServerRegistrationRepository.cs" />
+    <Compile Include="Persistence\Repositories\Interfaces\IDeleteMediaFilesRepository.cs" />
+    <Compile Include="Persistence\Repositories\Interfaces\ITaskRepository.cs" />
+    <Compile Include="Persistence\Repositories\Interfaces\ITaskTypeRepository.cs" />
+    <Compile Include="Persistence\Repositories\MigrationEntryRepository.cs" />
+    <Compile Include="Persistence\Repositories\PublicAccessRepository.cs" />
+    <Compile Include="Persistence\Repositories\TaskRepository.cs" />
+    <Compile Include="Persistence\Repositories\TaskTypeRepository.cs" />
+    <Compile Include="PropertyEditors\DecimalValidator.cs" />
+    <Compile Include="PropertyEditors\ValueConverters\GridValueConverter.cs" />
+    <Compile Include="PropertyEditors\ValueConverters\DecimalValueConverter.cs" />
+    <Compile Include="PropertyEditors\ValueConverters\LabelValueConverter.cs" />
+    <Compile Include="PropertyEditors\ValueConverters\ImageCropperValueConverter.cs" />
+    <Compile Include="Publishing\UnPublishedStatusType.cs" />
+    <Compile Include="Publishing\UnPublishStatus.cs" />
+    <Compile Include="Security\BackOfficeClaimsIdentityFactory.cs" />
+    <Compile Include="Security\BackOfficeCookieAuthenticationProvider.cs" />
+    <Compile Include="Security\BackOfficeSignInManager.cs" />
+    <Compile Include="Security\BackOfficeUserManager.cs" />
+    <Compile Include="Security\BackOfficeUserPasswordCheckerResult.cs" />
+    <Compile Include="Security\BackOfficeUserStore.cs" />
+    <Compile Include="Security\IBackOfficeUserPasswordChecker.cs" />
+    <Compile Include="Security\MembershipPasswordHasher.cs" />
+    <Compile Include="SemVersionExtensions.cs" />
+    <Compile Include="Serialization\NoTypeConverterJsonConverter.cs" />
+    <Compile Include="ServiceProviderExtensions.cs" />
+    <Compile Include="IO\ResizedImage.cs" />
+    <Compile Include="IO\UmbracoMediaFile.cs" />
+    <Compile Include="Logging\DebugDiagnosticsLogger.cs" />
+    <Compile Include="Logging\AppDomainTokenConverter.cs" />
+    <Compile Include="Logging\LoggerExtensions.cs" />
+    <Compile Include="Logging\LoggerResolver.cs" />
+    <Compile Include="Logging\ProfilingLogger.cs" />
+    <Compile Include="Persistence\Migrations\Upgrades\TargetVersionSevenThreeZero\CreateCacheInstructionTable.cs" />
+    <Compile Include="Persistence\Migrations\Upgrades\TargetVersionSevenThreeZero\MigrateStylesheetDataToFile.cs" />
+    <Compile Include="Services\AuditService.cs" />
+    <Compile Include="Services\ContentTypeServiceExtensions.cs" />
+    <Compile Include="Services\DomainService.cs" />
+    <Compile Include="Services\ExternalLoginService.cs" />
+    <Compile Include="Services\IAuditService.cs" />
+    <Compile Include="Services\IDomainService.cs" />
+    <Compile Include="Services\IExternalLoginService.cs" />
+    <Compile Include="Services\IMigrationEntryService.cs" />
+    <Compile Include="Services\IPublicAccessService.cs" />
+    <Compile Include="Services\IServerRegistrationService.cs" />
+    <Compile Include="Services\ITaskService.cs" />
+    <Compile Include="Services\LocalizedTextServiceSupplementaryFileSource.cs" />
+    <Compile Include="Models\MediaExtensions.cs" />
+    <Compile Include="Services\MigrationEntryService.cs" />
+    <Compile Include="Services\MoveOperationStatusType.cs" />
+    <Compile Include="Services\PublicAccessService.cs" />
+    <Compile Include="Services\PublicAccessServiceExtensions.cs" />
+    <Compile Include="Services\RepositoryService.cs" />
+    <Compile Include="Services\OperationStatus.cs" />
+    <Compile Include="Services\OperationStatusType.cs" />
+    <Compile Include="Services\TaskService.cs" />
+    <Compile Include="Strings\Css\StylesheetHelper.cs" />
+    <Compile Include="Models\IPartialView.cs" />
+    <Compile Include="Persistence\DatabaseSchemaHelper.cs" />
+    <Compile Include="PropertyEditors\GridEditor.cs" />
+    <Compile Include="Persistence\Repositories\SimpleGetRepository.cs" />
+    <Compile Include="Services\LocalizedTextService.cs" />
+    <Compile Include="Services\ILocalizedTextService.cs" />
+    <Compile Include="Logging\ILogger.cs" />
+    <Compile Include="Logging\Logger.cs" />
+    <Compile Include="Macros\XsltExtension.cs" />
+    <Compile Include="Macros\XsltExtensionAttribute.cs" />
+    <Compile Include="Macros\XsltExtensionsResolver.cs" />
+    <Compile Include="Manifest\ManifestBuilder.cs" />
+    <Compile Include="Manifest\ManifestParser.cs" />
+    <Compile Include="Manifest\ManifestValidatorConverter.cs" />
+    <Compile Include="Manifest\ManifestWatcher.cs" />
+    <Compile Include="Manifest\PackageManifest.cs" />
+    <Compile Include="Manifest\ParameterEditorConverter.cs" />
+    <Compile Include="Manifest\PreValueFieldConverter.cs" />
+    <Compile Include="Manifest\PropertyEditorConverter.cs" />
+    <Compile Include="Media\ImageHelper.cs" />
+    <Compile Include="Media\MediaSubfolderCounter.cs" />
+    <Compile Include="ModelMapperHelper.cs" />
+    <Compile Include="Models\ContentBase.cs" />
+    <Compile Include="Models\ContentExtensions.cs" />
+    <Compile Include="Enum.cs" />
+    <Compile Include="Events\MacroErrorEventArgs.cs" />
+    <Compile Include="HashCodeCombiner.cs" />
+    <Compile Include="IconPickerBehaviour.cs" />
+    <Compile Include="IO\FileSystemWrapper.cs" />
+    <Compile Include="MacroErrorBehaviour.cs" />
+    <Compile Include="Media\IImageUrlProvider.cs" />
+    <Compile Include="Models\ContentPreviewEntity.cs" />
+    <Compile Include="Models\ContentTypeBase.cs" />
+    <Compile Include="Models\ContentTypeCompositionBase.cs" />
+    <Compile Include="Models\ContentTypeExtensions.cs" />
+    <Compile Include="Models\ContentTypeSort.cs" />
+    <Compile Include="Models\ContentXmlEntity.cs" />
+    <Compile Include="Models\DeepCloneHelper.cs" />
+    <Compile Include="Models\IDeepCloneable.cs" />
+    <Compile Include="Models\EntityExtensions.cs" />
+    <Compile Include="Models\Folder.cs" />
+    <Compile Include="Models\IMemberGroup.cs" />
+    <Compile Include="Models\IPublishedProperty.cs" />
+    <Compile Include="Models\IRelation.cs" />
+    <Compile Include="Models\IRelationType.cs" />
+    <Compile Include="Models\Membership\EntityPermissionSet.cs" />
+    <Compile Include="Models\Membership\MembershipScenario.cs" />
+    <Compile Include="Models\MemberGroup.cs" />
+    <Compile Include="Models\MemberTypePropertyProfileAccess.cs" />
+    <Compile Include="Models\Notification.cs" />
+    <Compile Include="Models\PropertyTagBehavior.cs" />
+    <Compile Include="Models\PublishedContent\IPublishedContentExtended.cs" />
+    <Compile Include="Models\PublishedContent\PublishedPropertyBase.cs" />
+    <Compile Include="Models\PublishedContent\PublishedContentModelFactory.cs" />
+    <Compile Include="Models\PublishedContent\IPublishedContentModelFactory.cs" />
+    <Compile Include="Models\PublishedContent\PublishedContentModel.cs" />
+    <Compile Include="Models\PublishedContent\PublishedContentModelFactoryResolver.cs" />
+    <Compile Include="Models\PartialView.cs" />
+    <Compile Include="Models\Rdbms\CacheInstructionDto.cs" />
+    <Compile Include="Models\TagCacheStorageType.cs" />
+    <Compile Include="Models\TaggableObjectTypes.cs" />
+    <Compile Include="Models\TaggedEntity.cs" />
+    <Compile Include="Models\TaggedProperty.cs" />
+    <Compile Include="Models\TemplateNode.cs" />
+    <Compile Include="MonitorLock.cs" />
+    <Compile Include="Models\UmbracoEntityExtensions.cs" />
+    <Compile Include="Packaging\IPackageExtraction.cs" />
+    <Compile Include="Packaging\IPackageInstallation.cs" />
+    <Compile Include="Packaging\Models\PreInstallWarnings.cs" />
+    <Compile Include="Packaging\Models\InstallationSummary.cs" />
+    <Compile Include="Packaging\Models\MetaData.cs" />
+    <Compile Include="Packaging\Models\PackageAction.cs" />
+    <Compile Include="Packaging\PackageBuilding.cs" />
+    <Compile Include="Packaging\PackageExtraction.cs" />
+    <Compile Include="Packaging\PackageInstallation.cs" />
+    <Compile Include="Packaging\PackageBinaryInspector.cs" />
+    <Compile Include="Persistence\DatabaseModelDefinitions\DbIndexDefinition.cs" />
+    <Compile Include="Persistence\EntityNotFoundException.cs" />
+    <Compile Include="Persistence\Factories\MemberGroupFactory.cs" />
+    <Compile Include="Persistence\Mappers\MemberGroupMapper.cs" />
+    <Compile Include="Persistence\Mappers\TagMapper.cs" />
+    <Compile Include="Persistence\Mappers\TemplateMapper.cs" />
+    <Compile Include="Persistence\Migrations\DataLossException.cs" />
+    <Compile Include="Persistence\Migrations\Upgrades\TargetVersionSevenThreeZero\MigrateAndRemoveTemplateMasterColumn.cs" />
+    <Compile Include="Persistence\Migrations\Upgrades\TargetVersionSevenThreeZero\AddRelationTypeForDocumentOnDelete.cs" />
+    <Compile Include="Persistence\Migrations\Upgrades\TargetVersionSevenTwoZero\AddMissingForeignKeyForContentType.cs" />
+    <Compile Include="Persistence\Migrations\Upgrades\TargetVersionSevenTwoZero\AlterDataTypePreValueTable.cs" />
+    <Compile Include="Persistence\Migrations\Upgrades\TargetVersionSevenOneZero\AssignMissingPrimaryForMySqlKeys.cs" />
+    <Compile Include="Persistence\Migrations\Upgrades\TargetVersionSevenTwoZero\AddIndexToUmbracoNodeTable.cs" />
+    <Compile Include="Persistence\Migrations\Upgrades\TargetVersionSevenTwoZero\RemoveCmsDocumentAliasColumn.cs" />
+    <Compile Include="Persistence\Migrations\Upgrades\TargetVersionSeven\AssignMissingKeysAndIndexes.cs" />
+    <Compile Include="Persistence\Migrations\Upgrades\TargetVersionSixTwoZero\AssignMissingPrimaryForMySqlKeys.cs" />
+    <Compile Include="Persistence\Migrations\Upgrades\TargetVersionSixTwoZero\AssignMissingPrimaryForMySqlKeys2.cs" />
+    <Compile Include="Persistence\Migrations\Upgrades\TargetVersionSixTwoZero\ChangePasswordColumn.cs" />
+    <Compile Include="Persistence\Migrations\Upgrades\TargetVersionSixTwoZero\UpdateToNewMemberPropertyAliases.cs" />
+    <Compile Include="Persistence\DbConnectionExtensions.cs" />
+    <Compile Include="Persistence\Repositories\Interfaces\IPartialViewRepository.cs" />
+    <Compile Include="Persistence\Repositories\Interfaces\IRecycleBinRepository.cs" />
+    <Compile Include="Persistence\Repositories\PartialViewMacroRepository.cs" />
+    <Compile Include="Persistence\Repositories\PartialViewRepository.cs" />
+    <Compile Include="Persistence\SqlSyntax\MicrosoftSqlSyntaxProviderBase.cs" />
+    <Compile Include="PropertyEditors\DefaultPropertyValueConverterAttribute.cs" />
+    <Compile Include="Persistence\Migrations\Upgrades\TargetVersionSeven\UpdateRelatedLinksData.cs" />
+    <Compile Include="PropertyEditors\IValueEditor.cs" />
+    <Compile Include="Persistence\Querying\SqlStringExtensions.cs" />
+    <Compile Include="Persistence\Querying\StringPropertyMatchType.cs" />
+    <Compile Include="Persistence\Querying\TextColumnType.cs" />
+    <Compile Include="Persistence\Querying\ValuePropertyMatchType.cs" />
+    <Compile Include="Persistence\Repositories\ContentPreviewRepository.cs" />
+    <Compile Include="Persistence\Repositories\ContentXmlRepository.cs" />
+    <Compile Include="Persistence\Repositories\Interfaces\IMemberGroupRepository.cs" />
+    <Compile Include="Persistence\Repositories\NotificationsRepository.cs" />
+    <Compile Include="Persistence\SqlSyntax\SqlServerVersionName.cs" />
+    <Compile Include="Persistence\SqlSyntax\SqlSyntaxProviderExtensions.cs" />
+    <Compile Include="PropertyEditors\PropertyCacheValue.cs" />
+    <Compile Include="PropertyEditors\PropertyValueCacheAttribute.cs" />
+    <Compile Include="PropertyEditors\PropertyValueTypeAttribute.cs" />
+    <Compile Include="PropertyEditors\PropertyCacheLevel.cs" />
+    <Compile Include="PropertyEditors\PropertyValueConverterBase.cs" />
+    <Compile Include="PropertyEditors\SupportTagsAttribute.cs" />
+    <Compile Include="PropertyEditors\TagPropertyDefinition.cs" />
+    <Compile Include="PropertyEditors\TagValueType.cs" />
+    <Compile Include="PropertyEditors\ValueConverters\ColorPickerValueConverter.cs" />
+    <Compile Include="PropertyEditors\ValueConverters\IntegerValueConverter.cs" />
+    <Compile Include="PropertyEditors\IPropertyValueConverterMeta.cs" />
+    <Compile Include="PropertyEditors\ValueConverters\JsonValueConverter.cs" />
+    <Compile Include="PropertyEditors\ValueConverters\MultipleTextStringValueConverter.cs" />
+    <Compile Include="PropertyEditors\ValueConverters\MarkdownEditorValueConverter.cs" />
+    <Compile Include="PropertyEditors\ValueConverters\MustBeStringValueConverter.cs" />
+    <Compile Include="PropertyEditors\ValueConverters\TextStringValueConverter.cs" />
+    <Compile Include="PropertyEditors\ValueConverters\TinyMceValueConverter.cs" />
+    <Compile Include="PropertyEditors\IPropertyValueConverter.cs" />
+    <Compile Include="Models\PublishedContent\PublishedContentOrderedSet.cs" />
+    <Compile Include="Models\PublishedContent\PublishedContentSet.cs" />
+    <Compile Include="Strings\Css\StylesheetRule.cs" />
+    <Compile Include="Models\DictionaryItem.cs" />
+    <Compile Include="Models\DictionaryTranslation.cs" />
+    <Compile Include="Models\Editors\ContentPropertyData.cs" />
+    <Compile Include="Models\EntityBase\IRememberBeingDirty.cs" />
+    <Compile Include="Models\EntityBase\IUmbracoEntity.cs" />
+    <Compile Include="Models\EntityBase\TracksChangesEntityBase.cs" />
+    <Compile Include="Models\File.cs" />
+    <Compile Include="Models\IDataTypeDefinition.cs" />
+    <Compile Include="Models\IDictionaryItem.cs" />
+    <Compile Include="Models\IDictionaryTranslation.cs" />
+    <Compile Include="Models\IFile.cs" />
+    <Compile Include="Models\ILanguage.cs" />
+    <Compile Include="Models\IMacro.cs" />
+    <Compile Include="Models\IMacroProperty.cs" />
+    <Compile Include="Models\IMacroPropertyType.cs" />
+    <Compile Include="Models\ITag.cs" />
+    <Compile Include="Models\Macro.cs" />
+    <Compile Include="Models\PublishedContent\PublishedContentExtended.cs" />
+    <Compile Include="Models\PublishedContent\PublishedContentModelAttribute.cs" />
+    <Compile Include="Models\PublishedContent\PublishedContentExtensionsForModels.cs" />
+    <Compile Include="Models\MacroProperty.cs" />
+    <Compile Include="Models\MacroPropertyCollection.cs" />
+    <Compile Include="Models\MacroPropertyTypeBaseTypes.cs" />
+    <Compile Include="Models\MacroTypes.cs" />
+    <Compile Include="Models\PublishedContent\PublishedContentWrapped.cs" />
+    <Compile Include="Models\PublishedContent\PublishedContentType.cs" />
+    <Compile Include="Models\PublishedContent\PublishedPropertyType.cs" />
+    <Compile Include="Models\Mapping\IMapperConfiguration.cs" />
+    <Compile Include="Models\Mapping\MapperConfiguration.cs" />
+    <Compile Include="Models\Membership\EntityPermission.cs" />
+    <Compile Include="Models\IMember.cs" />
+    <Compile Include="Models\IMemberType.cs" />
+    <Compile Include="Models\Member.cs" />
+    <Compile Include="Models\Membership\MembershipUserExtensions.cs" />
+    <Compile Include="Models\Membership\UmbracoMembershipMember.cs" />
+    <Compile Include="Models\Membership\UmbracoMembershipUser.cs" />
+    <Compile Include="Models\PagedResult.cs" />
+    <Compile Include="Models\PreValue.cs" />
+    <Compile Include="Models\MemberType.cs" />
+    <Compile Include="Models\PreValueCollection.cs" />
+    <Compile Include="Models\PropertyTags.cs" />
+    <Compile Include="Models\Rdbms\MemberTypeReadOnlyDto.cs" />
+    <Compile Include="Models\Rdbms\PropertyTypeGroupReadOnlyDto.cs" />
+    <Compile Include="Models\Rdbms\PropertyTypeReadOnlyDto.cs" />
+    <Compile Include="Models\ServerRegistration.cs" />
+    <Compile Include="Models\ITemplate.cs" />
+    <Compile Include="Models\Language.cs" />
+    <Compile Include="Models\Media.cs" />
+    <Compile Include="Models\MediaType.cs" />
+    <Compile Include="Models\Membership\IMembershipUser.cs" />
+    <Compile Include="Models\Membership\IProfile.cs" />
+    <Compile Include="Models\Membership\IUser.cs" />
+    <Compile Include="Models\Membership\IUserType.cs" />
+    <Compile Include="Models\Membership\User.cs" />
+    <Compile Include="Models\Membership\UserGroup.cs" />
+    <Compile Include="Models\Membership\UserType.cs" />
+    <Compile Include="Models\PropertyExtensions.cs" />
+    <Compile Include="Models\PublishedItemType.cs" />
+    <Compile Include="Models\PublishedState.cs" />
+    <Compile Include="Models\Rdbms\ContentType2ContentTypeDto.cs" />
+    <Compile Include="Models\Rdbms\PropertyTypeGroupDto.cs" />
+    <Compile Include="Models\Rdbms\ServerRegistrationDto.cs" />
+    <Compile Include="Models\Relation.cs" />
+    <Compile Include="Models\RelationType.cs" />
+    <Compile Include="Models\Script.cs" />
+    <Compile Include="Models\Stylesheet.cs" />
+    <Compile Include="Models\StylesheetProperty.cs" />
+    <Compile Include="Models\Tag.cs" />
+    <Compile Include="Models\Task.cs" />
+    <Compile Include="Models\TaskType.cs" />
+    <Compile Include="Models\Template.cs" />
+    <Compile Include="Models\UmbracoEntity.cs" />
+    <Compile Include="Models\UmbracoObjectTypes.cs" />
+    <Compile Include="Models\UmbracoObjectTypesExtensions.cs" />
+    <Compile Include="Models\UserExtensions.cs" />
+    <Compile Include="NetworkHelper.cs" />
+    <Compile Include="Models\Validation\RequiredForPersistenceAttribute.cs" />
+    <Compile Include="ObjectResolution\ApplicationEventsResolver.cs" />
+    <Compile Include="ObjectResolution\ResolverCollection.cs" />
+    <Compile Include="ObservableDictionary.cs" />
+    <Compile Include="Persistence\Factories\MacroFactory.cs" />
+    <Compile Include="Persistence\Factories\ModelFactoryConfiguration.cs" />
+    <Compile Include="Persistence\Factories\MemberFactory.cs" />
+    <Compile Include="Persistence\Factories\MemberTypeReadOnlyFactory.cs" />
+    <Compile Include="Persistence\Factories\ServerRegistrationFactory.cs" />
+    <Compile Include="Persistence\Factories\TagFactory.cs" />
+    <Compile Include="Persistence\Factories\UmbracoEntityFactory.cs" />
+    <Compile Include="Persistence\Factories\UserSectionFactory.cs" />
+    <Compile Include="Persistence\FaultHandling\ITransientErrorDetectionStrategy.cs" />
+    <Compile Include="Persistence\FaultHandling\RetryingEventArgs.cs" />
+    <Compile Include="Persistence\FaultHandling\RetryLimitExceededException.cs" />
+    <Compile Include="Persistence\FaultHandling\RetryPolicy.cs" />
+    <Compile Include="Persistence\FaultHandling\RetryPolicyFactory.cs" />
+    <Compile Include="Persistence\FaultHandling\RetryStrategy.cs" />
+    <Compile Include="Persistence\FaultHandling\Strategies\ExponentialBackoff.cs" />
+    <Compile Include="Persistence\FaultHandling\Strategies\FixedInterval.cs" />
+    <Compile Include="Persistence\FaultHandling\Strategies\Incremental.cs" />
+    <Compile Include="Persistence\FaultHandling\Strategies\NetworkConnectivityErrorDetectionStrategy.cs" />
+    <Compile Include="Persistence\FaultHandling\Strategies\SqlAzureTransientErrorDetectionStrategy.cs" />
+    <Compile Include="Persistence\FaultHandling\ThrottlingCondition.cs" />
+    <Compile Include="Persistence\Mappers\MacroMapper.cs" />
+    <Compile Include="Persistence\Migrations\Upgrades\TargetVersionSeven\AlterCmsMacroPropertyTable.cs" />
+    <Compile Include="Persistence\Migrations\Upgrades\TargetVersionSeven\AddIndexToCmsMacroPropertyTable.cs" />
+    <Compile Include="Persistence\Migrations\Upgrades\TargetVersionSeven\AddIndexToCmsMacroTable.cs" />
+    <Compile Include="Persistence\Migrations\Upgrades\TargetVersionSeven\AlterTagRelationsTable.cs" />
+    <Compile Include="Persistence\Migrations\Upgrades\TargetVersionSeven\AlterTagsTable.cs" />
+    <Compile Include="Persistence\Migrations\Upgrades\TargetVersionSeven\DropControlIdColumn.cs" />
+    <Compile Include="Persistence\Migrations\Upgrades\TargetVersionSeven\RemoveCmsMacroPropertyTypeTable.cs" />
+    <Compile Include="Persistence\Migrations\Upgrades\TargetVersionSeven\AlterUserTable.cs" />
+    <Compile Include="Persistence\Migrations\Upgrades\TargetVersionSeven\UpdateControlIdToPropertyEditorAlias.cs" />
+    <Compile Include="Persistence\Relators\MacroPropertyRelator.cs" />
+    <Compile Include="Persistence\Repositories\Interfaces\IMacroRepository.cs" />
+    <Compile Include="Persistence\Repositories\Interfaces\ITagRepository.cs" />
+    <Compile Include="Persistence\Repositories\MacroRepository.cs" />
+    <Compile Include="Persistence\Repositories\TagRepository.cs" />
+    <Compile Include="PropertyEditors\BackwardsCompatibleData.cs" />
+    <Compile Include="PropertyEditors\BackwardsCompatibleDataType.cs" />
+    <Compile Include="PropertyEditors\EmailValidator.cs" />
+    <Compile Include="PropertyEditors\IParameterEditor.cs" />
+    <Compile Include="PropertyEditors\LegacyParameterEditorAliasConverter.cs" />
+    <Compile Include="PropertyEditors\LegacyPropertyEditorIdToAliasConverter.cs" />
+    <Compile Include="Persistence\Mappers\MapperForAttribute.cs" />
+    <Compile Include="Persistence\Mappers\MemberMapper.cs" />
+    <Compile Include="Persistence\Mappers\MemberTypeMapper.cs" />
+    <Compile Include="Persistence\Mappers\PetaPocoMapper.cs" />
+    <Compile Include="Persistence\DatabaseAnnotations\ConstraintAttribute.cs" />
+    <Compile Include="Persistence\DatabaseAnnotations\SpecialDbTypeAttribute.cs" />
+    <Compile Include="Persistence\DatabaseAnnotations\LengthAttribute.cs" />
+    <Compile Include="Persistence\DatabaseAnnotations\SpecialDbTypes.cs" />
+    <Compile Include="Persistence\DatabaseAnnotations\ForeignKeyAttribute.cs" />
+    <Compile Include="Persistence\DatabaseAnnotations\IndexAttribute.cs" />
+    <Compile Include="Persistence\DatabaseAnnotations\IndexTypes.cs" />
+    <Compile Include="Persistence\DatabaseAnnotations\NullSettingAttribute.cs" />
+    <Compile Include="Persistence\DatabaseAnnotations\NullSettings.cs" />
+    <Compile Include="Persistence\DatabaseAnnotations\PrimaryKeyColumnAttribute.cs" />
+    <Compile Include="Persistence\DatabaseAnnotations\ReferencesAttribute.cs" />
+    <Compile Include="Persistence\DatabaseModelDefinitions\ColumnDefinition.cs" />
+    <Compile Include="Persistence\DatabaseModelDefinitions\ConstraintDefinition.cs" />
+    <Compile Include="Persistence\DatabaseModelDefinitions\ConstraintType.cs" />
+    <Compile Include="Persistence\DatabaseModelDefinitions\DefinitionFactory.cs" />
+    <Compile Include="Persistence\DatabaseModelDefinitions\DeletionDataDefinition.cs" />
+    <Compile Include="Persistence\DatabaseModelDefinitions\Direction.cs" />
+    <Compile Include="Persistence\DatabaseModelDefinitions\ForeignKeyDefinition.cs" />
+    <Compile Include="Persistence\DatabaseModelDefinitions\IndexColumnDefinition.cs" />
+    <Compile Include="Persistence\DatabaseModelDefinitions\IndexDefinition.cs" />
+    <Compile Include="Persistence\DatabaseModelDefinitions\InsertionDataDefinition.cs" />
+    <Compile Include="Persistence\DatabaseModelDefinitions\ModificationType.cs" />
+    <Compile Include="Persistence\DatabaseModelDefinitions\SystemMethods.cs" />
+    <Compile Include="Persistence\DatabaseModelDefinitions\TableDefinition.cs" />
+    <Compile Include="Persistence\DatabaseProviders.cs" />
+    <Compile Include="Persistence\DefaultDatabaseFactory.cs" />
+    <Compile Include="Persistence\Factories\ContentFactory.cs" />
+    <Compile Include="Persistence\Factories\ContentTypeFactory.cs" />
+    <Compile Include="Persistence\Factories\DataTypeDefinitionFactory.cs" />
+    <Compile Include="Persistence\Factories\DictionaryItemFactory.cs" />
+    <Compile Include="Persistence\Factories\DictionaryTranslationFactory.cs" />
+    <Compile Include="Persistence\Factories\LanguageFactory.cs" />
+    <Compile Include="Persistence\Factories\MediaFactory.cs" />
+    <Compile Include="Persistence\Factories\PropertyFactory.cs" />
+    <Compile Include="Persistence\Factories\PropertyGroupFactory.cs" />
+    <Compile Include="Persistence\Factories\RelationFactory.cs" />
+    <Compile Include="Persistence\Factories\RelationTypeFactory.cs" />
+    <Compile Include="Persistence\Factories\TemplateFactory.cs" />
+    <Compile Include="Persistence\Factories\UserFactory.cs" />
+    <Compile Include="Persistence\Factories\UserTypeFactory.cs" />
+    <Compile Include="Persistence\IDatabaseFactory.cs" />
+    <Compile Include="Persistence\Mappers\BaseMapper.cs" />
+    <Compile Include="Persistence\Mappers\ContentMapper.cs" />
+    <Compile Include="Persistence\Mappers\ContentTypeMapper.cs" />
+    <Compile Include="Persistence\Mappers\DataTypeDefinitionMapper.cs" />
+    <Compile Include="Persistence\Mappers\DictionaryMapper.cs" />
+    <Compile Include="Persistence\Mappers\DictionaryTranslationMapper.cs" />
+    <Compile Include="Persistence\Mappers\DtoMapModel.cs" />
+    <Compile Include="Persistence\Mappers\LanguageMapper.cs" />
+    <Compile Include="Persistence\Mappers\MappingResolver.cs" />
+    <Compile Include="Persistence\Mappers\MediaMapper.cs" />
+    <Compile Include="Persistence\Mappers\MediaTypeMapper.cs" />
+    <Compile Include="Persistence\Mappers\PropertyGroupMapper.cs" />
+    <Compile Include="Persistence\Mappers\PropertyMapper.cs" />
+    <Compile Include="Persistence\Mappers\PropertyTypeMapper.cs" />
+    <Compile Include="Persistence\Mappers\RelationMapper.cs" />
+    <Compile Include="Persistence\Mappers\RelationTypeMapper.cs" />
+    <Compile Include="Persistence\Mappers\ServerRegistrationMapper.cs" />
+    <Compile Include="Persistence\Mappers\UmbracoEntityMapper.cs" />
+    <Compile Include="Persistence\Mappers\UserMapper.cs" />
+    <Compile Include="Persistence\Mappers\UserSectionMapper.cs" />
+    <Compile Include="Persistence\Mappers\UserTypeMapper.cs" />
+    <Compile Include="Persistence\Migrations\IMigration.cs" />
+    <Compile Include="Persistence\Migrations\IMigrationContext.cs" />
+    <Compile Include="Persistence\Migrations\IMigrationExpression.cs" />
+    <Compile Include="Persistence\Migrations\Initial\BaseDataCreation.cs" />
+    <Compile Include="Persistence\Migrations\Initial\DatabaseSchemaCreation.cs" />
+    <Compile Include="Persistence\Migrations\Initial\DatabaseSchemaResult.cs" />
+    <Compile Include="Persistence\Migrations\MigrationAttribute.cs" />
+    <Compile Include="Persistence\Migrations\MigrationBase.cs" />
+    <Compile Include="Persistence\Migrations\MigrationContext.cs" />
+    <Compile Include="Persistence\Migrations\MigrationExpressionBase.cs" />
+    <Compile Include="Persistence\Migrations\MigrationResolver.cs" />
+    <Compile Include="Persistence\Migrations\MigrationRunner.cs" />
+    <Compile Include="Persistence\Migrations\Syntax\Alter\AlterSyntaxBuilder.cs" />
+    <Compile Include="Persistence\Migrations\Syntax\Alter\Column\AlterColumnBuilder.cs" />
+    <Compile Include="Persistence\Migrations\Syntax\Alter\Column\IAlterColumnOptionForeignKeyCascadeSyntax.cs" />
+    <Compile Include="Persistence\Migrations\Syntax\Alter\Column\IAlterColumnOptionSyntax.cs" />
+    <Compile Include="Persistence\Migrations\Syntax\Alter\Column\IAlterColumnSyntax.cs" />
+    <Compile Include="Persistence\Migrations\Syntax\Alter\Column\IAlterColumnTypeSyntax.cs" />
+    <Compile Include="Persistence\Migrations\Syntax\Alter\Expressions\AlterColumnExpression.cs" />
+    <Compile Include="Persistence\Migrations\Syntax\Alter\Expressions\AlterDefaultConstraintExpression.cs" />
+    <Compile Include="Persistence\Migrations\Syntax\Alter\Expressions\AlterTableExpression.cs" />
+    <Compile Include="Persistence\Migrations\Syntax\Alter\IAlterSyntaxBuilder.cs" />
+    <Compile Include="Persistence\Migrations\Syntax\Alter\Table\AlterTableBuilder.cs" />
+    <Compile Include="Persistence\Migrations\Syntax\Alter\Table\IAlterTableColumnOptionForeignKeyCascadeSyntax.cs" />
+    <Compile Include="Persistence\Migrations\Syntax\Alter\Table\IAlterTableColumnOptionSyntax.cs" />
+    <Compile Include="Persistence\Migrations\Syntax\Alter\Table\IAlterTableColumnTypeSyntax.cs" />
+    <Compile Include="Persistence\Migrations\Syntax\Alter\Table\IAlterTableSyntax.cs" />
+    <Compile Include="Persistence\Migrations\Syntax\Create\Column\CreateColumnBuilder.cs" />
+    <Compile Include="Persistence\Migrations\Syntax\Create\Column\ICreateColumnOnTableSyntax.cs" />
+    <Compile Include="Persistence\Migrations\Syntax\Create\Column\ICreateColumnOptionForeignKeyCascadeSyntax.cs" />
+    <Compile Include="Persistence\Migrations\Syntax\Create\Column\ICreateColumnOptionSyntax.cs" />
+    <Compile Include="Persistence\Migrations\Syntax\Create\Column\ICreateColumnTypeSyntax.cs" />
+    <Compile Include="Persistence\Migrations\Syntax\Create\Constraint\CreateConstraintBuilder.cs" />
+    <Compile Include="Persistence\Migrations\Syntax\Create\Constraint\ICreateConstraintColumnsSyntax.cs" />
+    <Compile Include="Persistence\Migrations\Syntax\Create\Constraint\ICreateConstraintOnTableSyntax.cs" />
+    <Compile Include="Persistence\Migrations\Syntax\Create\CreateBuilder.cs" />
+    <Compile Include="Persistence\Migrations\Syntax\Create\Expressions\CreateConstraintExpression.cs" />
+    <Compile Include="Persistence\Migrations\Syntax\Create\Expressions\CreateTableExpression.cs" />
+    <Compile Include="Persistence\Migrations\Syntax\Create\ForeignKey\CreateForeignKeyBuilder.cs" />
+    <Compile Include="Persistence\Migrations\Syntax\Create\ForeignKey\ICreateForeignKeyCascadeSyntax.cs" />
+    <Compile Include="Persistence\Migrations\Syntax\Create\ForeignKey\ICreateForeignKeyForeignColumnSyntax.cs" />
+    <Compile Include="Persistence\Migrations\Syntax\Create\ForeignKey\ICreateForeignKeyFromTableSyntax.cs" />
+    <Compile Include="Persistence\Migrations\Syntax\Create\ForeignKey\ICreateForeignKeyPrimaryColumnSyntax.cs" />
+    <Compile Include="Persistence\Migrations\Syntax\Create\ForeignKey\ICreateForeignKeyToTableSyntax.cs" />
+    <Compile Include="Persistence\Migrations\Syntax\Create\ICreateBuilder.cs" />
+    <Compile Include="Persistence\Migrations\Syntax\Create\Index\CreateIndexBuilder.cs" />
+    <Compile Include="Persistence\Migrations\Syntax\Create\Index\ICreateIndexColumnOptionsSyntax.cs" />
+    <Compile Include="Persistence\Migrations\Syntax\Create\Index\ICreateIndexForTableSyntax.cs" />
+    <Compile Include="Persistence\Migrations\Syntax\Create\Index\ICreateIndexOnColumnSyntax.cs" />
+    <Compile Include="Persistence\Migrations\Syntax\Create\Index\ICreateIndexOptionsSyntax.cs" />
+    <Compile Include="Persistence\Migrations\Syntax\Create\Table\CreateTableBuilder.cs" />
+    <Compile Include="Persistence\Migrations\Syntax\Create\Table\ICreateTableColumnAsTypeSyntax.cs" />
+    <Compile Include="Persistence\Migrations\Syntax\Create\Table\ICreateTableColumnOptionForeignKeyCascadeSyntax.cs" />
+    <Compile Include="Persistence\Migrations\Syntax\Create\Table\ICreateTableColumnOptionSyntax.cs" />
+    <Compile Include="Persistence\Migrations\Syntax\Create\Table\ICreateTableWithColumnSyntax.cs" />
+    <Compile Include="Persistence\Migrations\Syntax\Delete\Column\DeleteColumnBuilder.cs" />
+    <Compile Include="Persistence\Migrations\Syntax\Delete\Column\IDeleteColumnFromTableSyntax.cs" />
+    <Compile Include="Persistence\Migrations\Syntax\Delete\Constraint\DeleteConstraintBuilder.cs" />
+    <Compile Include="Persistence\Migrations\Syntax\Delete\Constraint\IDeleteConstraintOnTableSyntax.cs" />
+    <Compile Include="Persistence\Migrations\Syntax\Delete\DefaultConstraint\DeleteDefaultConstraintBuilder.cs" />
+    <Compile Include="Persistence\Migrations\Syntax\Delete\DefaultConstraint\IDeleteDefaultConstraintOnColumnSyntax.cs" />
+    <Compile Include="Persistence\Migrations\Syntax\Delete\DefaultConstraint\IDeleteDefaultConstraintOnTableSyntax.cs" />
+    <Compile Include="Persistence\Migrations\Syntax\Delete\DeleteBuilder.cs" />
+    <Compile Include="Persistence\Migrations\Syntax\Delete\DeleteDataBuilder.cs" />
+    <Compile Include="Persistence\Migrations\Syntax\Delete\Expressions\DeleteColumnExpression.cs" />
+    <Compile Include="Persistence\Migrations\Syntax\Delete\Expressions\DeleteConstraintExpression.cs" />
+    <Compile Include="Persistence\Migrations\Syntax\Delete\Expressions\DeleteDataExpression.cs" />
+    <Compile Include="Persistence\Migrations\Syntax\Delete\Expressions\DeleteDefaultConstraintExpression.cs" />
+    <Compile Include="Persistence\Migrations\Syntax\Delete\Expressions\DeleteForeignKeyExpression.cs" />
+    <Compile Include="Persistence\Migrations\Syntax\Delete\Expressions\DeleteIndexExpression.cs" />
+    <Compile Include="Persistence\Migrations\Syntax\Delete\Expressions\DeleteTableExpression.cs" />
+    <Compile Include="Persistence\Migrations\Syntax\Delete\ForeignKey\DeleteForeignKeyBuilder.cs" />
+    <Compile Include="Persistence\Migrations\Syntax\Delete\ForeignKey\IDeleteForeignKeyForeignColumnSyntax.cs" />
+    <Compile Include="Persistence\Migrations\Syntax\Delete\ForeignKey\IDeleteForeignKeyFromTableSyntax.cs" />
+    <Compile Include="Persistence\Migrations\Syntax\Delete\ForeignKey\IDeleteForeignKeyOnTableSyntax.cs" />
+    <Compile Include="Persistence\Migrations\Syntax\Delete\ForeignKey\IDeleteForeignKeyPrimaryColumnSyntax.cs" />
+    <Compile Include="Persistence\Migrations\Syntax\Delete\ForeignKey\IDeleteForeignKeyToTableSyntax.cs" />
+    <Compile Include="Persistence\Migrations\Syntax\Delete\IDeleteBuilder.cs" />
+    <Compile Include="Persistence\Migrations\Syntax\Delete\IDeleteDataSyntax.cs" />
+    <Compile Include="Persistence\Migrations\Syntax\Delete\Index\DeleteIndexBuilder.cs" />
+    <Compile Include="Persistence\Migrations\Syntax\Delete\Index\IDeleteIndexForTableSyntax.cs" />
+    <Compile Include="Persistence\Migrations\Syntax\Delete\Index\IDeleteIndexOnColumnSyntax.cs" />
+    <Compile Include="Persistence\Migrations\Syntax\Delete\Table\DeleteTableBuilder.cs" />
+    <Compile Include="Persistence\Migrations\Syntax\Execute\ExecuteBuilder.cs" />
+    <Compile Include="Persistence\Migrations\Syntax\Execute\Expressions\ExecuteCodeStatementExpression.cs" />
+    <Compile Include="Persistence\Migrations\Syntax\Execute\Expressions\ExecuteSqlStatementExpression.cs" />
+    <Compile Include="Persistence\Migrations\Syntax\Execute\IExecuteBuilder.cs" />
+    <Compile Include="Persistence\Migrations\Syntax\ExpressionBuilder.cs" />
+    <Compile Include="Persistence\Migrations\Syntax\ExpressionBuilderBase.cs" />
+    <Compile Include="Persistence\Migrations\Syntax\Expressions\CreateColumnExpression.cs" />
+    <Compile Include="Persistence\Migrations\Syntax\Expressions\CreateForeignKeyExpression.cs" />
+    <Compile Include="Persistence\Migrations\Syntax\Expressions\CreateIndexExpression.cs" />
+    <Compile Include="Persistence\Migrations\Syntax\IColumnOptionSyntax.cs" />
+    <Compile Include="Persistence\Migrations\Syntax\IColumnTypeSyntax.cs" />
+    <Compile Include="Persistence\Migrations\Syntax\IfDatabase\IfDatabaseBuilder.cs" />
+    <Compile Include="Persistence\Migrations\Syntax\IfDatabase\IIfDatabaseBuilder.cs" />
+    <Compile Include="Persistence\Migrations\Syntax\IFluentSyntax.cs" />
+    <Compile Include="Persistence\Migrations\Syntax\IForeignKeyCascadeSyntax.cs" />
+    <Compile Include="Persistence\Migrations\Syntax\Insert\Expressions\InsertDataExpression.cs" />
+    <Compile Include="Persistence\Migrations\Syntax\Insert\IInsertBuilder.cs" />
+    <Compile Include="Persistence\Migrations\Syntax\Insert\IInsertDataSyntax.cs" />
+    <Compile Include="Persistence\Migrations\Syntax\Insert\InsertBuilder.cs" />
+    <Compile Include="Persistence\Migrations\Syntax\Insert\InsertDataBuilder.cs" />
+    <Compile Include="Persistence\Migrations\Syntax\Rename\Column\IRenameColumnTableSyntax.cs" />
+    <Compile Include="Persistence\Migrations\Syntax\Rename\Column\IRenameColumnToSyntax.cs" />
+    <Compile Include="Persistence\Migrations\Syntax\Rename\Column\RenameColumnBuilder.cs" />
+    <Compile Include="Persistence\Migrations\Syntax\Rename\Expressions\RenameColumnExpression.cs" />
+    <Compile Include="Persistence\Migrations\Syntax\Rename\Expressions\RenameTableExpression.cs" />
+    <Compile Include="Persistence\Migrations\Syntax\Rename\IRenameBuilder.cs" />
+    <Compile Include="Persistence\Migrations\Syntax\Rename\RenameBuilder.cs" />
+    <Compile Include="Persistence\Migrations\Syntax\Rename\Table\IRenameTableSyntax.cs" />
+    <Compile Include="Persistence\Migrations\Syntax\Rename\Table\RenameTableBuilder.cs" />
+    <Compile Include="Persistence\Migrations\Syntax\Update\Expressions\UpdateDataExpression.cs" />
+    <Compile Include="Persistence\Migrations\Syntax\Update\IUpdateBuilder.cs" />
+    <Compile Include="Persistence\Migrations\Syntax\Update\IUpdateSetSyntax.cs" />
+    <Compile Include="Persistence\Migrations\Syntax\Update\IUpdateWhereSyntax.cs" />
+    <Compile Include="Persistence\Migrations\Syntax\Update\UpdateBuilder.cs" />
+    <Compile Include="Persistence\Migrations\Syntax\Update\UpdateDataBuilder.cs" />
+    <Compile Include="Persistence\Migrations\Upgrades\TargetVersionFourNineZero\RemoveUmbracoAppConstraints.cs" />
+    <Compile Include="Persistence\Migrations\Upgrades\TargetVersionSeven\AddPropertyEditorAliasColumn.cs" />
+    <Compile Include="Persistence\Migrations\Upgrades\TargetVersionSixOneZero\CreateServerRegistryTable.cs" />
+    <Compile Include="Persistence\Migrations\Upgrades\TargetVersionSixTwoZero\AddChangeDocumentTypePermission.cs" />
+    <Compile Include="Persistence\Migrations\Upgrades\TargetVersionSixTwoZero\AdditionalIndexesAndKeys.cs" />
+    <Compile Include="Persistence\Migrations\Upgrades\TargetVersionSixZeroOne\UpdatePropertyTypesAndGroups.cs" />
+    <Compile Include="Persistence\Migrations\Upgrades\TargetVersionSix\DeleteAppTables.cs" />
+    <Compile Include="Persistence\Migrations\Upgrades\TargetVersionSix\EnsureAppsTreesUpdated.cs" />
+    <Compile Include="Persistence\Migrations\Upgrades\TargetVersionSix\MoveMasterContentTypeData.cs" />
+    <Compile Include="Persistence\Migrations\Upgrades\TargetVersionSix\NewCmsContentType2ContentTypeTable.cs" />
+    <Compile Include="Persistence\Migrations\Upgrades\TargetVersionSix\RemoveMasterContentTypeColumn.cs" />
+    <Compile Include="Persistence\Migrations\Upgrades\TargetVersionSix\RenameTabIdColumn.cs" />
+    <Compile Include="Persistence\Migrations\Upgrades\TargetVersionSix\UpdateCmsContentTypeAllowedContentTypeTable.cs" />
+    <Compile Include="Persistence\Migrations\Upgrades\TargetVersionSix\UpdateCmsContentTypeTable.cs" />
+    <Compile Include="Persistence\Migrations\Upgrades\TargetVersionSix\UpdateCmsContentVersionTable.cs" />
+    <Compile Include="Persistence\Migrations\Upgrades\TargetVersionSix\UpdateCmsPropertyTypeGroupTable.cs" />
+    <Compile Include="Persistence\Migrations\Upgrades\TargetVersionSix\RenameCmsTabTable.cs" />
+    <Compile Include="Persistence\PetaPocoCommandExtensions.cs" />
+    <Compile Include="Persistence\PetaPocoConnectionExtensions.cs" />
+    <Compile Include="Persistence\PetaPocoExtensions.cs" />
+    <Compile Include="Persistence\PetaPocoSqlExtensions.cs" />
+    <Compile Include="Persistence\Querying\BaseExpressionHelper.cs" />
+    <Compile Include="Persistence\Querying\PocoToSqlExpressionHelper.cs" />
+    <Compile Include="Persistence\Querying\IQuery.cs" />
+    <Compile Include="Persistence\Querying\ModelToSqlExpressionHelper.cs" />
+    <Compile Include="Persistence\Querying\Query.cs" />
+    <Compile Include="Persistence\Querying\SqlTranslator.cs" />
+    <Compile Include="Persistence\Relators\DictionaryLanguageTextRelator.cs" />
+    <Compile Include="Persistence\Relators\PropertyTypePropertyGroupRelator.cs" />
+    <Compile Include="Persistence\Relators\UserSectionRelator.cs" />
+    <Compile Include="Persistence\Repositories\ContentRepository.cs" />
+    <Compile Include="Persistence\Repositories\ContentTypeBaseRepository.cs" />
+    <Compile Include="Persistence\Repositories\ContentTypeRepository.cs" />
+    <Compile Include="Persistence\Repositories\DataTypeDefinitionRepository.cs" />
+    <Compile Include="Persistence\Repositories\DictionaryRepository.cs" />
+    <Compile Include="Persistence\Repositories\EntityRepository.cs" />
+    <Compile Include="Persistence\Repositories\FileRepository.cs" />
+    <Compile Include="Persistence\Repositories\Interfaces\IEntityRepository.cs" />
+    <Compile Include="Persistence\Repositories\Interfaces\IContentRepository.cs" />
+    <Compile Include="Persistence\Repositories\Interfaces\IContentTypeRepository.cs" />
+    <Compile Include="Persistence\Repositories\Interfaces\IDataTypeDefinitionRepository.cs" />
+    <Compile Include="Persistence\Repositories\Interfaces\IDictionaryRepository.cs" />
+    <Compile Include="Persistence\Repositories\Interfaces\ILanguageRepository.cs" />
+    <Compile Include="Persistence\Repositories\Interfaces\IMediaRepository.cs" />
+    <Compile Include="Persistence\Repositories\Interfaces\IMediaTypeRepository.cs" />
+    <Compile Include="Persistence\Repositories\Interfaces\IMemberRepository.cs" />
+    <Compile Include="Persistence\Repositories\Interfaces\IMemberTypeRepository.cs" />
+    <Compile Include="Persistence\Repositories\Interfaces\IRelationRepository.cs" />
+    <Compile Include="Persistence\Repositories\Interfaces\IRelationTypeRepository.cs" />
+    <Compile Include="Persistence\Repositories\Interfaces\IRepositoryQueryable.cs" />
+    <Compile Include="Persistence\Relators\GroupPropertyTypeRelator.cs" />
+    <Compile Include="Persistence\Repositories\Interfaces\IRepositoryVersionable.cs" />
+    <Compile Include="Persistence\Repositories\Interfaces\IScriptRepository.cs" />
+    <Compile Include="Persistence\Repositories\Interfaces\IRepository.cs" />
+    <Compile Include="Persistence\Repositories\Interfaces\IStylesheetRepository.cs" />
+    <Compile Include="Persistence\Repositories\Interfaces\ITemplateRepository.cs" />
+    <Compile Include="Persistence\Repositories\Interfaces\IUserRepository.cs" />
+    <Compile Include="Persistence\Repositories\Interfaces\IUserTypeRepository.cs" />
+    <Compile Include="Persistence\Repositories\LanguageRepository.cs" />
+    <Compile Include="Persistence\Repositories\MediaRepository.cs" />
+    <Compile Include="Persistence\Repositories\MediaTypeRepository.cs" />
+    <Compile Include="Persistence\Repositories\MemberGroupRepository.cs" />
+    <Compile Include="Persistence\Repositories\MemberRepository.cs" />
+    <Compile Include="Persistence\Repositories\MemberTypeRepository.cs" />
+    <Compile Include="Persistence\Repositories\PermissionRepository.cs" />
+    <Compile Include="Persistence\Repositories\PetaPocoRepositoryBase.cs" />
+    <Compile Include="Persistence\Repositories\RecycleBinRepository.cs" />
+    <Compile Include="Persistence\Repositories\RelationRepository.cs" />
+    <Compile Include="Persistence\Repositories\RelationTypeRepository.cs" />
+    <Compile Include="Persistence\Repositories\RepositoryBase.cs" />
+    <Compile Include="Persistence\Repositories\ScriptRepository.cs" />
+    <Compile Include="Persistence\Repositories\ServerRegistrationRepository.cs" />
+    <Compile Include="Persistence\Repositories\SimilarNodeNameComparer.cs" />
+    <Compile Include="Persistence\Repositories\StylesheetRepository.cs" />
+    <Compile Include="Persistence\Repositories\TemplateRepository.cs" />
+    <Compile Include="Persistence\Repositories\UserRepository.cs" />
+    <Compile Include="Persistence\Repositories\UserTypeRepository.cs" />
+    <Compile Include="Persistence\Repositories\VersionableRepositoryBase.cs" />
+    <Compile Include="Persistence\RepositoryFactory.cs" />
+    <Compile Include="ObjectResolution\LazyManyObjectsResolverBase.cs" />
+    <Compile Include="Persistence\SqlSyntax\ColumnInfo.cs" />
+    <Compile Include="Persistence\SqlSyntax\DbTypes.cs" />
+    <Compile Include="Persistence\SqlSyntax\ISqlSyntaxProvider.cs" />
+    <Compile Include="Persistence\SqlSyntax\MySqlSyntaxProvider.cs" />
+    <Compile Include="Persistence\SqlSyntax\SqlCeSyntaxProvider.cs" />
+    <Compile Include="Persistence\SqlSyntax\SqlServerSyntaxProvider.cs" />
+    <Compile Include="Persistence\SqlSyntax\SqlSyntaxProviderAttribute.cs" />
+    <Compile Include="Persistence\SqlSyntax\SqlSyntaxProviderBase.cs" />
+    <Compile Include="Persistence\SqlSyntax\SqlSyntaxContext.cs" />
+    <Compile Include="Persistence\SqlSyntax\SqlSyntaxProviders.cs" />
+    <Compile Include="Persistence\TransactionType.cs" />
+    <Compile Include="Persistence\UmbracoDatabase.cs" />
+    <Compile Include="Persistence\UnitOfWork\FileUnitOfWork.cs" />
+    <Compile Include="Persistence\UnitOfWork\FileUnitOfWorkProvider.cs" />
+    <Compile Include="Persistence\UnitOfWork\IDatabaseUnitOfWork.cs" />
+    <Compile Include="Persistence\UnitOfWork\IDatabaseUnitOfWorkProvider.cs" />
+    <Compile Include="Persistence\UnitOfWork\IUnitOfWork.cs" />
+    <Compile Include="Persistence\UnitOfWork\IUnitOfWorkProvider.cs" />
+    <Compile Include="Persistence\UnitOfWork\IUnitOfWorkRepository.cs" />
+    <Compile Include="Persistence\UnitOfWork\PetaPocoUnitOfWork.cs" />
+    <Compile Include="Persistence\UnitOfWork\PetaPocoUnitOfWorkProvider.cs" />
+    <Compile Include="Profiling\IProfiler.cs" />
+    <Compile Include="Profiling\LogProfiler.cs" />
+    <Compile Include="Profiling\ProfilerExtensions.cs" />
+    <Compile Include="Profiling\ProfilerResolver.cs" />
+    <Compile Include="Profiling\WebProfiler.cs" />
+    <Compile Include="PropertyEditors\DelimitedManifestValueValidator.cs" />
+    <Compile Include="PropertyEditors\IntegerValidator.cs" />
+    <Compile Include="PropertyEditors\ManifestPropertyValidator.cs" />
+    <Compile Include="PropertyEditors\ParameterEditor.cs" />
+    <Compile Include="PropertyEditors\ParameterEditorAttribute.cs" />
+    <Compile Include="PropertyEditors\ParameterEditorResolver.cs" />
+    <Compile Include="PropertyEditors\ParameterValueEditor.cs" />
+    <Compile Include="PropertyEditors\PreValueField.cs" />
+    <Compile Include="PropertyEditors\PreValueFieldAttribute.cs" />
+    <Compile Include="PropertyEditors\ManifestValueValidator.cs" />
+    <Compile Include="PropertyEditors\PreValueEditor.cs" />
+    <Compile Include="PropertyEditors\PropertyEditor.cs" />
+    <Compile Include="PropertyEditors\PropertyEditorAttribute.cs" />
+    <Compile Include="PropertyEditors\PropertyEditorResolver.cs" />
+    <Compile Include="PropertyEditors\PropertyValueConvertersResolver.cs" />
+    <Compile Include="PropertyEditors\RegexValidator.cs" />
+    <Compile Include="PropertyEditors\RequiredManifestValueValidator.cs" />
+    <Compile Include="PropertyEditors\IPropertyValidator.cs" />
+    <Compile Include="PropertyEditors\ValidatorsResolver.cs" />
+    <Compile Include="PropertyEditors\PropertyValueEditor.cs" />
+    <Compile Include="PropertyEditors\ValueValidatorAttribute.cs" />
+    <Compile Include="Dictionary\ICultureDictionary.cs" />
+    <Compile Include="Dynamics\ClassFactory.cs" />
+    <Compile Include="Dynamics\DynamicClass.cs" />
+    <Compile Include="Dynamics\DynamicDictionary.cs" />
+    <Compile Include="Dynamics\DynamicNull.cs" />
+    <Compile Include="Dynamics\DynamicOrdering.cs" />
+    <Compile Include="Dynamics\DynamicProperty.cs" />
+    <Compile Include="Dynamics\DynamicQueryableGetMemberBinder.cs" />
+    <Compile Include="Dynamics\DynamicXml.cs" />
+    <Compile Include="Dynamics\ExtensionMethodFinder.cs" />
+    <Compile Include="Dynamics\ExtensionMethods.cs" />
+    <Compile Include="Dynamics\PropertyResultType.cs" />
+    <Compile Include="IO\FileSystemProviderAttribute.cs" />
+    <Compile Include="IO\FileSystemExtensions.cs" />
+    <Compile Include="IO\MediaFileSystem.cs" />
+    <Compile Include="Macros\MacroTagParser.cs" />
+    <Compile Include="Mandate.cs" />
+    <Compile Include="Models\Content.cs" />
+    <Compile Include="Models\ContentStatus.cs" />
+    <Compile Include="Models\ContentType.cs" />
+    <Compile Include="Models\DataTypeDatabaseType.cs" />
+    <Compile Include="Models\DataTypeDefinition.cs" />
+    <Compile Include="Models\EntityBase\Entity.cs" />
+    <Compile Include="Models\EntityBase\IAggregateRoot.cs" />
+    <Compile Include="Models\EntityBase\ICanBeDirty.cs" />
+    <Compile Include="Models\EntityBase\IEntity.cs" />
+    <Compile Include="Models\EntityBase\IValueObject.cs" />
+    <Compile Include="Models\IContent.cs" />
+    <Compile Include="Models\IContentBase.cs" />
+    <Compile Include="Models\IContentType.cs" />
+    <Compile Include="Models\IContentTypeBase.cs" />
+    <Compile Include="Models\IContentTypeComposition.cs" />
+    <Compile Include="Models\IMedia.cs" />
+    <Compile Include="Models\IMediaType.cs" />
+    <Compile Include="Models\Property.cs" />
+    <Compile Include="Models\PropertyCollection.cs" />
+    <Compile Include="Models\PropertyGroup.cs" />
+    <Compile Include="Models\PropertyGroupCollection.cs" />
+    <Compile Include="Models\PropertyType.cs" />
+    <Compile Include="Models\PropertyTypeCollection.cs" />
+    <Compile Include="Models\Rdbms\AppDto.cs" />
+    <Compile Include="Models\Rdbms\AppTreeDto.cs" />
+    <Compile Include="Models\Rdbms\ContentDto.cs" />
+    <Compile Include="Models\Rdbms\ContentTypeAllowedContentTypeDto.cs" />
+    <Compile Include="Models\Rdbms\ContentTypeDto.cs" />
+    <Compile Include="Models\Rdbms\ContentVersionDto.cs" />
+    <Compile Include="Models\Rdbms\ContentXmlDto.cs" />
+    <Compile Include="Models\Rdbms\DataTypeDto.cs" />
+    <Compile Include="Models\Rdbms\DataTypePreValueDto.cs" />
+    <Compile Include="Models\Rdbms\DictionaryDto.cs" />
+    <Compile Include="Models\Rdbms\DocumentDto.cs" />
+    <Compile Include="Models\Rdbms\ContentTypeTemplateDto.cs" />
+    <Compile Include="Models\Rdbms\DomainDto.cs" />
+    <Compile Include="Models\Rdbms\LanguageDto.cs" />
+    <Compile Include="Models\Rdbms\LanguageTextDto.cs" />
+    <Compile Include="Models\Rdbms\LogDto.cs" />
+    <Compile Include="Models\Rdbms\MacroDto.cs" />
+    <Compile Include="Models\Rdbms\MacroPropertyDto.cs" />
+    <Compile Include="Models\Rdbms\Member2MemberGroupDto.cs" />
+    <Compile Include="Models\Rdbms\MemberDto.cs" />
+    <Compile Include="Models\Rdbms\MemberTypeDto.cs" />
+    <Compile Include="Models\Rdbms\NodeDto.cs" />
+    <Compile Include="Models\Rdbms\PreviewXmlDto.cs" />
+    <Compile Include="Models\Rdbms\PropertyDataDto.cs" />
+    <Compile Include="Models\Rdbms\PropertyTypeDto.cs" />
+    <Compile Include="Models\Rdbms\RelationDto.cs" />
+    <Compile Include="Models\Rdbms\RelationTypeDto.cs" />
+    <Compile Include="Models\Rdbms\StylesheetDto.cs" />
+    <Compile Include="Models\Rdbms\StylesheetPropertyDto.cs" />
+    <Compile Include="Models\Rdbms\TagDto.cs" />
+    <Compile Include="Models\Rdbms\TagRelationshipDto.cs" />
+    <Compile Include="Models\Rdbms\TaskDto.cs" />
+    <Compile Include="Models\Rdbms\TaskTypeDto.cs" />
+    <Compile Include="Models\Rdbms\TemplateDto.cs" />
+    <Compile Include="Models\Rdbms\User2AppDto.cs" />
+    <Compile Include="Models\Rdbms\User2NodeNotifyDto.cs" />
+    <Compile Include="Models\Rdbms\User2NodePermissionDto.cs" />
+    <Compile Include="Models\Rdbms\UserDto.cs" />
+    <Compile Include="Models\Rdbms\UserTypeDto.cs" />
+    <Compile Include="NameValueCollectionExtensions.cs" />
+    <Compile Include="ObjectResolution\WeightedPluginAttribute.cs" />
+    <Compile Include="Persistence\PetaPoco.cs" />
+    <Compile Include="PropertyEditors\ValueConverters\DatePickerValueConverter.cs" />
+    <Compile Include="PropertyEditors\IPropertyEditorValueConverter.cs" />
+    <Compile Include="Dynamics\ParseException.cs" />
+    <Compile Include="Dynamics\PropertyResult.cs" />
+    <Compile Include="Dynamics\Res.cs" />
+    <Compile Include="Dynamics\Signature.cs" />
+    <Compile Include="ExpressionExtensions.cs" />
+    <Compile Include="Models\IPublishedContent.cs" />
+    <Compile Include="ActionsResolver.cs" />
+    <Compile Include="CacheRefreshersResolver.cs" />
+    <Compile Include="Configuration\GlobalSettings.cs" />
+    <Compile Include="CustomBooleanTypeConverter.cs" />
+    <Compile Include="DataTypesResolver.cs" />
+    <Compile Include="DisposableObject.cs" />
+    <Compile Include="DisposableTimer.cs" />
+    <Compile Include="ExpressionHelper.cs" />
+    <Compile Include="IBootManager.cs" />
+    <Compile Include="IntExtensions.cs" />
+    <Compile Include="LambdaExpressionCacheKey.cs" />
+    <Compile Include="PackageActionsResolver.cs" />
+    <Compile Include="ObjectResolution\LegacyTransientObjectsResolver.cs" />
+    <Compile Include="Logging\AsynchronousRollingFileAppender.cs" />
+    <Compile Include="Logging\LoggingTaskExtension.cs" />
+    <Compile Include="Logging\LogHelper.cs" />
+    <Compile Include="Macros\MacroFieldEditorsResolver.cs" />
+    <Compile Include="Macros\PersistableMacroProperty.cs" />
+    <Compile Include="ObjectExtensions.cs" />
+    <Compile Include="PropertyEditors\PropertyEditorValueConvertersResolver.cs" />
+    <Compile Include="ObjectResolution\ManyObjectsResolverBase.cs" />
+    <Compile Include="ObjectResolution\ObjectLifetimeScope.cs" />
+    <Compile Include="ObjectResolution\Resolution.cs" />
+    <Compile Include="ObjectResolution\ResolverBase.cs" />
+    <Compile Include="ObjectResolution\SingleObjectResolverBase.cs" />
+    <Compile Include="PropertyEditors\ValueConverters\YesNoValueConverter.cs" />
+    <Compile Include="Publishing\BasePublishingStrategy.cs" />
+    <Compile Include="Publishing\IPublishingStrategy.cs" />
+    <Compile Include="Publishing\PublishingStrategy.cs" />
+    <Compile Include="Publishing\PublishStatus.cs" />
+    <Compile Include="Publishing\PublishStatusType.cs" />
+    <Compile Include="Dynamics\QueryableExtensions.cs" />
+    <Compile Include="Publishing\ScheduledPublisher.cs" />
+    <Compile Include="RenderingEngine.cs" />
+    <Compile Include="Models\Section.cs" />
+    <Compile Include="Security\AuthenticationExtensions.cs" />
+    <Compile Include="Security\IUsersMembershipProvider.cs" />
+    <Compile Include="Security\MembershipProviderBase.cs" />
+    <Compile Include="Security\MembershipProviderExtensions.cs" />
+    <Compile Include="Security\UmbracoBackOfficeIdentity.cs" />
+    <Compile Include="Security\UmbracoMembershipProviderBase.cs" />
+    <Compile Include="Security\IUmbracoMemberTypeMembershipProvider.cs" />
+    <Compile Include="Security\UserData.cs" />
+    <Compile Include="Serialization\AbstractSerializationService.cs" />
+    <Compile Include="Serialization\Formatter.cs" />
+    <Compile Include="Serialization\IFormatter.cs" />
+    <Compile Include="Serialization\ISerializer.cs" />
+    <Compile Include="Serialization\IStreamedResult.cs" />
+    <Compile Include="Serialization\JsonCreationConverter.cs" />
+    <Compile Include="Serialization\JsonNetSerializer.cs" />
+    <Compile Include="Serialization\JsonToStringConverter.cs" />
+    <Compile Include="Serialization\SerializationExtensions.cs" />
+    <Compile Include="Serialization\SerializationService.cs" />
+    <Compile Include="Serialization\StreamedResult.cs" />
+    <Compile Include="Services\ContentService.cs" />
+    <Compile Include="Services\ContentServiceExtensions.cs" />
+    <Compile Include="Services\ContentTypeService.cs" />
+    <Compile Include="Services\ContentTypeServiceBase.cs" />
+    <Compile Include="Services\DataTypeService.cs" />
+    <Compile Include="Services\EntityService.cs" />
+    <Compile Include="Services\EntityXmlSerializer.cs" />
+    <Compile Include="Services\FileService.cs" />
+    <Compile Include="Services\IApplicationTreeService.cs" />
+    <Compile Include="Services\IContentService.cs" />
+    <Compile Include="Services\IContentTypeService.cs" />
+    <Compile Include="Services\IDataTypeService.cs" />
+    <Compile Include="Services\IEntityService.cs" />
+    <Compile Include="Services\IFileService.cs" />
+    <Compile Include="Services\ILocalizationService.cs" />
+    <Compile Include="Services\IMacroService.cs" />
+    <Compile Include="Services\IMediaService.cs" />
+    <Compile Include="Services\IMemberGroupService.cs" />
+    <Compile Include="Services\IMemberService.cs" />
+    <Compile Include="Services\IMembershipMemberService.cs" />
+    <Compile Include="Services\IMembershipRoleService.cs" />
+    <Compile Include="Services\IMembershipUserService.cs" />
+    <Compile Include="Services\IMemberTypeService.cs" />
+    <Compile Include="Services\INotificationService.cs" />
+    <Compile Include="Packaging\IConflictingPackageData.cs" />
+    <Compile Include="Services\IRelationService.cs" />
+    <Compile Include="Services\ISectionService.cs" />
+    <Compile Include="Services\IPackagingService.cs" />
+    <Compile Include="Services\IService.cs" />
+    <Compile Include="Services\ITagService.cs" />
+    <Compile Include="Services\IUserService.cs" />
+    <Compile Include="Services\LocalizationService.cs" />
+    <Compile Include="Services\LocalizedTextServiceExtensions.cs" />
+    <Compile Include="Services\LocalizedTextServiceFileSources.cs" />
+    <Compile Include="Services\MacroService.cs" />
+    <Compile Include="IO\MasterPageHelper.cs" />
+    <Compile Include="Services\MediaService.cs" />
+    <Compile Include="Models\Membership\MemberCountType.cs" />
+    <Compile Include="Services\MemberGroupService.cs" />
+    <Compile Include="Services\MemberService.cs" />
+    <Compile Include="Services\MemberTypeService.cs" />
+    <Compile Include="Services\NotificationService.cs" />
+    <Compile Include="Packaging\ConflictingPackageData.cs" />
+    <Compile Include="Services\RelationService.cs" />
+    <Compile Include="Services\SectionService.cs" />
+    <Compile Include="Services\ServerRegistrationService.cs" />
+    <Compile Include="Services\PackagingService.cs" />
+    <Compile Include="Services\ServiceContext.cs" />
+    <Compile Include="Services\TagExtractor.cs" />
+    <Compile Include="Services\TagService.cs" />
+    <Compile Include="Services\UserService.cs" />
+    <Compile Include="Services\UserServiceExtensions.cs" />
+    <Compile Include="IO\ViewHelper.cs" />
+    <Compile Include="Strategies\RelateOnCopyHandler.cs" />
+    <Compile Include="Strategies\RelateOnTrashHandler.cs" />
+    <Compile Include="Strings\ContentBaseExtensions.cs" />
+    <Compile Include="Strings\Diff.cs" />
+    <Compile Include="Sync\BatchedWebServiceServerMessenger.cs" />
+    <Compile Include="Sync\IServerRegistrar2.cs" />
+    <Compile Include="Sync\ServerRole.cs" />
+    <Compile Include="Sync\DatabaseServerMessenger.cs" />
+    <Compile Include="Sync\DatabaseServerMessengerOptions.cs" />
+    <Compile Include="Sync\DatabaseServerRegistrarOptions.cs" />
+    <Compile Include="Sync\RefreshInstruction.cs" />
+    <Compile Include="Sync\RefreshInstructionEnvelope.cs" />
+    <Compile Include="Sync\ApplicationUrlHelper.cs" />
+    <Compile Include="Sync\RefreshMethodType.cs" />
+    <Compile Include="Sync\ServerMessengerBase.cs" />
+    <Compile Include="ThreadExtensions.cs" />
+    <Compile Include="TopologicalSorter.cs" />
+    <Compile Include="Strings\DefaultUrlSegmentProvider.cs" />
+    <Compile Include="Strings\IUrlSegmentProvider.cs" />
+    <Compile Include="Strings\UrlSegmentProviderResolver.cs" />
+    <Compile Include="Sync\DatabaseServerRegistrar.cs" />
+    <Compile Include="Sync\WebServiceServerMessenger.cs" />
+    <Compile Include="Cache\ICacheRefresher.cs" />
+    <Compile Include="Sync\ServerSyncWebServiceClient.cs">
+      <SubType>Component</SubType>
+    </Compile>
+    <Compile Include="Sync\ConfigServerAddress.cs" />
+    <Compile Include="Sync\IServerMessenger.cs" />
+    <Compile Include="Sync\IServerRegistrar.cs" />
+    <Compile Include="Sync\IServerAddress.cs" />
+    <Compile Include="Sync\MessageType.cs" />
+    <Compile Include="Sync\ServerMessengerResolver.cs" />
+    <Compile Include="Sync\ServerRegistrarResolver.cs" />
+    <Compile Include="Sync\ConfigServerRegistrar.cs" />
+    <Compile Include="Strings\Utf8ToAsciiConverter.cs" />
+    <Compile Include="Strings\CleanStringType.cs" />
+    <Compile Include="Strings\ShortStringHelperResolver.cs" />
+    <Compile Include="Strings\IShortStringHelper.cs" />
+    <Compile Include="Strings\LegacyShortStringHelper.cs" />
+    <Compile Include="Strings\StringAliasCaseTypeExtensions.cs" />
+    <Compile Include="Strings\DefaultShortStringHelper.cs" />
+    <Compile Include="Models\ApplicationTree.cs" />
+    <Compile Include="Services\ApplicationTreeService.cs" />
+    <Compile Include="TypeExtensions.cs" />
+    <Compile Include="ReadLock.cs" />
+    <Compile Include="TypeFinder.cs" />
+    <Compile Include="TypeHelper.cs" />
+    <Compile Include="UmbracoApplicationBase.cs" />
+    <Compile Include="Constants.cs" />
+    <Compile Include="Constants-Applications.cs">
+      <DependentUpon>Constants.cs</DependentUpon>
+    </Compile>
+    <Compile Include="Constants-Conventions.cs">
+      <DependentUpon>Constants.cs</DependentUpon>
+    </Compile>
+    <Compile Include="Constants-PropertyEditors.cs">
+      <DependentUpon>Constants.cs</DependentUpon>
+    </Compile>
+    <Compile Include="Constants-PropertyTypeGroups.cs">
+      <DependentUpon>Constants.cs</DependentUpon>
+    </Compile>
+    <Compile Include="Constants-Packaging.cs">
+      <DependentUpon>Constants.cs</DependentUpon>
+    </Compile>
+    <Compile Include="Constants-ObjectTypes.cs">
+      <DependentUpon>Constants.cs</DependentUpon>
+    </Compile>
+    <Compile Include="Constants-System.cs">
+      <DependentUpon>Constants.cs</DependentUpon>
+    </Compile>
+    <Compile Include="Constants-Web.cs">
+      <DependentUpon>Constants.cs</DependentUpon>
+    </Compile>
+    <Compile Include="UpgradeableReadLock.cs" />
+    <Compile Include="DelegateEqualityComparer.cs" />
+    <Compile Include="Media\IEmbedProvider.cs" />
+    <Compile Include="Media\IEmbedSettingProvider.cs" />
+    <Compile Include="Media\ProviderSetting.cs" />
+    <Compile Include="Media\Result.cs" />
+    <Compile Include="Media\Status.cs" />
+    <Compile Include="EnumerableExtensions.cs" />
+    <Compile Include="IfExtensions.cs" />
+    <Compile Include="PluginManager.cs" />
+    <Compile Include="IO\FileSecurityException.cs" />
+    <Compile Include="IO\FileSystemProviderConstants.cs" />
+    <Compile Include="IO\FileSystemProviderManager.cs" />
+    <Compile Include="IO\IFileSystem.cs" />
+    <Compile Include="IO\IOHelper.cs" />
+    <Compile Include="IO\PhysicalFileSystem.cs" />
+    <Compile Include="IO\SystemDirectories.cs" />
+    <Compile Include="IO\SystemFiles.cs" />
+    <Compile Include="Media\IThumbnailProvider.cs" />
+    <Compile Include="Properties\AssemblyInfo.cs" />
+    <Compile Include="Configuration\RazorDataTypeModelStaticMappingItem.cs" />
+    <Compile Include="StringAliasCaseType.cs" />
+    <Compile Include="StringExtensions.cs" />
+    <Compile Include="UriExtensions.cs" />
+    <Compile Include="SystemUtilities.cs" />
+    <Compile Include="VersionExtensions.cs" />
+    <Compile Include="WaitHandleExtensions.cs" />
+    <Compile Include="WriteLock.cs" />
+    <Compile Include="XmlExtensions.cs" />
+    <Compile Include="XmlHelper.cs" />
+    <Compile Include="Xml\UmbracoXPathPathSyntaxParser.cs" />
+    <Compile Include="Xml\XPath\MacroNavigator.cs" />
+    <Compile Include="Xml\XPath\INavigableContentType.cs" />
+    <Compile Include="Xml\XPath\NavigableNavigator.cs" />
+    <Compile Include="Xml\XPath\INavigableContent.cs" />
+    <Compile Include="Xml\XPath\INavigableFieldType.cs" />
+    <Compile Include="Xml\XPath\INavigableSource.cs" />
+    <Compile Include="Xml\DynamicContext.cs" />
+    <Compile Include="Xml\XmlNamespaces.cs" />
+    <Compile Include="Xml\XmlNodeListFactory.cs" />
+    <Compile Include="Xml\XPathNavigatorExtensions.cs" />
+    <Compile Include="Xml\XPathVariable.cs" />
+  </ItemGroup>
+  <ItemGroup>
+    <None Include="app.config" />
+    <None Include="FileResources\BlockingWeb.config" />
+    <None Include="packages.config">
+      <SubType>Designer</SubType>
+    </None>
+  </ItemGroup>
+  <ItemGroup>
+    <ProjectReference Include="..\umbraco.interfaces\umbraco.interfaces.csproj">
+      <Project>{511F6D8D-7717-440A-9A57-A507E9A8B27F}</Project>
+      <Name>umbraco.interfaces</Name>
+    </ProjectReference>
+  </ItemGroup>
+  <ItemGroup>
+    <EmbeddedResource Include="FileResources\Files.resx">
+      <Generator>ResXFileCodeGenerator</Generator>
+      <LastGenOutput>Files.Designer.cs</LastGenOutput>
+    </EmbeddedResource>
+  </ItemGroup>
+  <Import Project="$(MSBuildToolsPath)\Microsoft.CSharp.targets" />
+  <Import Project="$(SolutionDir)\.nuget\nuget.targets" />
+  <!-- To modify your build process, add your task inside one of the targets below and uncomment it. 
+       Other similar extension points exist, see Microsoft.Common.targets.
+  <Target Name="BeforeBuild">
+  </Target>
+  <Target Name="AfterBuild">
+  </Target>
+  -->
 </Project>