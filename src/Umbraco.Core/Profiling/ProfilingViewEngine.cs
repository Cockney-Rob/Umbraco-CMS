--- conflicted
+++ resolved
@@ -1,98 +1,48 @@
-<<<<<<< HEAD
-﻿using System.Web.Mvc;
-
-namespace Umbraco.Core.Profiling
-{
-	public class ProfilingViewEngine: IViewEngine
-	{
-		private readonly IViewEngine _inner;
-		private readonly string _name;
-
-		public ProfilingViewEngine(IViewEngine inner)
-		{
-			_inner = inner;
-			_name = inner.GetType().Name;
-		}
-
-		public ViewEngineResult FindPartialView(ControllerContext controllerContext, string partialViewName, bool useCache)
-		{
-			using (ProfilerResolver.Current.Profiler.Step(string.Format("{0}.FindPartialView, {1}, {2}", _name, partialViewName, useCache)))
-			{
-				return WrapResult(_inner.FindPartialView(controllerContext, partialViewName, useCache));
-			}
-		}
-
-		public ViewEngineResult FindView(ControllerContext controllerContext, string viewName, string masterName, bool useCache)
-		{
-			using (ProfilerResolver.Current.Profiler.Step(string.Format("{0}.FindView, {1}, {2}, {3}", _name, viewName, masterName, useCache)))
-			{
-				return WrapResult(_inner.FindView(controllerContext, viewName, masterName, useCache));
-			}
-		}
-
-		private static ViewEngineResult WrapResult(ViewEngineResult innerResult)
-		{
-			var profiledResult = innerResult.View != null ?
-				                     new ViewEngineResult(new ProfilingView(innerResult.View), innerResult.ViewEngine) :
-				                     new ViewEngineResult(innerResult.SearchedLocations);
-			return profiledResult;
-		}
-
-		public void ReleaseView(ControllerContext controllerContext, IView view)
-		{
-			using (ProfilerResolver.Current.Profiler.Step(string.Format("{0}.ReleaseView, {1}", _name, view.GetType().Name)))
-			{
-				_inner.ReleaseView(controllerContext, view);
-			}
-		}
-	}
-=======
-﻿using System.Web.Mvc;
-
-namespace Umbraco.Core.Profiling
-{
-	public class ProfilingViewEngine: IViewEngine
-	{
-		internal readonly IViewEngine Inner;
-		private readonly string _name;
-
-		public ProfilingViewEngine(IViewEngine inner)
-		{
-			Inner = inner;
-			_name = inner.GetType().Name;
-		}
-
-		public ViewEngineResult FindPartialView(ControllerContext controllerContext, string partialViewName, bool useCache)
-		{
-			using (ProfilerResolver.Current.Profiler.Step(string.Format("{0}.FindPartialView, {1}, {2}", _name, partialViewName, useCache)))
-			{
-				return WrapResult(Inner.FindPartialView(controllerContext, partialViewName, useCache));
-			}
-		}
-
-		public ViewEngineResult FindView(ControllerContext controllerContext, string viewName, string masterName, bool useCache)
-		{
-			using (ProfilerResolver.Current.Profiler.Step(string.Format("{0}.FindView, {1}, {2}, {3}", _name, viewName, masterName, useCache)))
-			{
-				return WrapResult(Inner.FindView(controllerContext, viewName, masterName, useCache));
-			}
-		}
-
-		private static ViewEngineResult WrapResult(ViewEngineResult innerResult)
-		{
-			var profiledResult = innerResult.View != null ?
-				                     new ViewEngineResult(new ProfilingView(innerResult.View), innerResult.ViewEngine) :
-				                     new ViewEngineResult(innerResult.SearchedLocations);
-			return profiledResult;
-		}
-
-		public void ReleaseView(ControllerContext controllerContext, IView view)
-		{
-			using (ProfilerResolver.Current.Profiler.Step(string.Format("{0}.ReleaseView, {1}", _name, view.GetType().Name)))
-			{
-				Inner.ReleaseView(controllerContext, view);
-			}
-		}
-	}
->>>>>>> 5c59317b
+﻿using System.Web.Mvc;
+
+namespace Umbraco.Core.Profiling
+{
+	public class ProfilingViewEngine: IViewEngine
+	{
+		internal readonly IViewEngine Inner;
+		private readonly string _name;
+
+		public ProfilingViewEngine(IViewEngine inner)
+		{
+			Inner = inner;
+			_name = inner.GetType().Name;
+		}
+
+		public ViewEngineResult FindPartialView(ControllerContext controllerContext, string partialViewName, bool useCache)
+		{
+			using (ProfilerResolver.Current.Profiler.Step(string.Format("{0}.FindPartialView, {1}, {2}", _name, partialViewName, useCache)))
+			{
+				return WrapResult(Inner.FindPartialView(controllerContext, partialViewName, useCache));
+			}
+		}
+
+		public ViewEngineResult FindView(ControllerContext controllerContext, string viewName, string masterName, bool useCache)
+		{
+			using (ProfilerResolver.Current.Profiler.Step(string.Format("{0}.FindView, {1}, {2}, {3}", _name, viewName, masterName, useCache)))
+			{
+				return WrapResult(Inner.FindView(controllerContext, viewName, masterName, useCache));
+			}
+		}
+
+		private static ViewEngineResult WrapResult(ViewEngineResult innerResult)
+		{
+			var profiledResult = innerResult.View != null ?
+				                     new ViewEngineResult(new ProfilingView(innerResult.View), innerResult.ViewEngine) :
+				                     new ViewEngineResult(innerResult.SearchedLocations);
+			return profiledResult;
+		}
+
+		public void ReleaseView(ControllerContext controllerContext, IView view)
+		{
+			using (ProfilerResolver.Current.Profiler.Step(string.Format("{0}.ReleaseView, {1}", _name, view.GetType().Name)))
+			{
+				Inner.ReleaseView(controllerContext, view);
+			}
+		}
+	}
 }