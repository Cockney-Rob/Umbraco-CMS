--- conflicted
+++ resolved
@@ -44,23 +44,6 @@
 
         #region Static Create methods
 
-<<<<<<< HEAD
-=======
-        [EditorBrowsable(EditorBrowsableState.Never)]
-        [Obsolete("Use the overload specifying all dependencies instead")]
-        public static BackOfficeUserManager Create(
-            IdentityFactoryOptions<BackOfficeUserManager> options,
-            IUserService userService,
-            IExternalLoginService externalLoginService,
-            MembershipProviderBase membershipProvider)
-        {
-            return Create(options, userService,
-                ApplicationContext.Current.Services.EntityService,
-                externalLoginService, membershipProvider,
-                UmbracoConfig.For.UmbracoSettings().Content);
-        }
-
->>>>>>> 596157f9
         /// <summary>
         /// Creates a BackOfficeUserManager instance with all default options and the default BackOfficeUserManager
         /// </summary>
@@ -93,20 +76,6 @@
             manager.InitUserManager(manager, membershipProvider, contentSectionConfig, options);
             return manager;
         }
-<<<<<<< HEAD
-=======
-
-        [EditorBrowsable(EditorBrowsableState.Never)]
-        [Obsolete("Use the overload specifying all dependencies instead")]
-        public static BackOfficeUserManager Create(
-           IdentityFactoryOptions<BackOfficeUserManager> options,
-           BackOfficeUserStore customUserStore,
-           MembershipProviderBase membershipProvider)
-        {
-            var manager = new BackOfficeUserManager(customUserStore, options, membershipProvider);
-            return manager;
-        }
->>>>>>> 596157f9
 
         /// <summary>
         /// Creates a BackOfficeUserManager instance with all default options and a custom BackOfficeUserManager instance
@@ -127,19 +96,6 @@
         }
         #endregion
 
-<<<<<<< HEAD
-=======
-        [EditorBrowsable(EditorBrowsableState.Never)]
-        [Obsolete("Use the overload specifying all dependencies instead")]
-        protected void InitUserManager(
-            BackOfficeUserManager manager,
-            MembershipProviderBase membershipProvider,
-            IdentityFactoryOptions<BackOfficeUserManager> options)
-        {
-            InitUserManager(manager, membershipProvider, UmbracoConfig.For.UmbracoSettings().Content, options);
-        }
-
->>>>>>> 596157f9
         /// <summary>
         /// Initializes the user manager with the correct options
         /// </summary>
@@ -567,11 +523,6 @@
             return await UpdateAsync(user);
         }
 
-<<<<<<< HEAD
-
-
-=======
->>>>>>> 596157f9
 
 
         /// <summary>
