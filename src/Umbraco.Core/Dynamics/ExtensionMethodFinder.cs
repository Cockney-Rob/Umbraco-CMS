﻿using System;
using System.Collections.Concurrent;
using System.Collections.Generic;
using System.Linq;
using System.Reflection;
using System.Runtime.CompilerServices;
using System.Linq.Expressions;
using System.Web.Services.Description;
using Umbraco.Core.Cache;

namespace Umbraco.Core.Dynamics
{
	/// <summary>
	/// Utility class for finding extension methods on a type to execute
	/// </summary>
    internal static class ExtensionMethodFinder
	{
        /// <summary>
        /// The static cache for extension methods found that match the criteria that we are looking for
        /// </summary>
        private static readonly ConcurrentDictionary<Tuple<Type, string, int>, MethodInfo[]> MethodCache = new ConcurrentDictionary<Tuple<Type, string, int>, MethodInfo[]>();

        /// <summary>
        /// Returns the enumerable of all extension method info's in the app domain = USE SPARINGLY!!!
        /// </summary>
        /// <returns></returns>
        /// <remarks>
        /// We cache this as a sliding 5 minute exiration, in unit tests there's over 1100 methods found, surely that will eat up a bit of memory so we want
        /// to make sure we give it back.
        /// </remarks>
	    private static IEnumerable<MethodInfo> GetAllExtensionMethodsInAppDomain(IRuntimeCacheProvider runtimeCacheProvider)
        {
            if (runtimeCacheProvider == null) throw new ArgumentNullException("runtimeCacheProvider");

            return runtimeCacheProvider.GetCacheItem<MethodInfo[]>(typeof (ExtensionMethodFinder).Name, () => TypeFinder.GetAssembliesWithKnownExclusions()
                // assemblies that contain extension methods
                .Where(a => a.IsDefined(typeof (ExtensionAttribute), false))
                // types that contain extension methods
                .SelectMany(a => a.GetTypes()
                    .Where(t => t.IsDefined(typeof (ExtensionAttribute), false) && t.IsSealed && t.IsGenericType == false && t.IsNested == false))
                // actual extension methods
                .SelectMany(t => t.GetMethods(BindingFlags.Static | BindingFlags.Public)
                    .Where(m => m.IsDefined(typeof (ExtensionAttribute), false)))
                // and also IEnumerable<T> extension methods - because the assembly is excluded
                .Concat(typeof (Enumerable).GetMethods(BindingFlags.Static | BindingFlags.Public))
                //If we don't do this then we'll be scanning all assemblies each time!
                .ToArray(),
                
                //only cache for 5 minutes
                timeout: TimeSpan.FromMinutes(5), 

                //each time this is accessed it will be for 5 minutes longer
                isSliding:true);
        }

	    /// <summary>
	    /// Returns all extension methods found matching the definition
	    /// </summary>
	    /// <param name="runtimeCache">
	    /// The runtime cache is used to temporarily cache all extension methods found in the app domain so that 
	    /// while we search for individual extension methods, the process will be reasonably 'quick'. We then statically
	    /// cache the MethodInfo's that we are looking for and then the runtime cache will expire and give back all that memory.
	    /// </param>
	    /// <param name="thisType"></param>
	    /// <param name="name"></param>
	    /// <param name="argumentCount">
	    /// The arguments EXCLUDING the 'this' argument in an extension method
	    /// </param>
	    /// <returns></returns>
	    /// <remarks>
	    /// NOTE: This will be an intensive method to call! Results will be cached based on the key (args) of this method
	    /// </remarks>
	    internal static IEnumerable<MethodInfo> GetAllExtensionMethods(IRuntimeCacheProvider runtimeCache, Type thisType, string name, int argumentCount)
		{
		    var key = new Tuple<Type, string, int>(thisType, name, argumentCount);

		    return MethodCache.GetOrAdd(key, tuple =>
		    {
                var candidates = GetAllExtensionMethodsInAppDomain(runtimeCache);

<<<<<<< HEAD

                //filter by name	
                var methodsByName = candidates.Where(m => m.Name == name);

                //ensure we add + 1 to the arg count because the 'this' arg is not included in the count above!
                var byParamCount = methodsByName.Where(m => m.GetParameters().Length == argumentCount + 1);

		        var methodsWithFirstParamType = byParamCount.Select(m => new {m, t = FirstParameterType(m)})
		            .ToArray(); // get the array so we don't keep enumerating.

                //Find the method with an assignable first parameter type
		        var methodsWhereArgZeroIsTargetType = (from method in methodsWithFirstParamType
		            where
		                method.t != null && TypeHelper.IsTypeAssignableFrom(method.t, thisType)
		            select method).ToArray();
                
                //found some so return this
		        if (methodsWhereArgZeroIsTargetType.Any()) return methodsWhereArgZeroIsTargetType.Select(mt => mt.m).ToArray();

                //this is where it gets tricky, none of the first parameters were assignable to our type which means that
                // if they are assignable they are generic arguments

		        methodsWhereArgZeroIsTargetType = (from method in methodsWithFirstParamType
		            where
		                method.t != null && TypeHelper.IsAssignableToGenericType(method.t, thisType)
		            select method).ToArray();

                return methodsWhereArgZeroIsTargetType.Select(mt => mt.m).ToArray();
		    });
		    
        }
    
        private static Type FirstParameterType(MethodInfo m)
        {
            var p = m.GetParameters();
            if (p.Any())
            {
                return p.First().ParameterType;
            }
            return null;
        }
=======
                // filter by name	
                var filtr1 = candidates.Where(m => m.Name == name);

                // filter by args count
                // ensure we add + 1 to the arg count because the 'this' arg is not included in the count above!
                var filtr2 = filtr1.Where(m => m.GetParameters().Length == argumentCount + 1);

                // filter by first parameter type (target of the extension method)
                // ie find the right overload that can take genericParameterType
                // (which will be either DynamicNodeList or List<DynamicNode> which is IEnumerable)
                var filtr3 = filtr2.Select(x =>
                {
                    var t = x.GetParameters()[0].ParameterType; // exists because of +1 above
                    var bindings = new Dictionary<string, List<Type>>();
                    if (thisType.MatchType(t, bindings) == false) return null;

                    // create the generic method if necessary
                    if (x.ContainsGenericParameters == false) return x;
                    var targs = t.GetGenericArguments().Select(y => bindings[y.Name].First()).ToArray();
                    return x.MakeGenericMethod(targs);
                }).Where(x => x != null);

		        return filtr3.ToArray();
		    });
		    
        }
>>>>>>> 2cdc8929

        private static MethodInfo DetermineMethodFromParams(IEnumerable<MethodInfo> methods, Type thisType, IEnumerable<object> args)
		{
			MethodInfo methodToExecute = null;

            //Given the args, lets get the types and compare the type sequence to try and find the correct overload
            var argTypes = args.Select(o =>
            {
                var oe = (o as Expression);
                return oe != null ? oe.Type : o.GetType();
            });

            var methodsWithArgTypes = methods.Select(method => new
            {
                method,
                //skip the first arg because that is the extension method type ('this') that we are looking for
                types = method.GetParameters().Select(pi => pi.ParameterType).Skip(1)
            });

            //This type comparer will check 
            var typeComparer = new DelegateEqualityComparer<Type>(
                //Checks if the argument type passed in can be assigned from the parameter type in the method. For 
                // example, if the argument type is HtmlHelper<MyModel> but the method parameter type is HtmlHelper then
                // it will match because the argument is assignable to that parameter type and will be able to execute
                TypeHelper.IsTypeAssignableFrom, 
                //This will not ever execute but if it does we need to get the hash code of the string because the hash
                // code of a type is random
                type => type.FullName.GetHashCode());

            var firstMatchingOverload = methodsWithArgTypes
                .FirstOrDefault(m => m.types.SequenceEqual(argTypes, typeComparer));

            if (firstMatchingOverload != null)
            {
                methodToExecute = firstMatchingOverload.method;

                var extensionParam = methodToExecute.GetParameters()[0].ParameterType;

                //We've already done this check before in the GetAllExtensionMethods method, but need to do it here
                // again because in order to use this found generic method we need to create a real generic method
                // with the generic type parameters
                var baseCompareTypeAttempt = TypeHelper.IsAssignableToGenericType(extensionParam, thisType);
                //This should never throw
                if (baseCompareTypeAttempt.Success == false) throw new InvalidOperationException("No base compare type could be resolved");

                if (methodToExecute.IsGenericMethodDefinition && baseCompareTypeAttempt.Result.IsGenericType)
                {
                    methodToExecute = methodToExecute.MakeGenericMethod(baseCompareTypeAttempt.Result.GetGenericArguments());
                }
            }

            return methodToExecute;
		}

        public static MethodInfo FindExtensionMethod(IRuntimeCacheProvider runtimeCache, Type thisType, object[] args, string name, bool argsContainsThis)
        {
            args = args
                //if the args contains 'this', remove the first one since that is 'this' and we don't want to use
                //that in the method searching
                .Skip(argsContainsThis ? 1 : 0)
                .ToArray();

            var methods = GetAllExtensionMethods(runtimeCache, thisType, name, args.Length).ToArray();

            return DetermineMethodFromParams(methods, thisType, args);
        }
    }
}
<|MERGE_RESOLUTION|>--- conflicted
+++ resolved
@@ -1,218 +1,214 @@
-﻿using System;
-using System.Collections.Concurrent;
-using System.Collections.Generic;
-using System.Linq;
-using System.Reflection;
-using System.Runtime.CompilerServices;
-using System.Linq.Expressions;
-using System.Web.Services.Description;
-using Umbraco.Core.Cache;
-
-namespace Umbraco.Core.Dynamics
-{
-	/// <summary>
-	/// Utility class for finding extension methods on a type to execute
-	/// </summary>
-    internal static class ExtensionMethodFinder
-	{
-        /// <summary>
-        /// The static cache for extension methods found that match the criteria that we are looking for
-        /// </summary>
-        private static readonly ConcurrentDictionary<Tuple<Type, string, int>, MethodInfo[]> MethodCache = new ConcurrentDictionary<Tuple<Type, string, int>, MethodInfo[]>();
-
-        /// <summary>
-        /// Returns the enumerable of all extension method info's in the app domain = USE SPARINGLY!!!
-        /// </summary>
-        /// <returns></returns>
-        /// <remarks>
-        /// We cache this as a sliding 5 minute exiration, in unit tests there's over 1100 methods found, surely that will eat up a bit of memory so we want
-        /// to make sure we give it back.
-        /// </remarks>
-	    private static IEnumerable<MethodInfo> GetAllExtensionMethodsInAppDomain(IRuntimeCacheProvider runtimeCacheProvider)
-        {
-            if (runtimeCacheProvider == null) throw new ArgumentNullException("runtimeCacheProvider");
-
-            return runtimeCacheProvider.GetCacheItem<MethodInfo[]>(typeof (ExtensionMethodFinder).Name, () => TypeFinder.GetAssembliesWithKnownExclusions()
-                // assemblies that contain extension methods
-                .Where(a => a.IsDefined(typeof (ExtensionAttribute), false))
-                // types that contain extension methods
-                .SelectMany(a => a.GetTypes()
-                    .Where(t => t.IsDefined(typeof (ExtensionAttribute), false) && t.IsSealed && t.IsGenericType == false && t.IsNested == false))
-                // actual extension methods
-                .SelectMany(t => t.GetMethods(BindingFlags.Static | BindingFlags.Public)
-                    .Where(m => m.IsDefined(typeof (ExtensionAttribute), false)))
-                // and also IEnumerable<T> extension methods - because the assembly is excluded
-                .Concat(typeof (Enumerable).GetMethods(BindingFlags.Static | BindingFlags.Public))
-                //If we don't do this then we'll be scanning all assemblies each time!
-                .ToArray(),
-                
-                //only cache for 5 minutes
-                timeout: TimeSpan.FromMinutes(5), 
-
-                //each time this is accessed it will be for 5 minutes longer
-                isSliding:true);
-        }
-
-	    /// <summary>
-	    /// Returns all extension methods found matching the definition
-	    /// </summary>
-	    /// <param name="runtimeCache">
-	    /// The runtime cache is used to temporarily cache all extension methods found in the app domain so that 
-	    /// while we search for individual extension methods, the process will be reasonably 'quick'. We then statically
-	    /// cache the MethodInfo's that we are looking for and then the runtime cache will expire and give back all that memory.
-	    /// </param>
-	    /// <param name="thisType"></param>
-	    /// <param name="name"></param>
-	    /// <param name="argumentCount">
-	    /// The arguments EXCLUDING the 'this' argument in an extension method
-	    /// </param>
-	    /// <returns></returns>
-	    /// <remarks>
-	    /// NOTE: This will be an intensive method to call! Results will be cached based on the key (args) of this method
-	    /// </remarks>
-	    internal static IEnumerable<MethodInfo> GetAllExtensionMethods(IRuntimeCacheProvider runtimeCache, Type thisType, string name, int argumentCount)
-		{
-		    var key = new Tuple<Type, string, int>(thisType, name, argumentCount);
-
-		    return MethodCache.GetOrAdd(key, tuple =>
-		    {
-                var candidates = GetAllExtensionMethodsInAppDomain(runtimeCache);
-
-<<<<<<< HEAD
-
-                //filter by name	
-                var methodsByName = candidates.Where(m => m.Name == name);
-
-                //ensure we add + 1 to the arg count because the 'this' arg is not included in the count above!
-                var byParamCount = methodsByName.Where(m => m.GetParameters().Length == argumentCount + 1);
-
-		        var methodsWithFirstParamType = byParamCount.Select(m => new {m, t = FirstParameterType(m)})
-		            .ToArray(); // get the array so we don't keep enumerating.
-
-                //Find the method with an assignable first parameter type
-		        var methodsWhereArgZeroIsTargetType = (from method in methodsWithFirstParamType
-		            where
-		                method.t != null && TypeHelper.IsTypeAssignableFrom(method.t, thisType)
-		            select method).ToArray();
-                
-                //found some so return this
-		        if (methodsWhereArgZeroIsTargetType.Any()) return methodsWhereArgZeroIsTargetType.Select(mt => mt.m).ToArray();
-
-                //this is where it gets tricky, none of the first parameters were assignable to our type which means that
-                // if they are assignable they are generic arguments
-
-		        methodsWhereArgZeroIsTargetType = (from method in methodsWithFirstParamType
-		            where
-		                method.t != null && TypeHelper.IsAssignableToGenericType(method.t, thisType)
-		            select method).ToArray();
-
-                return methodsWhereArgZeroIsTargetType.Select(mt => mt.m).ToArray();
-		    });
-		    
-        }
-    
-        private static Type FirstParameterType(MethodInfo m)
-        {
-            var p = m.GetParameters();
-            if (p.Any())
-            {
-                return p.First().ParameterType;
-            }
-            return null;
-        }
-=======
-                // filter by name	
-                var filtr1 = candidates.Where(m => m.Name == name);
-
-                // filter by args count
-                // ensure we add + 1 to the arg count because the 'this' arg is not included in the count above!
-                var filtr2 = filtr1.Where(m => m.GetParameters().Length == argumentCount + 1);
-
-                // filter by first parameter type (target of the extension method)
-                // ie find the right overload that can take genericParameterType
-                // (which will be either DynamicNodeList or List<DynamicNode> which is IEnumerable)
-                var filtr3 = filtr2.Select(x =>
-                {
-                    var t = x.GetParameters()[0].ParameterType; // exists because of +1 above
-                    var bindings = new Dictionary<string, List<Type>>();
-                    if (thisType.MatchType(t, bindings) == false) return null;
-
-                    // create the generic method if necessary
-                    if (x.ContainsGenericParameters == false) return x;
-                    var targs = t.GetGenericArguments().Select(y => bindings[y.Name].First()).ToArray();
-                    return x.MakeGenericMethod(targs);
-                }).Where(x => x != null);
-
-		        return filtr3.ToArray();
-		    });
-		    
-        }
->>>>>>> 2cdc8929
-
-        private static MethodInfo DetermineMethodFromParams(IEnumerable<MethodInfo> methods, Type thisType, IEnumerable<object> args)
-		{
-			MethodInfo methodToExecute = null;
-
-            //Given the args, lets get the types and compare the type sequence to try and find the correct overload
-            var argTypes = args.Select(o =>
-            {
-                var oe = (o as Expression);
-                return oe != null ? oe.Type : o.GetType();
-            });
-
-            var methodsWithArgTypes = methods.Select(method => new
-            {
-                method,
-                //skip the first arg because that is the extension method type ('this') that we are looking for
-                types = method.GetParameters().Select(pi => pi.ParameterType).Skip(1)
-            });
-
-            //This type comparer will check 
-            var typeComparer = new DelegateEqualityComparer<Type>(
-                //Checks if the argument type passed in can be assigned from the parameter type in the method. For 
-                // example, if the argument type is HtmlHelper<MyModel> but the method parameter type is HtmlHelper then
-                // it will match because the argument is assignable to that parameter type and will be able to execute
-                TypeHelper.IsTypeAssignableFrom, 
-                //This will not ever execute but if it does we need to get the hash code of the string because the hash
-                // code of a type is random
-                type => type.FullName.GetHashCode());
-
-            var firstMatchingOverload = methodsWithArgTypes
-                .FirstOrDefault(m => m.types.SequenceEqual(argTypes, typeComparer));
-
-            if (firstMatchingOverload != null)
-            {
-                methodToExecute = firstMatchingOverload.method;
-
-                var extensionParam = methodToExecute.GetParameters()[0].ParameterType;
-
-                //We've already done this check before in the GetAllExtensionMethods method, but need to do it here
-                // again because in order to use this found generic method we need to create a real generic method
-                // with the generic type parameters
-                var baseCompareTypeAttempt = TypeHelper.IsAssignableToGenericType(extensionParam, thisType);
-                //This should never throw
-                if (baseCompareTypeAttempt.Success == false) throw new InvalidOperationException("No base compare type could be resolved");
-
-                if (methodToExecute.IsGenericMethodDefinition && baseCompareTypeAttempt.Result.IsGenericType)
-                {
-                    methodToExecute = methodToExecute.MakeGenericMethod(baseCompareTypeAttempt.Result.GetGenericArguments());
-                }
-            }
-
-            return methodToExecute;
-		}
-
-        public static MethodInfo FindExtensionMethod(IRuntimeCacheProvider runtimeCache, Type thisType, object[] args, string name, bool argsContainsThis)
-        {
-            args = args
-                //if the args contains 'this', remove the first one since that is 'this' and we don't want to use
-                //that in the method searching
-                .Skip(argsContainsThis ? 1 : 0)
-                .ToArray();
-
-            var methods = GetAllExtensionMethods(runtimeCache, thisType, name, args.Length).ToArray();
-
-            return DetermineMethodFromParams(methods, thisType, args);
-        }
-    }
-}
+﻿using System;
+using System.Collections.Concurrent;
+using System.Collections.Generic;
+using System.Linq;
+using System.Reflection;
+using System.Runtime.CompilerServices;
+using System.Linq.Expressions;
+using Umbraco.Core.Cache;
+
+namespace Umbraco.Core.Dynamics
+{
+	/// <summary>
+	/// Utility class for finding extension methods on a type to execute
+	/// </summary>
+    internal static class ExtensionMethodFinder
+	{
+        /// <summary>
+        /// The static cache for extension methods found that match the criteria that we are looking for
+        /// </summary>
+        private static readonly ConcurrentDictionary<Tuple<Type, string, int>, ExtensionMethodSearchResult[]> MethodCache = new ConcurrentDictionary<Tuple<Type, string, int>, ExtensionMethodSearchResult[]>();
+
+        /// <summary>
+        /// Returns the enumerable of all extension method info's in the app domain = USE SPARINGLY!!!
+        /// </summary>
+        /// <returns></returns>
+        /// <remarks>
+        /// We cache this as a sliding 5 minute exiration, in unit tests there's over 1100 methods found, surely that will eat up a bit of memory so we want
+        /// to make sure we give it back.
+        /// </remarks>
+	    private static IEnumerable<MethodInfo> GetAllExtensionMethodsInAppDomain(IRuntimeCacheProvider runtimeCacheProvider)
+        {
+            if (runtimeCacheProvider == null) throw new ArgumentNullException("runtimeCacheProvider");
+
+            return runtimeCacheProvider.GetCacheItem<MethodInfo[]>(typeof (ExtensionMethodFinder).Name, () => TypeFinder.GetAssembliesWithKnownExclusions()
+                // assemblies that contain extension methods
+                .Where(a => a.IsDefined(typeof (ExtensionAttribute), false))
+                // types that contain extension methods
+                .SelectMany(a => a.GetTypes()
+                    .Where(t => t.IsDefined(typeof (ExtensionAttribute), false) && t.IsSealed && t.IsGenericType == false && t.IsNested == false))
+                // actual extension methods
+                .SelectMany(t => t.GetMethods(BindingFlags.Static | BindingFlags.Public)
+                    .Where(m => m.IsDefined(typeof (ExtensionAttribute), false)))
+                // and also IEnumerable<T> extension methods - because the assembly is excluded
+                .Concat(typeof (Enumerable).GetMethods(BindingFlags.Static | BindingFlags.Public))
+                //If we don't do this then we'll be scanning all assemblies each time!
+                .ToArray(),
+                
+                //only cache for 5 minutes
+                timeout: TimeSpan.FromMinutes(5), 
+
+                //each time this is accessed it will be for 5 minutes longer
+                isSliding:true);
+        }
+
+	    /// <summary>
+	    /// Returns all extension methods found matching the definition
+	    /// </summary>
+	    /// <param name="runtimeCache">
+	    /// The runtime cache is used to temporarily cache all extension methods found in the app domain so that 
+	    /// while we search for individual extension methods, the process will be reasonably 'quick'. We then statically
+	    /// cache the MethodInfo's that we are looking for and then the runtime cache will expire and give back all that memory.
+	    /// </param>
+	    /// <param name="thisType"></param>
+	    /// <param name="name"></param>
+	    /// <param name="argumentCount">
+	    /// The arguments EXCLUDING the 'this' argument in an extension method
+	    /// </param>
+	    /// <returns>
+	    /// Returns the MethodInfo that matched + the generic type
+	    /// </returns>
+	    /// <remarks>
+	    /// NOTE: This will be an intensive method to call! Results will be cached based on the key (args) of this method
+	    /// </remarks>
+        internal static IEnumerable<ExtensionMethodSearchResult> GetAllExtensionMethods(IRuntimeCacheProvider runtimeCache, Type thisType, string name, int argumentCount)
+		{
+		    var key = new Tuple<Type, string, int>(thisType, name, argumentCount);
+
+            return MethodCache.GetOrAdd(key, tuple =>
+            {
+                var candidates = GetAllExtensionMethodsInAppDomain(runtimeCache);
+
+
+                //filter by name	
+                var methodsByName = candidates.Where(m => m.Name == name);
+
+                //ensure we add + 1 to the arg count because the 'this' arg is not included in the count above!
+                var byParamCount = methodsByName.Where(m => m.GetParameters().Length == argumentCount + 1);
+
+		        var methodsWithFirstParamType = byParamCount.Select(methodInfo => new {methodInfo = methodInfo, firstParamType = FirstParameterType(methodInfo)})
+		            .ToArray(); // get the array so we don't keep enumerating.
+
+                //Find the method with an assignable first parameter type - this is an easy match
+                var methodsWhereArgZeroIsTargetType = methodsWithFirstParamType
+                    .Where(method => method.firstParamType != null && TypeHelper.IsTypeAssignableFrom(method.firstParamType, thisType))
+                    .ToArray();
+                
+                //found some so return this before trying to look for generics
+	            if (methodsWhereArgZeroIsTargetType.Any())
+	                return methodsWhereArgZeroIsTargetType.Select(mt => new ExtensionMethodSearchResult(mt.methodInfo)).ToArray();
+
+                //this is where it gets tricky, none of the first parameters were assignable to our type which means that
+                // if they are assignable they are generic arguments
+                return methodsWithFirstParamType
+                    .Where(method => method.firstParamType != null)
+                    .Select(x => new
+                    {
+                        methodInfo = x.methodInfo,
+                        genericMethodResult = TypeHelper.IsAssignableToGenericType(x.firstParamType, thisType)
+                    })
+                    .Where(x => x.genericMethodResult.Success)
+                    .Select(x => new ExtensionMethodSearchResult(x.methodInfo, x.genericMethodResult.Result))
+                    .ToArray();
+            });
+		    
+        }
+    
+        private static Type FirstParameterType(MethodInfo m)
+        {
+            var p = m.GetParameters();
+            if (p.Any())
+            {
+                return p.First().ParameterType;
+            }
+            return null;
+        }
+
+        private static MethodInfo DetermineMethodFromParams(IEnumerable<ExtensionMethodSearchResult> methods, Type thisType, IEnumerable<object> args)
+		{
+			MethodInfo methodToExecute = null;
+
+            //Given the args, lets get the types and compare the type sequence to try and find the correct overload
+            var argTypes = args.Select(o =>
+            {
+                var oe = (o as Expression);
+                return oe != null ? oe.Type : o.GetType();
+            });
+
+            var methodsWithArgTypes = methods.Select(method => new
+            {
+                method = method,
+                //skip the first arg because that is the extension method type ('this') that we are looking for
+                types = method.MethodInfo.GetParameters().Select(pi => pi.ParameterType).Skip(1)
+            });
+
+            //This type comparer will check 
+            var typeComparer = new DelegateEqualityComparer<Type>(
+                //Checks if the argument type passed in can be assigned from the parameter type in the method. For 
+                // example, if the argument type is HtmlHelper<MyModel> but the method parameter type is HtmlHelper then
+                // it will match because the argument is assignable to that parameter type and will be able to execute
+                TypeHelper.IsTypeAssignableFrom, 
+                //This will not ever execute but if it does we need to get the hash code of the string because the hash
+                // code of a type is random
+                type => type.FullName.GetHashCode());
+
+            var firstMatchingOverload = methodsWithArgTypes
+                .FirstOrDefault(m => m.types.SequenceEqual(argTypes, typeComparer));
+
+            if (firstMatchingOverload != null)
+            {
+                methodToExecute = firstMatchingOverload.method.MethodInfo;
+
+                //if this is null then we can't need to create the generic method
+                if (methodToExecute.IsGenericMethodDefinition && firstMatchingOverload.method.BaseGenericTypeMatch.IsGenericType)
+                {
+                    //This should never be null in this case
+                    if (firstMatchingOverload.method.BaseGenericTypeMatch == null) throw new InvalidOperationException("No base generic type could be resolved");
+
+                    methodToExecute = methodToExecute.MakeGenericMethod(firstMatchingOverload.method.BaseGenericTypeMatch.GetGenericArguments());
+                }
+            }
+
+            return methodToExecute;
+		}
+
+        public static MethodInfo FindExtensionMethod(IRuntimeCacheProvider runtimeCache, Type thisType, object[] args, string name, bool argsContainsThis)
+        {
+            args = args
+                //if the args contains 'this', remove the first one since that is 'this' and we don't want to use
+                //that in the method searching
+                .Skip(argsContainsThis ? 1 : 0)
+                .ToArray();
+
+            var methods = GetAllExtensionMethods(runtimeCache, thisType, name, args.Length).ToArray();
+
+            return DetermineMethodFromParams(methods, thisType, args);
+        }
+
+        internal class ExtensionMethodSearchResult
+	    {
+	        /// <summary>
+	        /// Initializes a new instance of the <see cref="T:System.Object"/> class.
+	        /// </summary>
+	        public ExtensionMethodSearchResult(MethodInfo methodInfo)
+	        {
+	            MethodInfo = methodInfo;
+	            IsGeneric = false;
+	        }
+
+	        /// <summary>
+	        /// Initializes a new instance of the <see cref="T:System.Object"/> class.
+	        /// </summary>
+	        public ExtensionMethodSearchResult(MethodInfo methodInfo, Type baseGenericTypeMatch)
+	        {
+	            MethodInfo = methodInfo;
+	            IsGeneric = true;
+	            BaseGenericTypeMatch = baseGenericTypeMatch;
+	        }
+
+	        public MethodInfo MethodInfo { get; private set; }
+            public bool IsGeneric { get; private set; }
+            public Type BaseGenericTypeMatch { get; private set; }
+	    }
+    }
+}