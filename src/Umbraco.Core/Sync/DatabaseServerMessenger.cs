using System;
using System.Collections.Generic;
using System.Diagnostics;
using System.Globalization;
using System.IO;
using System.Linq;
using System.Threading;
using System.Web;
using LightInject;
using Newtonsoft.Json;
using Newtonsoft.Json.Linq;
using NPoco;
using Umbraco.Core.Cache;
using Umbraco.Core.DI;
using Umbraco.Core.IO;
using Umbraco.Core.Logging;
using Umbraco.Core.Models.Rdbms;
using Umbraco.Core.Persistence;

namespace Umbraco.Core.Sync
{
    /// <summary>
    /// An <see cref="IServerMessenger"/> that works by storing messages in the database.
    /// </summary>
    //
    // this messenger writes ALL instructions to the database,
    // but only processes instructions coming from remote servers,
    // thus ensuring that instructions run only once
    //
    public class DatabaseServerMessenger : ServerMessengerBase
    {
<<<<<<< HEAD
        private readonly IRuntimeState _runtime;
        private readonly DatabaseServerMessengerOptions _options;
=======
        private readonly ApplicationContext _appContext;
>>>>>>> 8fa1499a
        private readonly ManualResetEvent _syncIdle;
        private readonly object _locko = new object();
        private readonly ProfilingLogger _profilingLogger;
        private int _lastId = -1;
        private DateTime _lastSync;
        private DateTime _lastPruned;
        private bool _initialized;
        private bool _syncing;
        private bool _released;

<<<<<<< HEAD
        public DatabaseServerMessenger(
            IRuntimeState runtime, DatabaseContext dbContext, ILogger logger, ProfilingLogger proflog,
            bool distributedEnabled, DatabaseServerMessengerOptions options)
            : base(distributedEnabled)
        {
            if (dbContext == null) throw new ArgumentNullException(nameof(dbContext));
            if (logger == null) throw new ArgumentNullException(nameof(logger));
            if (proflog == null) throw new ArgumentNullException(nameof(proflog));
            if (options == null) throw new ArgumentNullException(nameof(options));

            DatabaseContext = dbContext;
            Logger = logger;
            _runtime = runtime;
            _profilingLogger = proflog;
            _options = options;
=======
        protected DatabaseServerMessengerOptions Options { get; private set; }
        protected ApplicationContext ApplicationContext { get { return _appContext; } }

        public DatabaseServerMessenger(ApplicationContext appContext, bool distributedEnabled, DatabaseServerMessengerOptions options)
            : base(distributedEnabled)
        {
            if (appContext == null) throw new ArgumentNullException("appContext");
            if (options == null) throw new ArgumentNullException("options");

            _appContext = appContext;
            Options = options;
>>>>>>> 8fa1499a
            _lastPruned = _lastSync = DateTime.UtcNow;
            _syncIdle = new ManualResetEvent(true);
        }

        protected ILogger Logger { get; }

        protected DatabaseContext DatabaseContext { get; }

        protected UmbracoDatabase Database => DatabaseContext.Database;

        protected Sql<SqlContext> Sql() => DatabaseContext.Sql();

        #region Messenger

        protected override bool RequiresDistributed(IEnumerable<IServerAddress> servers, ICacheRefresher refresher, MessageType dispatchType)
        {
            // we don't care if there's servers listed or not,
            // if distributed call is enabled we will make the call
            return _initialized && DistributedEnabled;
        }

        protected override void DeliverRemote(
            IEnumerable<IServerAddress> servers,
            ICacheRefresher refresher,
            MessageType messageType,
            IEnumerable<object> ids = null,
            string json = null)
        {
            var idsA = ids?.ToArray();

            Type idType;
            if (GetArrayType(idsA, out idType) == false)
                throw new ArgumentException("All items must be of the same type, either int or Guid.", nameof(ids));

            var instructions = RefreshInstruction.GetInstructions(refresher, messageType, idsA, idType, json);

            var dto = new CacheInstructionDto
            {
                UtcStamp = DateTime.UtcNow,
                Instructions = JsonConvert.SerializeObject(instructions, Formatting.None),
                OriginIdentity = LocalIdentity
            };

            Database.Insert(dto);
        }

        #endregion

        #region Sync

        /// <summary>
        /// Boots the messenger.
        /// </summary>
        /// <remarks>
        /// Thread safety: this is NOT thread safe. Because it is NOT meant to run multi-threaded.
        /// Callers MUST ensure thread-safety.
        /// </remarks>
        protected void Boot()
        {
            // weight:10, must release *before* the facade service, because once released
            // the service will *not* be able to properly handle our notifications anymore
            const int weight = 10;

            var runtime = _runtime as RuntimeState;
            if (runtime == null) throw new NotSupportedException($"Unsupported IRuntimeState implementation {_runtime.GetType().FullName}, expecting {typeof(RuntimeState).FullName}.");
            var registered = runtime.MainDom.Register(
                () =>
                {
                    lock (_locko)
                    {
                        _released = true; // no more syncs
                    }

                    // wait a max of 5 seconds and then return, so that we don't block
                    // the entire MainDom callbacks chain and prevent the AppDomain from
                    // properly releasing MainDom - a timeout here means that one refresher
                    // is taking too much time processing, however when it's done we will
                    // not update lastId and stop everything
                    var idle =_syncIdle.WaitOne(5000);
                    if (idle == false)
                    {
                        _logger.Warn<DatabaseServerMessenger>("The wait lock timed out, application is shutting down. The current instruction batch will be re-processed.");
                    }
                },
                weight);

            if (registered == false)
                return;

            ReadLastSynced(); // get _lastId
            EnsureInstructions(); // reset _lastId if instrs are missing
            Initialize(); // boot
        }

        /// <summary>
        /// Initializes a server that has never synchronized before.
        /// </summary>
        /// <remarks>
        /// Thread safety: this is NOT thread safe. Because it is NOT meant to run multi-threaded.
        /// Callers MUST ensure thread-safety.
        /// </remarks>
        private void Initialize()
        {
            lock (_locko)
            {
                if (_released) return;

                var coldboot = false;
                if (_lastId < 0) // never synced before
                {
                    // we haven't synced - in this case we aren't going to sync the whole thing, we will assume this is a new
                    // server and it will need to rebuild it's own caches, eg Lucene or the xml cache file.
                    Logger.Warn<DatabaseServerMessenger>("No last synced Id found, this generally means this is a new server/install."
                        + " The server will build its caches and indexes, and then adjust its last synced Id to the latest found in"
                        + " the database and maintain cache updates based on that Id.");

                    coldboot = true;
                }
                else
                {
                    //check for how many instructions there are to process
<<<<<<< HEAD
                    var count = Database.ExecuteScalar<int>("SELECT COUNT(*) FROM umbracoCacheInstruction WHERE id > @lastId", new {lastId = _lastId});
                    if (count > _options.MaxProcessingInstructionCount)
=======
                    //TODO: In 7.6 we need to store the count of instructions per row since this is not affective because there can be far more than one (if not thousands)
                    // of instructions in a single row.
                    var count = _appContext.DatabaseContext.Database.ExecuteScalar<int>("SELECT COUNT(*) FROM umbracoCacheInstruction WHERE id > @lastId", new {lastId = _lastId});
                    if (count > Options.MaxProcessingInstructionCount)
>>>>>>> 8fa1499a
                    {
                        //too many instructions, proceed to cold boot
                        Logger.Warn<DatabaseServerMessenger>("The instruction count ({0}) exceeds the specified MaxProcessingInstructionCount ({1})."
                            + " The server will skip existing instructions, rebuild its caches and indexes entirely, adjust its last synced Id"
                            + " to the latest found in the database and maintain cache updates based on that Id.",
                            () => count, () => Options.MaxProcessingInstructionCount);

                        coldboot = true;
                    }
                }

                if (coldboot)
                {
                    // go get the last id in the db and store it
                    // note: do it BEFORE initializing otherwise some instructions might get lost
                    // when doing it before, some instructions might run twice - not an issue
                    var maxId = Database.ExecuteScalar<int>("SELECT MAX(id) FROM umbracoCacheInstruction");

                    //if there is a max currently, or if we've never synced
                    if (maxId > 0 || _lastId < 0)
                        SaveLastSynced(maxId);

                    // execute initializing callbacks
                    if (Options.InitializingCallbacks != null)
                        foreach (var callback in Options.InitializingCallbacks)
                            callback();
                }

                _initialized = true;
            }
        }

        /// <summary>
        /// Synchronize the server (throttled).
        /// </summary>
        protected void Sync()
        {
            lock (_locko)
            {
                if (_syncing)
                    return;

                //Don't continue if we are released
                if (_released)
                    return;

                if ((DateTime.UtcNow - _lastSync).TotalSeconds <= Options.ThrottleSeconds)
                    return;

                //Set our flag and the lock to be in it's original state (i.e. it can be awaited)
                _syncing = true;
                _syncIdle.Reset();
                _lastSync = DateTime.UtcNow;
            }

            try
            {
                using (_profilingLogger.DebugDuration<DatabaseServerMessenger>("Syncing from database..."))
                {
                    ProcessDatabaseInstructions();

                    //Check for pruning throttling
                    if ((_released || (DateTime.UtcNow - _lastPruned).TotalSeconds <= Options.PruneThrottleSeconds))
                        return;

                    _lastPruned = _lastSync;

                    switch (Current.RuntimeState.ServerRole)
                    {
                        case ServerRole.Single:
                        case ServerRole.Master:
                            PruneOldInstructions();
                            break;
                    }
                }
            }
            finally
            {
                lock (_locko)
                {
                    //We must reset our flag and signal any waiting locks
                    _syncing = false;
                }

                _syncIdle.Set();
            }
        }

        /// <summary>
        /// Process instructions from the database.
        /// </summary>
        /// <remarks>
        /// Thread safety: this is NOT thread safe. Because it is NOT meant to run multi-threaded.
        /// </remarks>
        /// <returns>
        /// Returns the number of processed instructions
        /// </returns>
        private void ProcessDatabaseInstructions()
        {
            // NOTE
            // we 'could' recurse to ensure that no remaining instructions are pending in the table before proceeding but I don't think that
            // would be a good idea since instructions could keep getting added and then all other threads will probably get stuck from serving requests
            // (depending on what the cache refreshers are doing). I think it's best we do the one time check, process them and continue, if there are
            // pending requests after being processed, they'll just be processed on the next poll.
            //
            // FIXME not true if we're running on a background thread, assuming we can?

<<<<<<< HEAD
            var sql = Sql().SelectAll()
                .From<CacheInstructionDto>()
=======

            var sql = new Sql().Select("*")
                .From<CacheInstructionDto>(_appContext.DatabaseContext.SqlSyntax)
>>>>>>> 8fa1499a
                .Where<CacheInstructionDto>(dto => dto.Id > _lastId)
                .OrderBy<CacheInstructionDto>(dto => dto.Id);

<<<<<<< HEAD
            var dtos = Database.Fetch<CacheInstructionDto>(sql);
            if (dtos.Count <= 0) return;
=======
            //only retrieve the top 100 (just in case there's tons)
            // even though MaxProcessingInstructionCount is by default 1000 we still don't want to process that many
            // rows in one request thread since each row can contain a ton of instructions (until 7.5.5 in which case
            // a row can only contain MaxProcessingInstructionCount)
            var topSql = _appContext.DatabaseContext.SqlSyntax.SelectTop(sql, 100);
>>>>>>> 8fa1499a

            // only process instructions coming from a remote server, and ignore instructions coming from
            // the local server as they've already been processed. We should NOT assume that the sequence of
            // instructions in the database makes any sense whatsoever, because it's all async.
            var localIdentity = LocalIdentity;

            var lastId = 0;

            //tracks which ones have already been processed to avoid duplicates
            var processed = new HashSet<RefreshInstruction>();

            //It would have been nice to do this in a Query instead of Fetch using a data reader to save
            // some memory however we cannot do thta because inside of this loop the cache refreshers are also
            // performing some lookups which cannot be done with an active reader open
            foreach (var dto in _appContext.DatabaseContext.Database.Fetch<CacheInstructionDto>(topSql))
            {
                //If this flag gets set it means we're shutting down! In this case, we need to exit asap and cannot
                // continue processing anything otherwise we'll hold up the app domain shutdown
                if (_released)
                {
                    break;
                }

                if (dto.OriginIdentity == localIdentity)
                {
                    // just skip that local one but update lastId nevertheless
                    lastId = dto.Id;
                    continue;
                }

                // deserialize remote instructions & skip if it fails
                JArray jsonA;
                try
                {
                    jsonA = JsonConvert.DeserializeObject<JArray>(dto.Instructions);
                }
                catch (JsonException ex)
                {
                    Logger.Error<DatabaseServerMessenger>(string.Format("Failed to deserialize instructions ({0}: \"{1}\").", dto.Id, dto.Instructions), ex);
                    lastId = dto.Id; // skip
                    continue;
                }

                var instructionBatch = GetAllInstructions(jsonA);

                //process as per-normal
                var success = ProcessDatabaseInstructions(instructionBatch, dto, processed, ref lastId);

                //if they couldn't be all processed (i.e. we're shutting down) then exit
                if (success == false)
                {
                    _logger.Info<DatabaseServerMessenger>("The current batch of instructions was not processed, app is shutting down");
                    break;
                }
<<<<<<< HEAD
                catch (Exception ex)
                {
                    Logger.Error<DatabaseServerMessenger>(
                        $"DISTRIBUTED CACHE IS NOT UPDATED. Failed to execute instructions ({dto.Id}: \"{dto.Instructions}\"). Instruction is being skipped/ignored", ex);
=======
>>>>>>> 8fa1499a

            }

            if (lastId > 0)
                SaveLastSynced(lastId);
        }

        /// <summary>
        /// Processes the instruction batch and checks for errors
        /// </summary>
        /// <param name="instructionBatch"></param>
        /// <param name="dto"></param>
        /// <param name="processed">
        /// Tracks which instructions have already been processed to avoid duplicates
        /// </param>
        /// <param name="lastId"></param>
        /// <returns>
        /// returns true if all instructions in the batch were processed, otherwise false if they could not be due to the app being shut down
        /// </returns>
        private bool ProcessDatabaseInstructions(IReadOnlyCollection<RefreshInstruction> instructionBatch, CacheInstructionDto dto, HashSet<RefreshInstruction> processed, ref int lastId)
        {
            // execute remote instructions & update lastId
            try
            {
                var result = NotifyRefreshers(instructionBatch, processed);
                if (result)
                {
                    //if all instructions we're processed, set the last id
                    lastId = dto.Id;
                }
                return result;
            }
            //catch (ThreadAbortException ex)
            //{
            //    //This will occur if the instructions processing is taking too long since this is occuring on a request thread.
            //    // Or possibly if IIS terminates the appdomain. In any case, we should deal with this differently perhaps...
            //}
            catch (Exception ex)
            {
                _logger.Error<DatabaseServerMessenger>(
                    string.Format("DISTRIBUTED CACHE IS NOT UPDATED. Failed to execute instructions (id: {0}, instruction count: {1}). Instruction is being skipped/ignored", dto.Id, instructionBatch.Count), ex);

                //we cannot throw here because this invalid instruction will just keep getting processed over and over and errors
                // will be thrown over and over. The only thing we can do is ignore and move on.
                lastId = dto.Id;
                return false;
            }

            ////if this is returned it will not be saved
            //return -1;
        }

        /// <summary>
        /// Remove old instructions from the database
        /// </summary>
        /// <remarks>
        /// Always leave the last (most recent) record in the db table, this is so that not all instructions are removed which would cause
        /// the site to cold boot if there's been no instruction activity for more than DaysToRetainInstructions.
        /// See: http://issues.umbraco.org/issue/U4-7643#comment=67-25085
        /// </remarks>
        private void PruneOldInstructions()
        {
            var pruneDate = DateTime.UtcNow.AddDays(-Options.DaysToRetainInstructions);

            // using 2 queries is faster than convoluted joins

            var maxId = Database.ExecuteScalar<int>("SELECT MAX(id) FROM umbracoCacheInstruction;");

            var delete = new Sql().Append(@"DELETE FROM umbracoCacheInstruction WHERE utcStamp < @pruneDate AND id < @maxId",
                new { pruneDate, maxId });

            Database.Execute(delete);
        }

        /// <summary>
        /// Ensure that the last instruction that was processed is still in the database.
        /// </summary>
        /// <remarks>
        /// If the last instruction is not in the database anymore, then the messenger
        /// should not try to process any instructions, because some instructions might be lost,
        /// and it should instead cold-boot.
        /// However, if the last synced instruction id is '0' and there are '0' records, then this indicates
        /// that it's a fresh site and no user actions have taken place, in this circumstance we do not want to cold
        /// boot. See: http://issues.umbraco.org/issue/U4-8627
        /// </remarks>
        private void EnsureInstructions()
        {
            if (_lastId == 0)
            {
                var sql = Sql().Select("COUNT(*)")
                    .From<CacheInstructionDto>();

                var count = Database.ExecuteScalar<int>(sql);

                //if there are instructions but we haven't synced, then a cold boot is necessary
                if (count > 0)
                    _lastId = -1;
            }
            else
            {
                var sql = Sql().SelectAll()
                    .From<CacheInstructionDto>()
                    .Where<CacheInstructionDto>(dto => dto.Id == _lastId);

                var dtos = Database.Fetch<CacheInstructionDto>(sql);

                //if the last synced instruction is not found in the db, then a cold boot is necessary
                if (dtos.Count == 0)
                    _lastId = -1;
            }
        }

        /// <summary>
        /// Reads the last-synced id from file into memory.
        /// </summary>
        /// <remarks>
        /// Thread safety: this is NOT thread safe. Because it is NOT meant to run multi-threaded.
        /// </remarks>
        private void ReadLastSynced()
        {
            var path = SyncFilePath;
            if (File.Exists(path) == false) return;

            var content = File.ReadAllText(path);
            int last;
            if (int.TryParse(content, out last))
                _lastId = last;
        }

        /// <summary>
        /// Updates the in-memory last-synced id and persists it to file.
        /// </summary>
        /// <param name="id">The id.</param>
        /// <remarks>
        /// Thread safety: this is NOT thread safe. Because it is NOT meant to run multi-threaded.
        /// </remarks>
        private void SaveLastSynced(int id)
        {
            File.WriteAllText(SyncFilePath, id.ToString(CultureInfo.InvariantCulture));
            _lastId = id;
        }

        /// <summary>
        /// Gets the unique local identity of the executing AppDomain.
        /// </summary>
        /// <remarks>
        /// <para>It is not only about the "server" (machine name and appDomainappId), but also about
        /// an AppDomain, within a Process, on that server - because two AppDomains running at the same
        /// time on the same server (eg during a restart) are, practically, a LB setup.</para>
        /// <para>Practically, all we really need is the guid, the other infos are here for information
        /// and debugging purposes.</para>
        /// </remarks>
        protected static readonly string LocalIdentity = NetworkHelper.MachineName // eg DOMAIN\SERVER
            + "/" + HttpRuntime.AppDomainAppId // eg /LM/S3SVC/11/ROOT
            + " [P" + Process.GetCurrentProcess().Id // eg 1234
            + "/D" + AppDomain.CurrentDomain.Id // eg 22
            + "] " + Guid.NewGuid().ToString("N").ToUpper(); // make it truly unique

        /// <summary>
        /// Gets the sync file path for the local server.
        /// </summary>
        /// <returns>The sync file path for the local server.</returns>
        private static string SyncFilePath
        {
            get
            {
                var tempFolder = IOHelper.MapPath("~/App_Data/TEMP/DistCache/" + NetworkHelper.FileSafeMachineName);
                if (Directory.Exists(tempFolder) == false)
                    Directory.CreateDirectory(tempFolder);

                return Path.Combine(tempFolder, HttpRuntime.AppDomainAppId.ReplaceNonAlphanumericChars(string.Empty) + "-lastsynced.txt");
            }
        }

        #endregion

        #region Notify refreshers

        private static ICacheRefresher GetRefresher(Guid id)
        {
            var refresher = Current.CacheRefreshers[id];
            if (refresher == null)
                throw new InvalidOperationException("Cache refresher with ID \"" + id + "\" does not exist.");
            return refresher;
        }

        private static IJsonCacheRefresher GetJsonRefresher(Guid id)
        {
            return GetJsonRefresher(GetRefresher(id));
        }

        private static IJsonCacheRefresher GetJsonRefresher(ICacheRefresher refresher)
        {
            var jsonRefresher = refresher as IJsonCacheRefresher;
            if (jsonRefresher == null)
                throw new InvalidOperationException("Cache refresher with ID \"" + refresher.RefresherUniqueId + "\" does not implement " + typeof(IJsonCacheRefresher) + ".");
            return jsonRefresher;
        }

        /// <summary>
        /// Parses out the individual instructions to be processed
        /// </summary>
        /// <param name="jsonArray"></param>
        /// <returns></returns>
        private static List<RefreshInstruction> GetAllInstructions(IEnumerable<JToken> jsonArray)
        {
            var result = new List<RefreshInstruction>();
            foreach (var jsonItem in jsonArray)
            {
                // could be a JObject in which case we can convert to a RefreshInstruction,
                // otherwise it could be another JArray - in which case we'll iterate that.
                var jsonObj = jsonItem as JObject;
                if (jsonObj != null)
                {
                    var instruction = jsonObj.ToObject<RefreshInstruction>();
                    result.Add(instruction);
                }
                else
                {
                    var jsonInnerArray = (JArray)jsonItem;
                    result.AddRange(GetAllInstructions(jsonInnerArray)); // recurse
                }
            }
            return result;
        }

        /// <summary>
        /// executes the instructions against the cache refresher instances
        /// </summary>
        /// <param name="instructions"></param>
        /// <param name="processed"></param>
        /// <returns>
        /// Returns true if all instructions were processed, otherwise false if the processing was interupted (i.e. app shutdown)
        /// </returns>
        private bool NotifyRefreshers(IEnumerable<RefreshInstruction> instructions, HashSet<RefreshInstruction> processed)
        {
            foreach (var instruction in instructions)
            {
                //Check if the app is shutting down, we need to exit if this happens.
                if (_released)
                {
                    return false;
                }

                //this has already been processed
                if (processed.Contains(instruction))
                    continue;

                switch (instruction.RefreshType)
                {
                    case RefreshMethodType.RefreshAll:
                        RefreshAll(instruction.RefresherId);
                        break;
                    case RefreshMethodType.RefreshByGuid:
                        RefreshByGuid(instruction.RefresherId, instruction.GuidId);
                        break;
                    case RefreshMethodType.RefreshById:
                        RefreshById(instruction.RefresherId, instruction.IntId);
                        break;
                    case RefreshMethodType.RefreshByIds:
                        RefreshByIds(instruction.RefresherId, instruction.JsonIds);
                        break;
                    case RefreshMethodType.RefreshByJson:
                        RefreshByJson(instruction.RefresherId, instruction.JsonPayload);
                        break;
                    case RefreshMethodType.RemoveById:
                        RemoveById(instruction.RefresherId, instruction.IntId);
                        break;
                }

                processed.Add(instruction);
            }
            return true;
        }

        private static void RefreshAll(Guid uniqueIdentifier)
        {
            var refresher = GetRefresher(uniqueIdentifier);
            refresher.RefreshAll();
        }

        private static void RefreshByGuid(Guid uniqueIdentifier, Guid id)
        {
            var refresher = GetRefresher(uniqueIdentifier);
            refresher.Refresh(id);
        }

        private static void RefreshById(Guid uniqueIdentifier, int id)
        {
            var refresher = GetRefresher(uniqueIdentifier);
            refresher.Refresh(id);
        }

        private static void RefreshByIds(Guid uniqueIdentifier, string jsonIds)
        {
            var refresher = GetRefresher(uniqueIdentifier);
            foreach (var id in JsonConvert.DeserializeObject<int[]>(jsonIds))
                refresher.Refresh(id);
        }

        private static void RefreshByJson(Guid uniqueIdentifier, string jsonPayload)
        {
            var refresher = GetJsonRefresher(uniqueIdentifier);
            refresher.Refresh(jsonPayload);
        }

        private static void RemoveById(Guid uniqueIdentifier, int id)
        {
            var refresher = GetRefresher(uniqueIdentifier);
            refresher.Remove(id);
        }

        #endregion
    }
}<|MERGE_RESOLUTION|>--- conflicted
+++ resolved
@@ -29,12 +29,7 @@
     //
     public class DatabaseServerMessenger : ServerMessengerBase
     {
-<<<<<<< HEAD
         private readonly IRuntimeState _runtime;
-        private readonly DatabaseServerMessengerOptions _options;
-=======
-        private readonly ApplicationContext _appContext;
->>>>>>> 8fa1499a
         private readonly ManualResetEvent _syncIdle;
         private readonly object _locko = new object();
         private readonly ProfilingLogger _profilingLogger;
@@ -45,7 +40,8 @@
         private bool _syncing;
         private bool _released;
 
-<<<<<<< HEAD
+        protected DatabaseServerMessengerOptions Options { get; private set; }
+
         public DatabaseServerMessenger(
             IRuntimeState runtime, DatabaseContext dbContext, ILogger logger, ProfilingLogger proflog,
             bool distributedEnabled, DatabaseServerMessengerOptions options)
@@ -60,20 +56,7 @@
             Logger = logger;
             _runtime = runtime;
             _profilingLogger = proflog;
-            _options = options;
-=======
-        protected DatabaseServerMessengerOptions Options { get; private set; }
-        protected ApplicationContext ApplicationContext { get { return _appContext; } }
-
-        public DatabaseServerMessenger(ApplicationContext appContext, bool distributedEnabled, DatabaseServerMessengerOptions options)
-            : base(distributedEnabled)
-        {
-            if (appContext == null) throw new ArgumentNullException("appContext");
-            if (options == null) throw new ArgumentNullException("options");
-
-            _appContext = appContext;
             Options = options;
->>>>>>> 8fa1499a
             _lastPruned = _lastSync = DateTime.UtcNow;
             _syncIdle = new ManualResetEvent(true);
         }
@@ -155,7 +138,7 @@
                     var idle =_syncIdle.WaitOne(5000);
                     if (idle == false)
                     {
-                        _logger.Warn<DatabaseServerMessenger>("The wait lock timed out, application is shutting down. The current instruction batch will be re-processed.");
+                        Logger.Warn<DatabaseServerMessenger>("The wait lock timed out, application is shutting down. The current instruction batch will be re-processed.");
                     }
                 },
                 weight);
@@ -195,15 +178,10 @@
                 else
                 {
                     //check for how many instructions there are to process
-<<<<<<< HEAD
-                    var count = Database.ExecuteScalar<int>("SELECT COUNT(*) FROM umbracoCacheInstruction WHERE id > @lastId", new {lastId = _lastId});
-                    if (count > _options.MaxProcessingInstructionCount)
-=======
                     //TODO: In 7.6 we need to store the count of instructions per row since this is not affective because there can be far more than one (if not thousands)
                     // of instructions in a single row.
-                    var count = _appContext.DatabaseContext.Database.ExecuteScalar<int>("SELECT COUNT(*) FROM umbracoCacheInstruction WHERE id > @lastId", new {lastId = _lastId});
+                    var count = Database.ExecuteScalar<int>("SELECT COUNT(*) FROM umbracoCacheInstruction WHERE id > @lastId", new {lastId = _lastId});
                     if (count > Options.MaxProcessingInstructionCount)
->>>>>>> 8fa1499a
                     {
                         //too many instructions, proceed to cold boot
                         Logger.Warn<DatabaseServerMessenger>("The instruction count ({0}) exceeds the specified MaxProcessingInstructionCount ({1})."
@@ -311,27 +289,17 @@
             //
             // FIXME not true if we're running on a background thread, assuming we can?
 
-<<<<<<< HEAD
+
             var sql = Sql().SelectAll()
                 .From<CacheInstructionDto>()
-=======
-
-            var sql = new Sql().Select("*")
-                .From<CacheInstructionDto>(_appContext.DatabaseContext.SqlSyntax)
->>>>>>> 8fa1499a
                 .Where<CacheInstructionDto>(dto => dto.Id > _lastId)
                 .OrderBy<CacheInstructionDto>(dto => dto.Id);
 
-<<<<<<< HEAD
-            var dtos = Database.Fetch<CacheInstructionDto>(sql);
-            if (dtos.Count <= 0) return;
-=======
             //only retrieve the top 100 (just in case there's tons)
             // even though MaxProcessingInstructionCount is by default 1000 we still don't want to process that many
             // rows in one request thread since each row can contain a ton of instructions (until 7.5.5 in which case
             // a row can only contain MaxProcessingInstructionCount)
-            var topSql = _appContext.DatabaseContext.SqlSyntax.SelectTop(sql, 100);
->>>>>>> 8fa1499a
+            var topSql = sql.SelectTop(100);
 
             // only process instructions coming from a remote server, and ignore instructions coming from
             // the local server as they've already been processed. We should NOT assume that the sequence of
@@ -346,7 +314,7 @@
             //It would have been nice to do this in a Query instead of Fetch using a data reader to save
             // some memory however we cannot do thta because inside of this loop the cache refreshers are also
             // performing some lookups which cannot be done with an active reader open
-            foreach (var dto in _appContext.DatabaseContext.Database.Fetch<CacheInstructionDto>(topSql))
+            foreach (var dto in Database.Fetch<CacheInstructionDto>(topSql))
             {
                 //If this flag gets set it means we're shutting down! In this case, we need to exit asap and cannot
                 // continue processing anything otherwise we'll hold up the app domain shutdown
@@ -383,16 +351,9 @@
                 //if they couldn't be all processed (i.e. we're shutting down) then exit
                 if (success == false)
                 {
-                    _logger.Info<DatabaseServerMessenger>("The current batch of instructions was not processed, app is shutting down");
+                    Logger.Info<DatabaseServerMessenger>("The current batch of instructions was not processed, app is shutting down");
                     break;
                 }
-<<<<<<< HEAD
-                catch (Exception ex)
-                {
-                    Logger.Error<DatabaseServerMessenger>(
-                        $"DISTRIBUTED CACHE IS NOT UPDATED. Failed to execute instructions ({dto.Id}: \"{dto.Instructions}\"). Instruction is being skipped/ignored", ex);
-=======
->>>>>>> 8fa1499a
 
             }
 
@@ -432,8 +393,8 @@
             //}
             catch (Exception ex)
             {
-                _logger.Error<DatabaseServerMessenger>(
-                    string.Format("DISTRIBUTED CACHE IS NOT UPDATED. Failed to execute instructions (id: {0}, instruction count: {1}). Instruction is being skipped/ignored", dto.Id, instructionBatch.Count), ex);
+                    Logger.Error<DatabaseServerMessenger>(
+                        $"DISTRIBUTED CACHE IS NOT UPDATED. Failed to execute instructions ({dto.Id}: \"{dto.Instructions}\"). Instruction is being skipped/ignored", ex);
 
                 //we cannot throw here because this invalid instruction will just keep getting processed over and over and errors
                 // will be thrown over and over. The only thing we can do is ignore and move on.
