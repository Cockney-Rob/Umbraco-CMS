using System;
using System.Linq;
using System.Web;
using System.Xml;
using Umbraco.Core.Configuration;
using Umbraco.Core.Configuration.UmbracoSettings;
using Umbraco.Core.IO;

namespace Umbraco.Core.Sync
{
    /// <summary>
    /// A helper used to determine the current server environment status
    /// </summary>
    internal static class ServerEnvironmentHelper
    {
        /// <summary>
        /// Returns the current umbraco base url for the current server depending on it's environment 
        /// status. This will attempt to determine the internal umbraco base url that can be used by the current
        /// server to send a request to itself if it is in a load balanced environment.
        /// </summary>
        /// <returns>The full base url including schema (i.e. http://myserver:80/umbraco ) - or <c>null</c> if the url
        /// cannot be determined at the moment (usually because the first request has not properly completed yet).</returns>
<<<<<<< HEAD
        public static string GetCurrentServerUmbracoBaseUrl(ApplicationContext appContext, IUmbracoSettingsSection settings)
=======
        public static string GetCurrentServerUmbracoBaseUrl(ApplicationContext appContext)
>>>>>>> 864994a5
        {
            var status = GetStatus(settings);

            if (status == CurrentServerEnvironmentStatus.Single)
            {
                // single install, return null if no config/original url, else use config/original url as base
                // use http or https as appropriate
<<<<<<< HEAD
                return GetBaseUrl(appContext, settings);
=======
                return GetBaseUrl(appContext);
>>>>>>> 864994a5
            }

            var servers = settings.DistributedCall.Servers.ToArray();

            if (servers.Any() == false)
            {
                // cannot be determined, return null if no config/original url, else use config/original url as base
                // use http or https as appropriate
<<<<<<< HEAD
                return GetBaseUrl(appContext, settings);
=======
                return GetBaseUrl(appContext);
>>>>>>> 864994a5
            }

            foreach (var server in servers)
            {
                var appId = server.AppId;
                var serverName = server.ServerName;

                if (appId.IsNullOrWhiteSpace() && serverName.IsNullOrWhiteSpace())
                {
                    continue;
                }

                if ((appId.IsNullOrWhiteSpace() == false && appId.Trim().InvariantEquals(HttpRuntime.AppDomainAppId))
                    || (serverName.IsNullOrWhiteSpace() == false && serverName.Trim().InvariantEquals(NetworkHelper.MachineName)))
                {
                    //match by appId or computer name! return the url configured
                    return string.Format("{0}://{1}:{2}/{3}",
                        server.ForceProtocol.IsNullOrWhiteSpace() ? "http" : server.ForceProtocol,
                        server.ServerAddress,
                        server.ForcePortnumber.IsNullOrWhiteSpace() ? "80" : server.ForcePortnumber,
                        IOHelper.ResolveUrl(SystemDirectories.Umbraco).TrimStart('/'));
                }
            }

            // cannot be determined, return null if no config/original url, else use config/original url as base
            // use http or https as appropriate
<<<<<<< HEAD
            return GetBaseUrl(appContext, settings);
=======
            return GetBaseUrl(appContext);
>>>>>>> 864994a5
        }

        /// <summary>
        /// Returns the current environment status for the current server
        /// </summary>
        /// <returns></returns>
        public static CurrentServerEnvironmentStatus GetStatus(IUmbracoSettingsSection settings)
        {
            if (settings.DistributedCall.Enabled == false)
            {
                return CurrentServerEnvironmentStatus.Single;
            }

            var servers = settings.DistributedCall.Servers.ToArray();

            if (servers.Any() == false)
            {
                return CurrentServerEnvironmentStatus.Unknown;
            }

<<<<<<< HEAD
            var master = servers.FirstOrDefault();
            
=======
            var master = nodes.Cast<XmlNode>().FirstOrDefault();

>>>>>>> 864994a5
            if (master == null)
            {
                return CurrentServerEnvironmentStatus.Unknown;
            }

            //we determine master/slave based on the first server registered
            //TODO: In v7 we have publicized ServerRegisterResolver - we won't be able to determine this based on that
            // but we'd need to change the IServerAddress interfaces which is breaking.

            var appId = master.AppId;
            var serverName = master.ServerName;

            if (appId.IsNullOrWhiteSpace() && serverName.IsNullOrWhiteSpace())
            {
                return CurrentServerEnvironmentStatus.Unknown;
            }

            if ((appId.IsNullOrWhiteSpace() == false && appId.Trim().InvariantEquals(HttpRuntime.AppDomainAppId))
                    || (serverName.IsNullOrWhiteSpace() == false && serverName.Trim().InvariantEquals(NetworkHelper.MachineName)))
            {
                //match by appdid or server name!
                return CurrentServerEnvironmentStatus.Master;
            }

            return CurrentServerEnvironmentStatus.Slave;
        }

<<<<<<< HEAD
        private static string GetBaseUrl(ApplicationContext appContext, IUmbracoSettingsSection settings)
        {
            return (
                // is config empty?
                settings.ScheduledTasks.BaseUrl.IsNullOrWhiteSpace()
=======
        private static string GetBaseUrl(ApplicationContext appContext)
        {
            return (
                // is config empty?
                UmbracoSettings.ScheduledTasksBaseUrl.IsNullOrWhiteSpace()
>>>>>>> 864994a5
                    // is the orig req empty?
                    ? appContext.OriginalRequestUrl.IsNullOrWhiteSpace()
                        // we've got nothing
                        ? null
                        //the orig req url is not null, use that
                        : string.Format("http{0}://{1}", GlobalSettings.UseSSL ? "s" : "", appContext.OriginalRequestUrl)
                    // the config has been specified, use that
<<<<<<< HEAD
                    : string.Format("http{0}://{1}", GlobalSettings.UseSSL ? "s" : "", settings.ScheduledTasks.BaseUrl))
=======
                    : string.Format("http{0}://{1}", GlobalSettings.UseSSL ? "s" : "", UmbracoSettings.ScheduledTasksBaseUrl))
>>>>>>> 864994a5
                .EnsureEndsWith('/');
        }
    }
}<|MERGE_RESOLUTION|>--- conflicted
+++ resolved
@@ -20,11 +20,7 @@
         /// </summary>
         /// <returns>The full base url including schema (i.e. http://myserver:80/umbraco ) - or <c>null</c> if the url
         /// cannot be determined at the moment (usually because the first request has not properly completed yet).</returns>
-<<<<<<< HEAD
         public static string GetCurrentServerUmbracoBaseUrl(ApplicationContext appContext, IUmbracoSettingsSection settings)
-=======
-        public static string GetCurrentServerUmbracoBaseUrl(ApplicationContext appContext)
->>>>>>> 864994a5
         {
             var status = GetStatus(settings);
 
@@ -32,11 +28,7 @@
             {
                 // single install, return null if no config/original url, else use config/original url as base
                 // use http or https as appropriate
-<<<<<<< HEAD
                 return GetBaseUrl(appContext, settings);
-=======
-                return GetBaseUrl(appContext);
->>>>>>> 864994a5
             }
 
             var servers = settings.DistributedCall.Servers.ToArray();
@@ -45,11 +37,7 @@
             {
                 // cannot be determined, return null if no config/original url, else use config/original url as base
                 // use http or https as appropriate
-<<<<<<< HEAD
                 return GetBaseUrl(appContext, settings);
-=======
-                return GetBaseUrl(appContext);
->>>>>>> 864994a5
             }
 
             foreach (var server in servers)
@@ -76,11 +64,7 @@
 
             // cannot be determined, return null if no config/original url, else use config/original url as base
             // use http or https as appropriate
-<<<<<<< HEAD
             return GetBaseUrl(appContext, settings);
-=======
-            return GetBaseUrl(appContext);
->>>>>>> 864994a5
         }
 
         /// <summary>
@@ -101,13 +85,8 @@
                 return CurrentServerEnvironmentStatus.Unknown;
             }
 
-<<<<<<< HEAD
             var master = servers.FirstOrDefault();
-            
-=======
-            var master = nodes.Cast<XmlNode>().FirstOrDefault();
 
->>>>>>> 864994a5
             if (master == null)
             {
                 return CurrentServerEnvironmentStatus.Unknown;
@@ -135,19 +114,11 @@
             return CurrentServerEnvironmentStatus.Slave;
         }
 
-<<<<<<< HEAD
         private static string GetBaseUrl(ApplicationContext appContext, IUmbracoSettingsSection settings)
         {
             return (
                 // is config empty?
                 settings.ScheduledTasks.BaseUrl.IsNullOrWhiteSpace()
-=======
-        private static string GetBaseUrl(ApplicationContext appContext)
-        {
-            return (
-                // is config empty?
-                UmbracoSettings.ScheduledTasksBaseUrl.IsNullOrWhiteSpace()
->>>>>>> 864994a5
                     // is the orig req empty?
                     ? appContext.OriginalRequestUrl.IsNullOrWhiteSpace()
                         // we've got nothing
@@ -155,11 +126,7 @@
                         //the orig req url is not null, use that
                         : string.Format("http{0}://{1}", GlobalSettings.UseSSL ? "s" : "", appContext.OriginalRequestUrl)
                     // the config has been specified, use that
-<<<<<<< HEAD
                     : string.Format("http{0}://{1}", GlobalSettings.UseSSL ? "s" : "", settings.ScheduledTasks.BaseUrl))
-=======
-                    : string.Format("http{0}://{1}", GlobalSettings.UseSSL ? "s" : "", UmbracoSettings.ScheduledTasksBaseUrl))
->>>>>>> 864994a5
                 .EnsureEndsWith('/');
         }
     }
