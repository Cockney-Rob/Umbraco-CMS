﻿namespace Umbraco.Core.Configuration
{
    /// <summary>
    /// Contains general settings information for the entire Umbraco instance based on information from  web.config appsettings
    /// </summary>
    public interface IGlobalSettings
    {
        // fixme: Review this class, it is now just a dumping ground for config options (based basically on whatever might be in appSettings),
        //          our config classes should be named according to what they are configuring.

        /// <summary>
        /// Gets the reserved urls from web.config.
        /// </summary>
        /// <value>The reserved urls.</value>
        string ReservedUrls { get; }

        /// <summary>
        /// Gets the reserved paths from web.config
        /// </summary>
        /// <value>The reserved paths.</value>
        string ReservedPaths { get; }

        /// <summary>
        /// Gets the path to umbraco's root directory (/umbraco by default).
        /// </summary>
        string Path { get; }

        /// <summary>
        /// Gets or sets the configuration status. This will return the version number of the currently installed umbraco instance.
        /// </summary>
        string ConfigurationStatus { get; set; }

        /// <summary>
        /// Gets the time out in minutes.
        /// </summary>
        int TimeOutInMinutes { get; }

        /// <summary>
        /// Gets the default UI language.
        /// </summary>
        /// <value>The default UI language.</value>
        // ReSharper disable once InconsistentNaming
        string DefaultUILanguage { get; }

        /// <summary>
        /// Gets a value indicating whether umbraco should hide top level nodes from generated urls.
        /// </summary>
        /// <value>
        /// 	<c>true</c> if umbraco hides top level nodes from urls; otherwise, <c>false</c>.
        /// </value>
        bool HideTopLevelNodeFromPath { get; }

        /// <summary>
        /// Gets a value indicating whether umbraco should force a secure (https) connection to the backoffice.
        /// </summary>
        bool UseHttps { get; }

        /// <summary>
        /// Returns a string value to determine if umbraco should skip version-checking.
        /// </summary>
        /// <value>The version check period in days (0 = never).</value>
        int VersionCheckPeriod { get; }

        string UmbracoPath { get; }
        string UmbracoCssPath { get; }
        string UmbracoScriptsPath { get; }
        string UmbracoMediaPath { get; }

        bool IsSmtpServerConfigured { get; }
        ISmtpSettings SmtpSettings { get; }

        /// <summary>
        /// Gets a value indicating whether the runtime should enter Install level when the database is missing.
        /// </summary>
        /// <remarks>
        /// <para>By default, when a database connection string is configured but it is not possible to
        /// connect to the database, the runtime enters the BootFailed level. If this options is set to true,
        /// it enters the Install level instead.</para>
        /// <para>It is then up to the implementor, that is setting this value, to take over the installation
        /// sequence.</para>
        /// </remarks>
        bool InstallMissingDatabase { get; }

        /// <summary>
        /// Gets a value indicating whether the runtime should enter Install level when the database is empty.
        /// </summary>
        /// <remarks>
        /// <para>By default, when a database connection string is configured and it is possible to connect to
        /// the database, but the database is empty, the runtime enters the BootFailed level. If this options
        /// is set to true, it enters the Install level instead.</para>
        /// <para>It is then up to the implementor, that is setting this value, to take over the installation
        /// sequence.</para>
        /// </remarks>
        bool InstallEmptyDatabase { get; }
        bool DisableElectionForSingleServer { get; }
        string RegisterType { get; }
        string DatabaseFactoryServerVersion { get; }
<<<<<<< HEAD

        /// <summary>
        /// Gets the path to the razor file used when no published content is available.
        /// </summary>
        string NoNodesViewPath { get; }
=======
        string MainDomLock { get; }
>>>>>>> fbe3925b
    }
}<|MERGE_RESOLUTION|>--- conflicted
+++ resolved
@@ -95,14 +95,11 @@
         bool DisableElectionForSingleServer { get; }
         string RegisterType { get; }
         string DatabaseFactoryServerVersion { get; }
-<<<<<<< HEAD
+        string MainDomLock { get; }
 
         /// <summary>
         /// Gets the path to the razor file used when no published content is available.
         /// </summary>
         string NoNodesViewPath { get; }
-=======
-        string MainDomLock { get; }
->>>>>>> fbe3925b
     }
 }