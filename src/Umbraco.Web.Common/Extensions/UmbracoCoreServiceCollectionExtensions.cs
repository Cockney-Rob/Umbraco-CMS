using System;
using System.Collections;
using System.Collections.Generic;
using System.Data.Common;
using System.IO;
using System.Reflection;
using System.Runtime.InteropServices;
using Microsoft.AspNetCore.Hosting;
using Microsoft.AspNetCore.Http;
using Microsoft.Extensions.Configuration;
using Microsoft.Extensions.DependencyInjection;
using Microsoft.Extensions.Logging;
using Serilog;
using Serilog.Extensions.Hosting;
using Serilog.Extensions.Logging;
using Smidge;
using Smidge.Nuglify;
using Umbraco.Composing;
using Umbraco.Configuration;
using Umbraco.Core;
using Umbraco.Core.Cache;
using Umbraco.Core.Composing;
using Umbraco.Core.Configuration;
using Umbraco.Core.IO;
using Umbraco.Core.Logging;
using Umbraco.Core.Logging.Serilog;
using Umbraco.Core.Persistence;
using Umbraco.Core.Runtime;
using Umbraco.Web.Common.AspNetCore;
using Umbraco.Web.Common.Runtime.Profiler;

namespace Umbraco.Web.Common.Extensions
{
    public static class UmbracoCoreServiceCollectionExtensions
    {
        /// <summary>
        /// Adds the Umbraco Configuration requirements
        /// </summary>
        /// <param name="services"></param>
        /// <param name="configuration"></param>
        /// <returns></returns>
        public static IServiceCollection AddUmbracoConfiguration(this IServiceCollection services, IConfiguration configuration)
        {
            if (configuration == null) throw new ArgumentNullException(nameof(configuration));

            var configsFactory = new AspNetCoreConfigsFactory(configuration);

            var configs = configsFactory.Create();

            services.AddSingleton(configs);

            return services;
        }


        /// <summary>
        /// Adds the Umbraco Back Core requirements
        /// </summary>
        /// <param name="services"></param>
        /// <param name="webHostEnvironment"></param>
        /// <returns></returns>
        public static IServiceCollection AddUmbracoCore(this IServiceCollection services, IWebHostEnvironment webHostEnvironment)
        {
            return services.AddUmbracoCore(webHostEnvironment,out _);
        }

        /// <summary>
        /// Adds the Umbraco Back Core requirements
        /// </summary>
        /// <param name="services"></param>
        /// <param name="webHostEnvironment"></param>
        /// <param name="factory"></param>
        /// <returns></returns>
        public static IServiceCollection AddUmbracoCore(this IServiceCollection services, IWebHostEnvironment webHostEnvironment, out IFactory factory)
        {
            if (!UmbracoServiceProviderFactory.IsActive)
                throw new InvalidOperationException("Ensure to add UseUmbraco() in your Program.cs after ConfigureWebHostDefaults to enable Umbraco's service provider factory");

            var umbContainer = UmbracoServiceProviderFactory.UmbracoContainer;

            var loggingConfig = new LoggingConfiguration(
                Path.Combine(webHostEnvironment.ContentRootPath, "App_Data\\Logs"),
                Path.Combine(webHostEnvironment.ContentRootPath, "config\\serilog.config"),
                Path.Combine(webHostEnvironment.ContentRootPath, "config\\serilog.user.config"));

            IHttpContextAccessor httpContextAccessor = new HttpContextAccessor();
            services.AddSingleton<IHttpContextAccessor>(httpContextAccessor);
            var requestCache = new GenericDictionaryRequestAppCache(() => httpContextAccessor.HttpContext.Items);

            services.AddUmbracoCore(webHostEnvironment,
                umbContainer,
                Assembly.GetEntryAssembly(),
                requestCache,
                loggingConfig,
                out factory);

            return services;
        }

        /// <summary>
        /// Adds the Umbraco Back Core requirements
        /// </summary>
        /// <param name="services"></param>
        /// <param name="webHostEnvironment"></param>
        /// <param name="umbContainer"></param>
        /// <param name="entryAssembly"></param>
        /// <param name="requestCache"></param>
        /// <param name="httpContextAccessor"></param>
        /// <param name="loggingConfiguration"></param>
        /// <param name="factory"></param>
        /// <returns></returns>
        public static IServiceCollection AddUmbracoCore(
            this IServiceCollection services,
            IWebHostEnvironment webHostEnvironment,
            IRegister umbContainer,
            Assembly entryAssembly,
            IRequestCache requestCache,
            ILoggingConfiguration loggingConfiguration,
            out IFactory factory)
        {
            if (services is null) throw new ArgumentNullException(nameof(services));
            var container = umbContainer;
            if (container is null) throw new ArgumentNullException(nameof(container));
            if (entryAssembly is null) throw new ArgumentNullException(nameof(entryAssembly));

            var serviceProvider = services.BuildServiceProvider();
            var configs = serviceProvider.GetService<Configs>();


            CreateCompositionRoot(services,
                configs,
                webHostEnvironment,
                loggingConfiguration,
                out var logger,  out var ioHelper, out var hostingEnvironment, out var backOfficeInfo, out var profiler);

            var globalSettings = configs.Global();
            var umbracoVersion = new UmbracoVersion(globalSettings);

            var coreRuntime = GetCoreRuntime(
                configs,
                umbracoVersion,
                ioHelper,
                logger,
                profiler,
                hostingEnvironment,
                backOfficeInfo,
                CreateTypeFinder(logger, profiler, webHostEnvironment, entryAssembly),
                requestCache);

            factory = coreRuntime.Configure(container);

            return services;
        }

        private static ITypeFinder CreateTypeFinder(Core.Logging.ILogger logger, IProfiler profiler, IWebHostEnvironment webHostEnvironment, Assembly entryAssembly)
        {
            // TODO: Currently we are not passing in any TypeFinderConfig (with ITypeFinderSettings) which we should do, however
            // this is not critical right now and would require loading in some config before boot time so just leaving this as-is for now.
            var runtimeHashPaths = new RuntimeHashPaths();
            runtimeHashPaths.AddFolder(new DirectoryInfo(Path.Combine(webHostEnvironment.ContentRootPath, "bin")));
            var runtimeHash = new RuntimeHash(new ProfilingLogger(logger, profiler), runtimeHashPaths);
            return new TypeFinder(logger, new DefaultUmbracoAssemblyProvider(entryAssembly), runtimeHash);
        }

        private static IRuntime GetCoreRuntime(
            Configs configs, IUmbracoVersion umbracoVersion, IIOHelper ioHelper, Core.Logging.ILogger logger,
            IProfiler profiler, Core.Hosting.IHostingEnvironment hostingEnvironment, IBackOfficeInfo backOfficeInfo,
            ITypeFinder typeFinder, IRequestCache requestCache)
        {
            var connectionStringConfig = configs.ConnectionStrings()[Core.Constants.System.UmbracoConnectionName];
            var dbProviderFactoryCreator = new SqlServerDbProviderFactoryCreator(
                connectionStringConfig?.ProviderName,
                DbProviderFactories.GetFactory);

            // Determine if we should use the sql main dom or the default
            var globalSettings = configs.Global();
            var connStrings = configs.ConnectionStrings();
            var appSettingMainDomLock = globalSettings.MainDomLock;
<<<<<<< HEAD
            var isLinux = RuntimeInformation.IsOSPlatform(OSPlatform.Linux);
            var mainDomLock = appSettingMainDomLock == "SqlMainDomLock" || isLinux == true
                ? (IMainDomLock)new SqlMainDomLock(logger, globalSettings, connStrings, dbProviderFactoryCreator)
=======
            var mainDomLock = appSettingMainDomLock == "SqlMainDomLock"
                ? (IMainDomLock)new SqlMainDomLock(logger, globalSettings, connStrings, dbProviderFactoryCreator, hostingEnvironment)
>>>>>>> 6d30f311
                : new MainDomSemaphoreLock(logger, hostingEnvironment);

            var mainDom = new MainDom(logger, mainDomLock);

            var coreRuntime = new CoreRuntime(
                configs,
                umbracoVersion,
                ioHelper,
                logger,
                profiler,
                new AspNetCoreBootPermissionsChecker(),
                hostingEnvironment,
                backOfficeInfo,
                dbProviderFactoryCreator,
                mainDom,
                typeFinder,
                requestCache);

            return coreRuntime;
        }

        private static IServiceCollection CreateCompositionRoot(
            IServiceCollection services,
            Configs configs,
            IWebHostEnvironment webHostEnvironment,
            ILoggingConfiguration loggingConfiguration,
            out Core.Logging.ILogger logger,
            out IIOHelper ioHelper,
            out Core.Hosting.IHostingEnvironment hostingEnvironment,
            out IBackOfficeInfo backOfficeInfo,
            out IProfiler profiler)
        {
            if (configs == null)
                throw new InvalidOperationException($"Could not resolve type {typeof(Configs)} from the container, ensure {nameof(AddUmbracoConfiguration)} is called before calling {nameof(AddUmbracoCore)}");

            var hostingSettings = configs.Hosting();
            var globalSettings = configs.Global();

            hostingEnvironment = new AspNetCoreHostingEnvironment(hostingSettings, webHostEnvironment);
            ioHelper = new IOHelper(hostingEnvironment, globalSettings);
            logger = AddLogger(services, hostingEnvironment, loggingConfiguration);

            backOfficeInfo = new AspNetCoreBackOfficeInfo(globalSettings);
            profiler = GetWebProfiler(hostingEnvironment);

            return services;
        }

        /// <summary>
        /// Create and configure the logger
        /// </summary>
        /// <param name="hostingEnvironment"></param>
        private static Core.Logging.ILogger AddLogger(IServiceCollection services, Core.Hosting.IHostingEnvironment hostingEnvironment, ILoggingConfiguration loggingConfiguration)
        {
            // Create a serilog logger
            var logger = SerilogLogger.CreateWithDefaultConfiguration(hostingEnvironment, loggingConfiguration);

            // Wire up all the bits that serilog needs. We need to use our own code since the Serilog ext methods don't cater to our needs since
            // we don't want to use the global serilog `Log` object and we don't have our own ILogger implementation before the HostBuilder runs which
            // is the only other option that these ext methods allow.
            // I have created a PR to make this nicer https://github.com/serilog/serilog-extensions-hosting/pull/19 but we'll need to wait for that.
            // Also see : https://github.com/serilog/serilog-extensions-hosting/blob/dev/src/Serilog.Extensions.Hosting/SerilogHostBuilderExtensions.cs

            services.AddSingleton<ILoggerFactory>(services => new SerilogLoggerFactory(logger.SerilogLog, false));

            // This won't (and shouldn't) take ownership of the logger.
            services.AddSingleton(logger.SerilogLog);

            // Registered to provide two services...
            var diagnosticContext = new DiagnosticContext(logger.SerilogLog);

            // Consumed by e.g. middleware
            services.AddSingleton(diagnosticContext);

            // Consumed by user code
            services.AddSingleton<IDiagnosticContext>(diagnosticContext);

            return logger;
        }

        public static IServiceCollection AddUmbracoRuntimeMinifier(this IServiceCollection services,
            IConfiguration configuration)
        {
            services.AddSmidge(configuration.GetSection(Core.Constants.Configuration.ConfigRuntimeMinification));
            services.AddSmidgeNuglify();

            return services;
        }

        private static IProfiler GetWebProfiler(Umbraco.Core.Hosting.IHostingEnvironment hostingEnvironment)
        {
            // create and start asap to profile boot
            if (!hostingEnvironment.IsDebugMode)
            {
                // should let it be null, that's how MiniProfiler is meant to work,
                // but our own IProfiler expects an instance so let's get one
                return new VoidProfiler();
            }

            var webProfiler = new WebProfiler();
            webProfiler.StartBoot();

            return webProfiler;
        }
        private class AspNetCoreBootPermissionsChecker : IUmbracoBootPermissionChecker
        {
            public void ThrowIfNotPermissions()
            {
                // nothing to check
            }
        }


    }

}<|MERGE_RESOLUTION|>--- conflicted
+++ resolved
@@ -176,14 +176,10 @@
             var globalSettings = configs.Global();
             var connStrings = configs.ConnectionStrings();
             var appSettingMainDomLock = globalSettings.MainDomLock;
-<<<<<<< HEAD
+
             var isLinux = RuntimeInformation.IsOSPlatform(OSPlatform.Linux);
             var mainDomLock = appSettingMainDomLock == "SqlMainDomLock" || isLinux == true
-                ? (IMainDomLock)new SqlMainDomLock(logger, globalSettings, connStrings, dbProviderFactoryCreator)
-=======
-            var mainDomLock = appSettingMainDomLock == "SqlMainDomLock"
                 ? (IMainDomLock)new SqlMainDomLock(logger, globalSettings, connStrings, dbProviderFactoryCreator, hostingEnvironment)
->>>>>>> 6d30f311
                 : new MainDomSemaphoreLock(logger, hostingEnvironment);
 
             var mainDom = new MainDom(logger, mainDomLock);
