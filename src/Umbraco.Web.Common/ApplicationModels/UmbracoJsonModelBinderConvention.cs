--- conflicted
+++ resolved
@@ -1,14 +1,7 @@
-<<<<<<< HEAD
-﻿using System.Linq;
+using System.Linq;
 using Microsoft.AspNetCore.Mvc.ApplicationModels;
 using Microsoft.AspNetCore.Mvc.ModelBinding;
 using Umbraco.Cms.Web.Common.ModelBinders;
-=======
-using System.Linq;
-using Microsoft.AspNetCore.Mvc.ApplicationModels;
-using Microsoft.AspNetCore.Mvc.ModelBinding;
-using Umbraco.Web.Common.ModelBinders;
->>>>>>> 88acb078
 
 namespace Umbraco.Cms.Web.Common.ApplicationModels
 {
@@ -29,9 +22,4 @@
             }
         }
     }
-<<<<<<< HEAD
-
-
-=======
->>>>>>> 88acb078
 }