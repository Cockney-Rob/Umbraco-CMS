using System.Linq;
using Microsoft.AspNetCore.Http;
using Microsoft.Extensions.DependencyInjection;
using Microsoft.Extensions.Options;
using Umbraco.Core;
using Umbraco.Core.Composing;
using Umbraco.Core.Configuration.Models;
using Umbraco.Core.Diagnostics;
using Umbraco.Core.Hosting;
using Umbraco.Core.Logging;
using Umbraco.Core.Runtime;
using Umbraco.Core.Security;
using Umbraco.Core.Services;
using Umbraco.Extensions;
using Umbraco.Net;
using Umbraco.Web.Common.AspNetCore;
using Umbraco.Web.Common.Controllers;
using Umbraco.Web.Common.Formatters;
using Umbraco.Web.Common.Install;
using Umbraco.Web.Common.Lifetime;
using Umbraco.Web.Common.Macros;
using Umbraco.Web.Common.Middleware;
using Umbraco.Web.Common.ModelBinding;
using Umbraco.Web.Common.Profiler;
using Umbraco.Web.Common.Routing;
using Umbraco.Web.Common.Security;
using Umbraco.Web.Common.Templates;
using Umbraco.Web.Composing.CompositionExtensions;
using Umbraco.Web.Macros;
using Umbraco.Web.Security;
using Umbraco.Web.Templates;

namespace Umbraco.Web.Common.Runtime
{

    /// <summary>
    /// Adds/replaces AspNetCore specific services
    /// </summary>
    [ComposeBefore(typeof(ICoreComposer))]
    [ComposeAfter(typeof(CoreInitialComposer))]
    public class AspNetCoreComposer : ComponentComposer<AspNetCoreComponent>, IComposer
    {
        public override void Compose(Composition composition)
        {
            base.Compose(composition);

            // AspNetCore specific services
            composition.Services.AddUnique<IHttpContextAccessor, HttpContextAccessor>();
            composition.Services.AddUnique<IRequestAccessor, AspNetCoreRequestAccessor>();

            // Our own netcore implementations
            composition.Services.AddMultipleUnique<IUmbracoApplicationLifetimeManager, IUmbracoApplicationLifetime, AspNetCoreUmbracoApplicationLifetime>();

            composition.Services.AddUnique<IApplicationShutdownRegistry, AspNetCoreApplicationShutdownRegistry>();

            // The umbraco request lifetime
<<<<<<< HEAD
            composition.Services.AddUnique<IUmbracoRequestLifetime, IUmbracoRequestLifetimeManager, UmbracoRequestLifetime>();
=======
            composition.Services.AddMultipleUnique<IUmbracoRequestLifetime, IUmbracoRequestLifetimeManager, UmbracoRequestLifetime>();
>>>>>>> f81fcc84

            // Password hasher
            composition.Services.AddUnique<IPasswordHasher, AspNetCorePasswordHasher>();

            composition.Services.AddUnique<ICookieManager, AspNetCoreCookieManager>();
            composition.Services.AddTransient<IIpResolver, AspNetCoreIpResolver>();
            composition.Services.AddUnique<IUserAgentProvider, AspNetCoreUserAgentProvider>();

            composition.Services.AddMultipleUnique<ISessionIdResolver, ISessionManager, AspNetCoreSessionManager>();

            composition.Services.AddUnique<IMarchal, AspNetCoreMarchal>();

            composition.Services.AddUnique<IProfilerHtml, WebProfilerHtml>();

            composition.Services.AddUnique<IMacroRenderer, MacroRenderer>();
            composition.Services.AddUnique<IMemberUserKeyProvider, MemberUserKeyProvider>();

            // register the umbraco context factory
            composition.Services.AddUnique<IUmbracoContextFactory, UmbracoContextFactory>();
            composition.Services.AddUnique<IBackofficeSecurityFactory, BackofficeSecurityFactory>();
            composition.Services.AddUnique<IBackofficeSecurityAccessor, HybridBackofficeSecurityAccessor>();

            //register the install components
            //NOTE: i tried to not have these registered if we weren't installing or upgrading but post install when the site restarts
            //it still needs to use the install controller so we can't do that
            composition.ComposeInstaller();

            var umbracoApiControllerTypes = composition.TypeLoader.GetUmbracoApiControllers().ToList();
            composition.WithCollectionBuilder<UmbracoApiControllerTypeCollectionBuilder>()
                .Add(umbracoApiControllerTypes);


            composition.Services.AddUnique<InstallAreaRoutes>();

            composition.Services.AddUnique<UmbracoRequestLoggingMiddleware>();
            composition.Services.AddUnique<UmbracoRequestMiddleware>();
            composition.Services.AddUnique<BootFailedMiddleware>();

            composition.Services.AddUnique<UmbracoJsonModelBinder>();

            composition.Services.AddUnique<ITemplateRenderer, TemplateRenderer>();
            composition.Services.AddUnique<IPublicAccessChecker, PublicAccessChecker>();
            composition.Services.AddUnique(factory => new LegacyPasswordSecurity());
        }
    }
}<|MERGE_RESOLUTION|>--- conflicted
+++ resolved
@@ -54,11 +54,7 @@
             composition.Services.AddUnique<IApplicationShutdownRegistry, AspNetCoreApplicationShutdownRegistry>();
 
             // The umbraco request lifetime
-<<<<<<< HEAD
-            composition.Services.AddUnique<IUmbracoRequestLifetime, IUmbracoRequestLifetimeManager, UmbracoRequestLifetime>();
-=======
             composition.Services.AddMultipleUnique<IUmbracoRequestLifetime, IUmbracoRequestLifetimeManager, UmbracoRequestLifetime>();
->>>>>>> f81fcc84
 
             // Password hasher
             composition.Services.AddUnique<IPasswordHasher, AspNetCorePasswordHasher>();
