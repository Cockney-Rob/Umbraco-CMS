--- conflicted
+++ resolved
@@ -13,16 +13,13 @@
     /// </summary>
     public class UmbracoMemberAuthorizeFilter : IAuthorizationFilter
     {
-<<<<<<< HEAD
         // TODO: Lets revisit this when we get members done and the front-end working and whether it can be replaced or moved to an authz policy
-=======
         private readonly IUmbracoWebsiteSecurity _websiteSecurity;
 
         public UmbracoMemberAuthorizeFilter(IUmbracoWebsiteSecurity websiteSecurity)
         {
             _websiteSecurity = websiteSecurity;
         }
->>>>>>> ebe643e3
 
         /// <summary>
         /// Comma delimited list of allowed member types
