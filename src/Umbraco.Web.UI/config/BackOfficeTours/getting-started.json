--- conflicted
+++ resolved
@@ -1,4 +1,4 @@
-﻿[
+[
     {
         "name": "Introduction",
         "alias": "umbIntroIntroduction",
@@ -108,11 +108,7 @@
         "steps": [
             {
                 "title": "Create your first Document Type",
-<<<<<<< HEAD
                 "content": "<p>Step 1 of any site is to create a <strong>Document Type</strong>.<br> A Document Type is a template for content. For each <em>type</em> of content you want to create you'll create a Document Type. This will define where content based on this Document Type can be created, how many properties it holds and what the input method should be for these properties.</p><p>When you have at least one Document Type in place you can start creating content and this content can then be used in a template.</p><p>In this tour you will learn how to set up a basic Document Type with a property to enter a short text.</p>",
-=======
-                "content": "<p>Step 1 of any site is to create a <strong>Document Type</strong>.<br> A Document Type is a template for content. For each <em>type</em> of content you want to create you'll create a Document Type. This will define where content based on this Document Type can be created, how many properties it holds and what the input method should be for these properties.</p><p>When you have at least one Document type in place you can start creating content and this content can then be used in a template.</p><p>In this tour you will learn how to set up a basic Document Type with a property to enter a short text.</p>",
->>>>>>> 49062d3e
                 "type": "intro"
             },
             {
@@ -132,11 +128,7 @@
             {
                 "element": "#dialog [data-element='action-documentType']",
                 "title": "Create Document Type",
-<<<<<<< HEAD
                 "content": "<p>Click <b>Document Type</b> to create a new document type with a template. The template will be automatically created and set as the default template for this Document Type.</p><p>You will use the template in a later tour to render content.</p>",
-=======
-                "content": "<p>Click <b>Document Type</b> to create a new document type with a template. The template will be automatically created and set as the default template for this Document Type</p><p>You will use the template in a later tour to render content.</p>",
->>>>>>> 49062d3e
                 "event": "click"
             },
             {
@@ -189,11 +181,7 @@
                 "element": "[data-element~='overlay-editor-picker']",
                 "elementPreventClick": true,
                 "title": "Editor picker",
-<<<<<<< HEAD
-                "content": "<p>In the editor picker dialog we can pick one of the many built in editors.</p><p><em>You can choose from preconfigured data types (Reuse) or create a new configuration (Available editors)</em>.</p>"
-=======
-                "content": "<p>In the editor picker dialog we can pick one of the many built-in editor.</p><p><em>You can choose from preconfigured data types (Reuse) or create a new configuration (Available editors)</em></p>"
->>>>>>> 49062d3e
+                "content": "<p>In the editor picker dialog we can pick one of the many built-in editors.</p><p><em>You can choose from preconfigured data types (Reuse) or create a new configuration (Available editors)</em>.</p>"
             },
             {
                 "element": "[data-element~='overlay-editor-picker'] [data-element='editor-Textarea']",
@@ -205,11 +193,7 @@
                 "element": "[data-element~='overlay-editor-settings']",
                 "elementPreventClick": true,
                 "title": "Editor settings",
-<<<<<<< HEAD
                 "content": "Each property editor can have individual settings. For the textarea editor you can set a character limit but in this case it is not needed."
-=======
-                "content": "Each property editor can have individual settings. For the textarea editor you can set a character limit but in this case it is not needed"
->>>>>>> 49062d3e
             },
             {
                 "element": "[data-element~='overlay-editor-settings'] [data-element='button-overlaySubmit']",
