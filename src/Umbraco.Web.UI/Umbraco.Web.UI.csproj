﻿<?xml version="1.0" encoding="utf-8"?>
<Project ToolsVersion="15.0">
  <Import Project="$(MSBuildExtensionsPath)\$(MSBuildToolsVersion)\Microsoft.Common.props" Condition="Exists('$(MSBuildExtensionsPath)\$(MSBuildToolsVersion)\Microsoft.Common.props')" />
  <PropertyGroup>
    <TargetFrameworkVersion>v4.7.2</TargetFrameworkVersion>
    <EnableDefaultCompileItems>false</EnableDefaultCompileItems>
    <ProjectGuid>{4C4C194C-B5E4-4991-8F87-4373E24CC19F}</ProjectGuid>
    <OutputType>Library</OutputType>
    <AssemblyName>Umbraco.Web.UI</AssemblyName>
    <RootNamespace>Umbraco.Web.UI</RootNamespace>
    <SolutionDir Condition="$(SolutionDir) == '' Or $(SolutionDir) == '*Undefined*'">..\</SolutionDir>
    <ProjectTypeGuids>{349c5851-65df-11da-9384-00065b846f21};{fae04ec0-301f-11d3-bf4b-00c04f79efbc}</ProjectTypeGuids>
    <RunPostBuildEvent>OnBuildSuccess</RunPostBuildEvent>
    <UseIISExpress>true</UseIISExpress>
    <IISExpressSSLPort>44331</IISExpressSSLPort>
    <IISExpressAnonymousAuthentication>enabled</IISExpressAnonymousAuthentication>
    <IISExpressWindowsAuthentication>disabled</IISExpressWindowsAuthentication>
    <IISExpressUseClassicPipelineMode>false</IISExpressUseClassicPipelineMode>
    <UseGlobalApplicationHostFile />
    <NuGetPackageImportStamp>
    </NuGetPackageImportStamp>
    <Use64BitIISExpress />
    <TargetFrameworkProfile />
    <!--
      for some weird reason, and because Web.config is created only during BeforeBuild,
      the web.config configuration file would not be picked, and the build system would
      try to use a traditional app.config, thus missing all the binding redirects.

      this ensures that the build system things that the config file is web.config.

      (see FindAppConfigFile target in detailed build output)
    -->
    <AppConfig>Web.config</AppConfig>
    <AdditionalFileItemNames>$(AdditionalFileItemNames);Content</AdditionalFileItemNames>
  </PropertyGroup>
  <PropertyGroup Condition=" '$(Configuration)|$(Platform)' == 'Debug|AnyCPU' ">
    <DebugSymbols>true</DebugSymbols>
    <DebugType>full</DebugType>
    <Optimize>false</Optimize>
    <OutputPath>bin\</OutputPath>
    <DefineConstants>TRACE;DEBUG</DefineConstants>
    <ErrorReport>prompt</ErrorReport>
    <WarningLevel>4</WarningLevel>
    <Prefer32Bit>false</Prefer32Bit>
    <IntermediateOutputPath>..\bin\Debug\</IntermediateOutputPath>
    <PackageAsSingleFile>true</PackageAsSingleFile>
    <DesktopBuildPackageLocation>..\Package\Umbraco.Web.UI.zip</DesktopBuildPackageLocation>
    <LangVersion>latest</LangVersion>
  </PropertyGroup>
  <PropertyGroup Condition=" '$(Configuration)|$(Platform)' == 'Release|AnyCPU' ">
    <DebugSymbols>true</DebugSymbols>
    <DebugType>pdbonly</DebugType>
    <Optimize>true</Optimize>
    <OutputPath>bin\</OutputPath>
    <DefineConstants>TRACE</DefineConstants>
    <ErrorReport>prompt</ErrorReport>
    <WarningLevel>4</WarningLevel>
    <DocumentationFile>bin\Umbraco.Web.UI.xml</DocumentationFile>
    <Prefer32Bit>false</Prefer32Bit>
    <IntermediateOutputPath>..\bin\Release\</IntermediateOutputPath>
    <LangVersion>latest</LangVersion>
  </PropertyGroup>
  <ItemGroup>
    <Reference Include="Microsoft.CSharp" />
    <Reference Include="System.ComponentModel" />
    <Reference Include="System.Data" />
    <Reference Include="System.Drawing" />
    <Reference Include="System.Drawing.Design" />
    <Reference Include="System.IdentityModel" />
    <Reference Include="System.Runtime.Serialization" />
    <Reference Include="System" />
    <Reference Include="System.ComponentModel.Composition" />
    <Reference Include="System.ComponentModel.DataAnnotations" />
    <Reference Include="System.Web" />
    <Reference Include="System.Web.Abstractions" />
    <Reference Include="System.Web.ApplicationServices" />
    <Reference Include="System.Web.Entity" />
    <Reference Include="System.Web.Extensions" />
    <Reference Include="System.Web.Services" />
    <Reference Include="System.Xml" />
  </ItemGroup>
  <ItemGroup>
    <Folder Include="App_Data\" />
    <Folder Include="App_Plugins\" />
    <Folder Include="Views\MacroPartials\" />
  </ItemGroup>
  <ItemGroup>
    <PackageReference Include="CSharpTest.Net.Collections" Version="14.906.1403.1082" />
    <PackageReference Include="ClientDependency" Version="1.9.9" />
    <PackageReference Include="ClientDependency-Mvc5" Version="1.9.3" />
    <PackageReference Include="Examine" Version="1.2.0" />
    <PackageReference Include="ImageProcessor.Web" Version="4.10.0.100" />
    <PackageReference Include="ImageProcessor.Web.Config" Version="2.5.0.100" />
    <PackageReference Include="Microsoft.AspNet.Identity.Owin" Version="2.2.2" />
    <PackageReference Include="Microsoft.AspNet.Mvc" Version="5.2.7" />
    <PackageReference Include="Microsoft.AspNet.WebApi" Version="5.2.7" />
    <PackageReference Include="Microsoft.CodeAnalysis.CSharp" Version="2.10.0" />
    <PackageReference Include="Microsoft.CodeDom.Providers.DotNetCompilerPlatform" Version="2.0.1" />
    <PackageReference Include="Microsoft.Owin.Host.SystemWeb" Version="4.0.1" />
    <PackageReference Include="Microsoft.Owin.Security.Cookies" Version="4.0.1" />
    <PackageReference Include="Microsoft.Owin.Security.OAuth" Version="4.0.1" />
    <PackageReference Include="Microsoft.SourceLink.GitHub">
      <Version>1.0.0-beta2-19324-01</Version>
      <IncludeAssets>runtime; build; native; contentfiles; analyzers; buildtransitive</IncludeAssets>
      <PrivateAssets>all</PrivateAssets>
    </PackageReference>
    <PackageReference Include="MiniProfiler" Version="4.0.138" />
    <PackageReference Include="Newtonsoft.Json" Version="12.0.1" />
    <PackageReference Include="SecurityCodeScan">
      <Version>3.3.0</Version>
      <IncludeAssets>runtime; build; native; contentfiles; analyzers</IncludeAssets>
      <PrivateAssets>all</PrivateAssets>
    </PackageReference>
    <PackageReference Include="System.Text.Encoding.CodePages" Version="4.7.1" />
    <PackageReference Include="Umbraco.SqlServerCE" Version="4.0.0.1" />
  </ItemGroup>
  <ItemGroup>
    <ProjectReference Include="..\Umbraco.Core\Umbraco.Core.csproj">
      <Project>{31785bc3-256c-4613-b2f5-a1b0bdded8c1}</Project>
      <Name>Umbraco.Core</Name>
    </ProjectReference>
    <ProjectReference Include="..\Umbraco.Examine\Umbraco.Examine.csproj">
      <Name>Umbraco.Examine</Name>
      <Project>{07FBC26B-2927-4A22-8D96-D644C667FECC}</Project>
    </ProjectReference>
    <ProjectReference Include="..\Umbraco.ModelsBuilder.Embedded\Umbraco.ModelsBuilder.Embedded.csproj">
      <Project>{52ac0ba8-a60e-4e36-897b-e8b97a54ed1c}</Project>
      <Name>Umbraco.ModelsBuilder.Embedded</Name>
    </ProjectReference>
    <ProjectReference Include="..\Umbraco.Web\Umbraco.Web.csproj">
      <Project>{651e1350-91b6-44b7-bd60-7207006d7003}</Project>
      <Name>Umbraco.Web</Name>
    </ProjectReference>
  </ItemGroup>
  <ItemGroup>
    <Compile Include="..\SolutionInfo.cs">
      <Link>Properties\SolutionInfo.cs</Link>
    </Compile>
    <Compile Include="Config\splashes\NoNodes.aspx.cs">
      <DependentUpon>noNodes.aspx</DependentUpon>
      <SubType>ASPXCodeBehind</SubType>
    </Compile>
    <Compile Include="Config\splashes\NoNodes.aspx.designer.cs">
      <DependentUpon>noNodes.aspx</DependentUpon>
    </Compile>
    <Compile Include="Properties\AssemblyInfo.cs" />
    <Compile Include="Properties\Settings.Designer.cs">
      <AutoGen>True</AutoGen>
      <DesignTimeSharedInput>True</DesignTimeSharedInput>
      <DependentUpon>Settings.settings</DependentUpon>
    </Compile>
    <Content Include="Config\grid.editors.config.js" />
    <Content Include="Config\Lang\cs-CZ.user.xml" />
    <Content Include="Config\Lang\da-DK.user.xml" />
    <Content Include="Config\Lang\de-DE.user.xml" />
    <Content Include="Config\Lang\en-GB.user.xml" />
    <Content Include="Config\Lang\en-US.user.xml" />
    <Content Include="Config\Lang\es-ES.user.xml" />
    <Content Include="Config\Lang\fr-FR.user.xml" />
    <Content Include="Config\Lang\he-IL.user.xml" />
    <Content Include="Config\Lang\it-IT.user.xml" />
    <Content Include="Config\Lang\ja-JP.user.xml" />
    <Content Include="Config\Lang\ko-KR.user.xml" />
    <Content Include="Config\Lang\nl-NL.user.xml" />
    <Content Include="Config\Lang\nb-NO.user.xml" />
    <Content Include="Config\Lang\pl-PL.user.xml" />
    <Content Include="Config\Lang\pt-BR.user.xml" />
    <Content Include="Config\Lang\ru-RU.user.xml" />
    <Content Include="Config\Lang\sv-SE.user.xml" />
    <Content Include="Config\Lang\zh-CN.user.xml" />
    <Content Include="Config\splashes\noNodes.aspx" />
    <Content Include="Umbraco\Config\Lang\cs.xml" />
    <Content Include="Umbraco\Config\Lang\cy.xml" />
    <Content Include="Umbraco\Config\Lang\tr.xml" />
    <Content Include="Umbraco\Config\Lang\zh_tw.xml" />
    <Content Include="Config\Splashes\noNodes.aspx" />
    <Content Include="Umbraco\Install\Views\Web.config" />
    <None Include="Config\ClientDependency.Release.config">
      <DependentUpon>ClientDependency.config</DependentUpon>
      <SubType>Designer</SubType>
    </None>
    <Content Include="Config\imageprocessor\security.config" />
    <Content Include="Config\imageprocessor\processing.config" />
    <Content Include="Config\imageprocessor\cache.config">
      <SubType>Designer</SubType>
    </Content>
    <Content Include="Config\HealthChecks.config">
      <SubType>Designer</SubType>
    </Content>
    <None Include="Config\HealthChecks.Release.config">
      <DependentUpon>HealthChecks.config</DependentUpon>
      <SubType>Designer</SubType>
    </None>
    <Content Include="Config\serilog.user.config">
      <SubType>Designer</SubType>
    </Content>
    <None Include="Config\serilog.user.Release.config">
      <DependentUpon>serilog.user.config</DependentUpon>
      <SubType>Designer</SubType>
    </None>
    <Content Include="Config\serilog.config">
      <SubType>Designer</SubType>
    </Content>
    <None Include="Config\serilog.Release.config">
      <DependentUpon>serilog.config</DependentUpon>
      <SubType>Designer</SubType>
    </None>
    <Content Include="Config\logviewer.searches.config.js" />
    <None Include="Config\umbracoSettings.Release.config">
      <DependentUpon>umbracoSettings.config</DependentUpon>
      <SubType>Designer</SubType>
    </None>
    <None Include="Config\tinyMceConfig.Release.config">
      <DependentUpon>tinyMceConfig.config</DependentUpon>
      <SubType>Designer</SubType>
    </None>
    <Content Include="Umbraco\Install\Views\Index.cshtml" />
    <Content Include="Media\Web.config" />
    <Content Include="Properties\Settings.settings">
      <Generator>SettingsSingleFileGenerator</Generator>
      <LastGenOutput>Settings.Designer.cs</LastGenOutput>
    </Content>
    <Content Include="Global.asax" />
    <Content Include="Umbraco\Config\Lang\en_us.xml">
      <SubType>Designer</SubType>
    </Content>
    <Content Include="Umbraco\Config\Lang\he.xml" />
    <Content Include="Umbraco\Config\Lang\ja.xml" />
    <Content Include="Umbraco\Config\Lang\pl.xml" />
    <Content Include="Umbraco\Config\Lang\pt.xml" />
    <Content Include="Umbraco\Config\Lang\ru.xml" />
    <Content Include="Umbraco\Config\Lang\zh.xml" />
    <Content Include="Umbraco\Config\Lang\ko.xml" />
    <Content Include="Umbraco\Config\Lang\da.xml">
      <SubType>Designer</SubType>
    </Content>
    <Content Include="Umbraco\Config\Lang\de.xml" />
    <Content Include="Umbraco\Config\Lang\es.xml" />
    <Content Include="Umbraco\Config\Lang\fr.xml" />
    <Content Include="Umbraco\Config\Lang\it.xml" />
    <Content Include="Umbraco\Config\Lang\nl.xml" />
    <Content Include="Umbraco\Config\Lang\nb.xml" />
    <Content Include="Umbraco\Config\Lang\sv.xml" />
    <Content Include="Umbraco\Config\Lang\en.xml">
      <SubType>Designer</SubType>
    </Content>
    <Content Include="Umbraco\Js\UmbracoSpeechBubbleBackEnd.js" />
    <Content Include="Config\ClientDependency.config">
      <SubType>Designer</SubType>
    </Content>
    <Content Include="Umbraco\Views\Default.cshtml" />
    <Content Include="Umbraco\PartialViewMacros\Templates\EditProfile.cshtml" />
    <Content Include="Umbraco\PartialViewMacros\Templates\Empty.cshtml" />
    <Content Include="Umbraco\PartialViewMacros\Templates\Login.cshtml" />
    <Content Include="Umbraco\PartialViewMacros\Templates\LoginStatus.cshtml" />
    <Content Include="Umbraco\PartialViewMacros\Templates\RegisterMember.cshtml" />
    <Content Include="Umbraco\PartialViewMacros\Templates\ListAncestorsFromCurrentPage.cshtml" />
    <Content Include="Umbraco\PartialViewMacros\Templates\Breadcrumb.cshtml" />
    <Content Include="Umbraco\PartialViewMacros\Templates\Gallery.cshtml" />
    <Content Include="Umbraco\PartialViewMacros\Templates\ListChildPagesFromChangeableSource.cshtml" />
    <Content Include="Umbraco\PartialViewMacros\Templates\ListChildPagesFromCurrentPage.cshtml">
      <SubType>Code</SubType>
    </Content>
    <Content Include="Umbraco\PartialViewMacros\Templates\ListChildPagesOrderedByDate.cshtml" />
    <Content Include="Umbraco\PartialViewMacros\Templates\ListChildPagesOrderedByName.cshtml" />
    <Content Include="Umbraco\PartialViewMacros\Templates\ListChildPagesOrderedByProperty.cshtml" />
    <Content Include="Umbraco\PartialViewMacros\Templates\ListChildPagesWithDoctype.cshtml" />
    <Content Include="Umbraco\PartialViewMacros\Templates\ListDescendantsFromCurrentPage.cshtml" />
    <Content Include="Umbraco\PartialViewMacros\Templates\ListImagesFromMediaFolder.cshtml" />
    <Content Include="Umbraco\PartialViewMacros\Templates\MultinodeTree-picker.cshtml" />
    <Content Include="Umbraco\PartialViewMacros\Templates\Navigation.cshtml" />
    <Content Include="Umbraco\PartialViewMacros\Templates\SiteMap.cshtml" />
    <Content Include="Umbraco\Views\AuthorizeUpgrade.cshtml" />
    <Content Include="Views\Web.config">
      <SubType>Designer</SubType>
    </Content>
    <Content Include="Web.config">
      <SubType>Designer</SubType>
    </Content>
    <Content Include="Views\Partials\Grid\Bootstrap3.cshtml" />
    <Content Include="Views\Partials\Grid\Editors\Embed.cshtml" />
    <Content Include="Views\Partials\Grid\Editors\Macro.cshtml" />
    <Content Include="Views\Partials\Grid\Editors\Media.cshtml" />
    <Content Include="Views\Partials\Grid\Editors\Rte.cshtml" />
    <Content Include="Views\Partials\Grid\Editors\Textstring.cshtml" />
    <Content Include="Views\Partials\Grid\Editors\Base.cshtml" />
    <Content Include="Views\Partials\Grid\Bootstrap3-Fluid.cshtml" />
    <Content Include="Umbraco\Views\Preview\Index.cshtml" />
    <Content Include="Umbraco\Views\web.config" />
    <Content Include="Views\Partials\BlockList\Default.cshtml" />
    <None Include="Web.Debug.config.transformed" />
    <None Include="web.Template.Debug.config">
      <DependentUpon>Web.Template.config</DependentUpon>
      <SubType>Designer</SubType>
    </None>
    <None Include="web.Template.Release.config">
      <DependentUpon>Web.Template.config</DependentUpon>
      <SubType>Designer</SubType>
    </None>
    <Content Include="Umbraco\Js\dualSelectBox.js" />
    <Content Include="Umbraco\Js\guiFunctions.js" />
    <Content Include="Umbraco\Js\umbracoCheckKeys.js" />
    <!--<Content Include="Umbraco\users\PermissionEditor.aspx" />-->
    <None Include="web.Template.config">
      <SubType>Designer</SubType>
    </None>
    <Content Include="Config\tinyMceConfig.config">
      <SubType>Designer</SubType>
    </Content>
    <Content Include="Config\umbracoSettings.config">
      <SubType>Designer</SubType>
    </Content>
    <Content Include="Config\BackOfficeTours\getting-started.json" />
  </ItemGroup>
  <!-- determine VSToolsPath -->
  <PropertyGroup>
    <VisualStudioVersion Condition="'$(VisualStudioVersion)' == ''">11.0</VisualStudioVersion>
    <VSToolsPath Condition="exists('$(MSBuildExtensionsPath32)\Microsoft\VisualStudio\v11.0\WebApplications\Microsoft.WebApplication.targets')">$(MSBuildExtensionsPath32)\Microsoft\VisualStudio\v11.0</VSToolsPath>
    <VSToolsPath Condition="exists('$(MSBuildExtensionsPath32)\Microsoft\VisualStudio\v12.0\WebApplications\Microsoft.WebApplication.targets')">$(MSBuildExtensionsPath32)\Microsoft\VisualStudio\v12.0</VSToolsPath>
    <VSToolsPath Condition="exists('$(MSBuildExtensionsPath32)\Microsoft\VisualStudio\v14.0\WebApplications\Microsoft.WebApplication.targets')">$(MSBuildExtensionsPath32)\Microsoft\VisualStudio\v14.0</VSToolsPath>
    <VSToolsPath Condition="exists('$(MSBuildExtensionsPath32)\Microsoft\VisualStudio\v15.0\WebApplications\Microsoft.WebApplication.targets')">$(MSBuildExtensionsPath32)\Microsoft\VisualStudio\v15.0</VSToolsPath>
    <VSToolsPath Condition="exists('$(MSBuildExtensionsPath32)\Microsoft\VisualStudio\v16.0\WebApplications\Microsoft.WebApplication.targets')">$(MSBuildExtensionsPath32)\Microsoft\VisualStudio\v16.0</VSToolsPath>
    <VSToolsPath Condition="exists('$(MSBuildExtensionsPath32)\Microsoft\VisualStudio\v17.0\WebApplications\Microsoft.WebApplication.targets')">$(MSBuildExtensionsPath32)\Microsoft\VisualStudio\v17.0</VSToolsPath>
  </PropertyGroup>
  <!-- determine WebPublishingTasks -->
  <PropertyGroup>
    <WebPublishingTasks Condition="exists('$(MSBuildExtensionsPath)\Microsoft\VisualStudio\v10.0\Web\Microsoft.Web.Publishing.Tasks.dll')">$(MSBuildExtensionsPath)\Microsoft\VisualStudio\v10.0\Web\Microsoft.Web.Publishing.Tasks.dll</WebPublishingTasks>
    <WebPublishingTasks Condition="exists('$(MSBuildExtensionsPath)\Microsoft\VisualStudio\v11.0\Web\Microsoft.Web.Publishing.Tasks.dll')">$(MSBuildExtensionsPath)\Microsoft\VisualStudio\v11.0\Web\Microsoft.Web.Publishing.Tasks.dll</WebPublishingTasks>
    <WebPublishingTasks Condition="exists('$(MSBuildExtensionsPath)\Microsoft\VisualStudio\v12.0\Web\Microsoft.Web.Publishing.Tasks.dll')">$(MSBuildExtensionsPath)\Microsoft\VisualStudio\v12.0\Web\Microsoft.Web.Publishing.Tasks.dll</WebPublishingTasks>
    <WebPublishingTasks Condition="exists('$(MSBuildExtensionsPath)\Microsoft\VisualStudio\v14.0\Web\Microsoft.Web.Publishing.Tasks.dll')">$(MSBuildExtensionsPath)\Microsoft\VisualStudio\v14.0\Web\Microsoft.Web.Publishing.Tasks.dll</WebPublishingTasks>
    <WebPublishingTasks Condition="exists('$(MSBuildExtensionsPath)\Microsoft\VisualStudio\v15.0\Web\Microsoft.Web.Publishing.Tasks.dll')">$(MSBuildExtensionsPath)\Microsoft\VisualStudio\v15.0\Web\Microsoft.Web.Publishing.Tasks.dll</WebPublishingTasks>
    <WebPublishingTasks Condition="exists('$(MSBuildExtensionsPath)\Microsoft\VisualStudio\v16.0\Web\Microsoft.Web.Publishing.Tasks.dll')">$(MSBuildExtensionsPath)\Microsoft\VisualStudio\v16.0\Web\Microsoft.Web.Publishing.Tasks.dll</WebPublishingTasks>
    <WebPublishingTasks Condition="exists('$(MSBuildExtensionsPath)\Microsoft\VisualStudio\v17.0\Web\Microsoft.Web.Publishing.Tasks.dll')">$(MSBuildExtensionsPath)\Microsoft\VisualStudio\v17.0\Web\Microsoft.Web.Publishing.Tasks.dll</WebPublishingTasks>
  </PropertyGroup>
  <!-- get TransformXml task from WebPublishingtasks -->
  <UsingTask TaskName="TransformXml" AssemblyFile="$(WebPublishingTasks)" Condition="'$(WebPublishingTasks)' != ''" />
  <!-- get NuGet packages directory -->
  <PropertyGroup>
    <NuGetPackages>$(NuGetPackageFolders.Split(';')[0])</NuGetPackages>
  </PropertyGroup>
  <!-- import targets -->
  <Import Project="$(MSBuildBinPath)\Microsoft.CSharp.targets" />
  <Import Project="$(VSToolsPath)\WebApplications\Microsoft.WebApplication.targets" Condition="'$(VSToolsPath)' != ''" />
  <!-- web project -->
  <ProjectExtensions>
    <VisualStudio>
      <FlavorProperties GUID="{349c5851-65df-11da-9384-00065b846f21}">
        <WebProjectProperties>
          <UseIIS>False</UseIIS>
          <AutoAssignPort>True</AutoAssignPort>
<<<<<<< HEAD
          <DevelopmentServerPort>8150</DevelopmentServerPort>
          <DevelopmentServerVPath>/</DevelopmentServerVPath>
          <IISUrl>http://localhost:8150</IISUrl>
=======
          <DevelopmentServerPort>8141</DevelopmentServerPort>
          <DevelopmentServerVPath>/</DevelopmentServerVPath>
          <IISUrl>http://localhost:8141</IISUrl>
>>>>>>> 3def2ee2
          <DevelopmentServerPort>8131</DevelopmentServerPort>
          <DevelopmentServerVPath>/</DevelopmentServerVPath>
          <IISUrl>http://localhost:8131</IISUrl>
          <NTLMAuthentication>False</NTLMAuthentication>
          <UseCustomServer>False</UseCustomServer>
          <CustomServerUrl>
          </CustomServerUrl>
          <SaveServerSettingsInUserFile>False</SaveServerSettingsInUserFile>
        </WebProjectProperties>
      </FlavorProperties>
    </VisualStudio>
  </ProjectExtensions>
  <Target Name="BeforeBuild">
    <Message Text="-BeforeBuild-" Importance="high" />
    <Message Text="MSBuildExtensionsPath: $(MSBuildExtensionsPath)" Importance="high" />
    <Message Text="WebPublishingTasks:    $(WebPublishingTasks)" Importance="high" />
    <Message Text="NuGetPackageFolders:   $(NuGetPackageFolders)" Importance="high" />
    <Message Text="NuGetPackages:         $(NuGetPackages)" Importance="high" />
    <!-- Create web.config file from Template if it doesn't exist -->
    <Message Text="Copy Web.Template.config to Web.config" Importance="high" Condition="!Exists('$(ProjectDir)Web.config')" />
    <Copy SourceFiles="$(ProjectDir)web.Template.config" DestinationFiles="$(ProjectDir)Web.config" OverwriteReadOnlyFiles="true" SkipUnchangedFiles="false" Condition="!Exists('$(ProjectDir)Web.config')" />
    <!-- Transform the local Web.config file in Visual Studio -->
    <Message Text="Transform Web.config with web.Template.$(Configuration).config into Web.$(Configuration).config.transformed (this is Visual Studio)" Importance="high" Condition="$(BuildingInsideVisualStudio) == true" />
    <TransformXml Source="$(ProjectDir)Web.config" Transform="$(ProjectDir)web.Template.$(Configuration).config" Destination="$(ProjectDir)Web.$(Configuration).config.transformed" Condition="$(BuildingInsideVisualStudio) == true" />
    <!-- Always transform the Template file when not in VS (ie: build.bat) -->
    <Message Text="Transform Web.Template.config with web.Template.$(Configuration).config into Web.$(Configuration).config.transformed (this is not Visual Studio)" Importance="high" Condition="$(BuildingInsideVisualStudio) != true" />
    <TransformXml Source="$(ProjectDir)Web.Template.config" Transform="$(ProjectDir)web.Template.$(Configuration).config" Destination="Web.$(Configuration).config.transformed" Condition="$(BuildingInsideVisualStudio) != true" />
    <!-- Create ClientDependency.config file from Template if it doesn't exist -->
    <Message Text="Copy ClientDependency.$(Configuration).config to ClientDependency.config" Importance="high" Condition="!Exists('$(ProjectDir)Config\ClientDependency.config')" />
    <Copy SourceFiles="$(ProjectDir)Config\ClientDependency.Release.config" DestinationFiles="$(ProjectDir)Config\ClientDependency.config" OverwriteReadOnlyFiles="true" SkipUnchangedFiles="false" Condition="!Exists('$(ProjectDir)Config\ClientDependency.config')" />
    <Copy SourceFiles="$(ProjectDir)Config\umbracoSettings.Release.config" DestinationFiles="$(ProjectDir)Config\umbracoSettings.config" OverwriteReadOnlyFiles="true" SkipUnchangedFiles="false" Condition="!Exists('$(ProjectDir)Config\umbracoSettings.config')" />
    <!-- Create Serilog.config & serilog.user.config file from Templates if it doesn't exist -->
    <Message Text="Copy serilog.$(Configuration).config to serilog.config" Importance="high" Condition="!Exists('$(ProjectDir)Config\serilog.config')" />
    <Copy SourceFiles="$(ProjectDir)Config\serilog.Release.config" DestinationFiles="$(ProjectDir)Config\serilog.config" OverwriteReadOnlyFiles="true" SkipUnchangedFiles="false" Condition="!Exists('$(ProjectDir)Config\serilog.config')" />
    <Message Text="Copy serilog.user.$(Configuration).config to serilog.user.config" Importance="high" Condition="!Exists('$(ProjectDir)Config\serilog.user.config')" />
    <Copy SourceFiles="$(ProjectDir)Config\serilog.user.Release.config" DestinationFiles="$(ProjectDir)Config\serilog.user.config" OverwriteReadOnlyFiles="true" SkipUnchangedFiles="false" Condition="!Exists('$(ProjectDir)Config\serilog.user.config')" />
    <!-- Build Belle, if building is Visual Studio and the build folder does not exist yet -->
    <Message Text="Skip Belle because UmbracoBuild is '$(UmbracoBuild)' (this is not Visual Studio)." Importance="High" Condition="'$(UmbracoBuild)' != ''" />
    <Message Text="Skip Belle because $(ProjectDir)Umbraco\lib exists." Importance="High" Condition="Exists('$(ProjectDir)Umbraco\lib')" />
    <Message Text="Build Belle because UmbracoBuild is empty (this is Visual Studio), and $(ProjectDir)Umbraco\lib does not exist." Importance="High" Condition="!Exists('$(ProjectDir)Umbraco\lib') and '$(UmbracoBuild)' == ''" />
    <CallTarget Targets="BelleBuild" Condition="!Exists('$(ProjectDir)Umbraco\lib') and '$(UmbracoBuild)' == ''" />
  </Target>
  <!-- clean Belle when cleaning and rebuilding, but only in Visual Studio -->
  <Target Name="CleanBelle" AfterTargets="Clean" Condition="'$(UmbracoBuild)' == ''">
    <Message Text="-CleanBelle-" Importance="high" />
    <Message Text="Nothing to clean, as $(ProjectDir)Umbraco\lib does not exist." Importance="High" Condition="!Exists('$(ProjectDir)Umbraco\lib')" />
    <Message Text="Not cleaning (found src/preserve.belle)." Importance="High" Condition="Exists('$(ProjectDir)Umbraco\lib') and Exists('$(SolutionDir)preserve.belle')" />
    <Message Text="Remove $(ProjectDir)Umbraco\lib." Importance="High" Condition="Exists('$(ProjectDir)Umbraco\lib') and !Exists('$(SolutionDir)preserve.belle')" />
    <ItemGroup>
      <BelleLib Include="$(ProjectDir)Umbraco\lib" />
    </ItemGroup>
    <RemoveDir Directories="@(BelleLib)" Condition="Exists('$(ProjectDir)Umbraco\lib') and !Exists('$(SolutionDir)preserve.belle')" />
  </Target>
  <Target Name="AfterBuild">
    <Message Text="-AfterBuild-" Importance="high" />
    <Message Text="Copy Web.$(Configuration).config.transformed over to Web.config (this is Visual Studio)" Importance="high" Condition="$(BuildingInsideVisualStudio) == true" />
    <Copy SourceFiles="$(ProjectDir)Web.$(Configuration).config.transformed" DestinationFiles="$(ProjectDir)Web.config" OverwriteReadOnlyFiles="true" SkipUnchangedFiles="false" Condition="$(BuildingInsideVisualStudio) == true" />
  </Target>
  <Target Name="BelleBuild">
    <Exec WorkingDirectory="$(ProjectDir)\..\..\" Command="powershell -ExecutionPolicy RemoteSigned -Command &quot;&amp;{ $ubuild = &amp;&quot;$pwd\build\build.ps1&quot; -get ; $ubuild.CompileBelle() }&quot;" />
  </Target>
  <Target Name="ResetConfigFiles" Condition="'$(WebProjectOutputDir)' != ''" BeforeTargets="Build;Rebuild" Inputs="@(ConfigFiles)" Outputs="%(Identity).Dummy">
    <ItemGroup>
      <!-- every *.config (recursive) files xcept web[.*].config -->
      <!-- beware! includes any rogue git-ignored or temp config file -->
      <ConfigFiles Include="$(ProjectDir)**\*.config" Exclude="$(ProjectDir)web.config;$(ProjectDir)web.*.config" />
      <!-- and the UI file -->
      <ConfigFiles Include="$(ProjectDir)umbraco\config\create\UI.xml" />
    </ItemGroup>
    <PropertyGroup>
      <!-- the original file eg src/.../umbracoSettings.config -->
      <OriginalFileName>@(ConfigFiles)</OriginalFileName>
      <!-- the configuration version of the original file eg src/.../umbracoSettings.Release.config -->
      <ModifiedFileName>$(OriginalFileName.Replace("%(ConfigFiles.Extension)",".$(Configuration)%(ConfigFiles.Extension)"))</ModifiedFileName>
      <!-- the target file eg webapp/.../umbracoSettings.config -->
      <OutputFileName>$(OriginalFileName.Replace("$(ProjectDir)", "$(WebProjectOutputDir)"))</OutputFileName>
    </PropertyGroup>
    <!--
      for each whatever.config file,
      if there is a whatever.(Release|Debug).config file,
      copy it over as whatever.config
    -->
    <Message Text="ConfigFile: $(OriginalFileName) -&gt; $(OutputFileName)" Importance="high" Condition="Exists('$(ModifiedFileName)')" />
    <Copy SourceFiles="$(ModifiedFileName)" DestinationFiles="$(OutputFileName)" OverwriteReadOnlyFiles="true" SkipUnchangedFiles="false" Condition="Exists('$(ModifiedFileName)')" />
  </Target>
</Project><|MERGE_RESOLUTION|>--- conflicted
+++ resolved
@@ -348,15 +348,12 @@
         <WebProjectProperties>
           <UseIIS>False</UseIIS>
           <AutoAssignPort>True</AutoAssignPort>
-<<<<<<< HEAD
           <DevelopmentServerPort>8150</DevelopmentServerPort>
           <DevelopmentServerVPath>/</DevelopmentServerVPath>
           <IISUrl>http://localhost:8150</IISUrl>
-=======
           <DevelopmentServerPort>8141</DevelopmentServerPort>
           <DevelopmentServerVPath>/</DevelopmentServerVPath>
           <IISUrl>http://localhost:8141</IISUrl>
->>>>>>> 3def2ee2
           <DevelopmentServerPort>8131</DevelopmentServerPort>
           <DevelopmentServerVPath>/</DevelopmentServerVPath>
           <IISUrl>http://localhost:8131</IISUrl>
