--- conflicted
+++ resolved
@@ -347,12 +347,6 @@
           <UseIIS>False</UseIIS>
           <AutoAssignPort>True</AutoAssignPort>
           <DevelopmentServerPort>8700</DevelopmentServerPort>
-<<<<<<< HEAD
-          <DevelopmentServerVPath>/</DevelopmentServerVPath>
-          <IISUrl>http://localhost:8700</IISUrl>          
-          <DevelopmentServerPort>8640</DevelopmentServerPort>
-=======
->>>>>>> d5c0e79c
           <DevelopmentServerVPath>/</DevelopmentServerVPath>
           <IISUrl>http://localhost:8700</IISUrl>
           <NTLMAuthentication>False</NTLMAuthentication>
