﻿<?xml version="1.0" encoding="utf-8"?>
<Project ToolsVersion="15.0">
  <Import Project="$(MSBuildExtensionsPath)\$(MSBuildToolsVersion)\Microsoft.Common.props" Condition="Exists('$(MSBuildExtensionsPath)\$(MSBuildToolsVersion)\Microsoft.Common.props')" />
  <PropertyGroup>
    <TargetFrameworkVersion>v4.7.2</TargetFrameworkVersion>
    <EnableDefaultCompileItems>false</EnableDefaultCompileItems>
    <ProjectGuid>{4C4C194C-B5E4-4991-8F87-4373E24CC19F}</ProjectGuid>
    <OutputType>Library</OutputType>
    <AssemblyName>Umbraco.Web.UI</AssemblyName>
    <RootNamespace>Umbraco.Web.UI</RootNamespace>
    <SolutionDir Condition="$(SolutionDir) == '' Or $(SolutionDir) == '*Undefined*'">..\</SolutionDir>
    <ProjectTypeGuids>{349c5851-65df-11da-9384-00065b846f21};{fae04ec0-301f-11d3-bf4b-00c04f79efbc}</ProjectTypeGuids>
    <RunPostBuildEvent>OnBuildSuccess</RunPostBuildEvent>
    <UseIISExpress>true</UseIISExpress>
    <IISExpressSSLPort>44331</IISExpressSSLPort>
    <IISExpressAnonymousAuthentication>enabled</IISExpressAnonymousAuthentication>
    <IISExpressWindowsAuthentication>disabled</IISExpressWindowsAuthentication>
    <IISExpressUseClassicPipelineMode>false</IISExpressUseClassicPipelineMode>
    <UseGlobalApplicationHostFile />
    <NuGetPackageImportStamp>
    </NuGetPackageImportStamp>
    <Use64BitIISExpress />
    <TargetFrameworkProfile />
    <!--
      for some weird reason, and because Web.config is created only during BeforeBuild,
      the web.config configuration file would not be picked, and the build system would
      try to use a traditional app.config, thus missing all the binding redirects.

      this ensures that the build system things that the config file is web.config.

      (see FindAppConfigFile target in detailed build output)
    -->
    <AppConfig>Web.config</AppConfig>
    <AdditionalFileItemNames>$(AdditionalFileItemNames);Content</AdditionalFileItemNames>
  </PropertyGroup>
  <PropertyGroup Condition=" '$(Configuration)|$(Platform)' == 'Debug|AnyCPU' ">
    <DebugSymbols>true</DebugSymbols>
    <DebugType>full</DebugType>
    <Optimize>false</Optimize>
    <OutputPath>bin\</OutputPath>
    <DefineConstants>TRACE;DEBUG</DefineConstants>
    <ErrorReport>prompt</ErrorReport>
    <WarningLevel>4</WarningLevel>
    <Prefer32Bit>false</Prefer32Bit>
    <IntermediateOutputPath>..\bin\Debug\</IntermediateOutputPath>
    <PackageAsSingleFile>true</PackageAsSingleFile>
    <DesktopBuildPackageLocation>..\Package\Umbraco.Web.UI.zip</DesktopBuildPackageLocation>
    <LangVersion>latest</LangVersion>
  </PropertyGroup>
  <PropertyGroup Condition=" '$(Configuration)|$(Platform)' == 'Release|AnyCPU' ">
    <DebugSymbols>true</DebugSymbols>
    <DebugType>pdbonly</DebugType>
    <Optimize>true</Optimize>
    <OutputPath>bin\</OutputPath>
    <DefineConstants>TRACE</DefineConstants>
    <ErrorReport>prompt</ErrorReport>
    <WarningLevel>4</WarningLevel>
    <DocumentationFile>bin\Umbraco.Web.UI.xml</DocumentationFile>
    <Prefer32Bit>false</Prefer32Bit>
    <IntermediateOutputPath>..\bin\Release\</IntermediateOutputPath>
    <LangVersion>latest</LangVersion>
  </PropertyGroup>
  <ItemGroup>
    <Reference Include="Microsoft.CSharp" />
    <Reference Include="System.ComponentModel" />
    <Reference Include="System.Data" />
    <Reference Include="System.Drawing" />
    <Reference Include="System.Drawing.Design" />
    <Reference Include="System.IdentityModel" />
    <Reference Include="System.Runtime.Serialization" />
    <Reference Include="System" />
    <Reference Include="System.ComponentModel.Composition" />
    <Reference Include="System.ComponentModel.DataAnnotations" />
    <Reference Include="System.Web" />
    <Reference Include="System.Web.Abstractions" />
    <Reference Include="System.Web.ApplicationServices" />
    <Reference Include="System.Web.Entity" />
    <Reference Include="System.Web.Extensions" />
    <Reference Include="System.Web.Services" />
    <Reference Include="System.Xml" />
  </ItemGroup>
  <ItemGroup>
    <Folder Include="App_Data\" />
    <Folder Include="App_Plugins\" />
    <Folder Include="Views\MacroPartials\" />
  </ItemGroup>
  <ItemGroup>
    <PackageReference Include="CSharpTest.Net.Collections" Version="14.906.1403.1082" />
    <PackageReference Include="ClientDependency" Version="1.9.9" />
    <PackageReference Include="ClientDependency-Mvc5" Version="1.9.3" />
    <PackageReference Include="Examine" Version="1.2.0" />
    <PackageReference Include="ImageProcessor.Web" Version="4.10.0.100" />
    <PackageReference Include="ImageProcessor.Web.Config" Version="2.5.0.100" />
    <PackageReference Include="Microsoft.AspNet.Identity.Owin" Version="2.2.2" />
    <PackageReference Include="Microsoft.AspNet.Mvc" Version="5.2.7" />
    <PackageReference Include="Microsoft.AspNet.WebApi" Version="5.2.7" />
    <PackageReference Include="Microsoft.CodeAnalysis.CSharp" Version="2.10.0" />
    <PackageReference Include="Microsoft.CodeDom.Providers.DotNetCompilerPlatform" Version="2.0.1" />
    <PackageReference Include="Microsoft.Owin.Host.SystemWeb" Version="4.0.1" />
    <PackageReference Include="Microsoft.Owin.Security.Cookies" Version="4.0.1" />
    <PackageReference Include="Microsoft.Owin.Security.OAuth" Version="4.0.1" />
    <PackageReference Include="Microsoft.SourceLink.GitHub">
      <Version>1.0.0-beta2-19324-01</Version>
      <IncludeAssets>runtime; build; native; contentfiles; analyzers; buildtransitive</IncludeAssets>
      <PrivateAssets>all</PrivateAssets>
    </PackageReference>
    <PackageReference Include="MiniProfiler" Version="4.0.138" />
    <PackageReference Include="Newtonsoft.Json" Version="12.0.1" />
    <PackageReference Include="SecurityCodeScan">
      <Version>3.3.0</Version>
      <IncludeAssets>runtime; build; native; contentfiles; analyzers</IncludeAssets>
      <PrivateAssets>all</PrivateAssets>
    </PackageReference>
    <PackageReference Include="System.Text.Encoding.CodePages" Version="4.7.1" />
    <PackageReference Include="Umbraco.SqlServerCE" Version="4.0.0.1" />
  </ItemGroup>
  <ItemGroup>
    <ProjectReference Include="..\Umbraco.Core\Umbraco.Core.csproj">
      <Project>{31785bc3-256c-4613-b2f5-a1b0bdded8c1}</Project>
      <Name>Umbraco.Core</Name>
    </ProjectReference>
    <ProjectReference Include="..\Umbraco.Examine\Umbraco.Examine.csproj">
      <Name>Umbraco.Examine</Name>
      <Project>{07FBC26B-2927-4A22-8D96-D644C667FECC}</Project>
    </ProjectReference>
    <ProjectReference Include="..\Umbraco.ModelsBuilder.Embedded\Umbraco.ModelsBuilder.Embedded.csproj">
      <Project>{52ac0ba8-a60e-4e36-897b-e8b97a54ed1c}</Project>
      <Name>Umbraco.ModelsBuilder.Embedded</Name>
    </ProjectReference>
    <ProjectReference Include="..\Umbraco.Web\Umbraco.Web.csproj">
      <Project>{651e1350-91b6-44b7-bd60-7207006d7003}</Project>
      <Name>Umbraco.Web</Name>
    </ProjectReference>
  </ItemGroup>
  <ItemGroup>
    <Compile Include="..\SolutionInfo.cs">
      <Link>Properties\SolutionInfo.cs</Link>
    </Compile>
    <Compile Include="Config\splashes\NoNodes.aspx.cs">
      <DependentUpon>noNodes.aspx</DependentUpon>
      <SubType>ASPXCodeBehind</SubType>
    </Compile>
    <Compile Include="Config\splashes\NoNodes.aspx.designer.cs">
      <DependentUpon>noNodes.aspx</DependentUpon>
    </Compile>
    <Compile Include="Properties\AssemblyInfo.cs" />
    <Compile Include="Properties\Settings.Designer.cs">
      <AutoGen>True</AutoGen>
      <DesignTimeSharedInput>True</DesignTimeSharedInput>
      <DependentUpon>Settings.settings</DependentUpon>
    </Compile>
    <Content Include="Config\grid.editors.config.js" />
    <Content Include="Config\Lang\cs-CZ.user.xml" />
    <Content Include="Config\Lang\da-DK.user.xml" />
    <Content Include="Config\Lang\de-DE.user.xml" />
    <Content Include="Config\Lang\en-GB.user.xml" />
    <Content Include="Config\Lang\en-US.user.xml" />
    <Content Include="Config\Lang\es-ES.user.xml" />
    <Content Include="Config\Lang\fr-FR.user.xml" />
    <Content Include="Config\Lang\he-IL.user.xml" />
    <Content Include="Config\Lang\it-IT.user.xml" />
    <Content Include="Config\Lang\ja-JP.user.xml" />
    <Content Include="Config\Lang\ko-KR.user.xml" />
    <Content Include="Config\Lang\nl-NL.user.xml" />
    <Content Include="Config\Lang\nb-NO.user.xml" />
    <Content Include="Config\Lang\pl-PL.user.xml" />
    <Content Include="Config\Lang\pt-BR.user.xml" />
    <Content Include="Config\Lang\ru-RU.user.xml" />
    <Content Include="Config\Lang\sv-SE.user.xml" />
    <Content Include="Config\Lang\zh-CN.user.xml" />
    <Content Include="Config\splashes\noNodes.aspx" />
    <Content Include="Umbraco\Config\Lang\cs.xml" />
    <Content Include="Umbraco\Config\Lang\cy.xml" />
    <Content Include="Umbraco\Config\Lang\tr.xml" />
    <Content Include="Umbraco\Config\Lang\zh_tw.xml" />
    <Content Include="Config\Splashes\noNodes.aspx" />
    <Content Include="Umbraco\Install\Views\Web.config" />
    <None Include="Config\ClientDependency.Release.config">
      <DependentUpon>ClientDependency.config</DependentUpon>
      <SubType>Designer</SubType>
    </None>
    <Content Include="Config\imageprocessor\security.config" />
    <Content Include="Config\imageprocessor\processing.config" />
    <Content Include="Config\imageprocessor\cache.config">
      <SubType>Designer</SubType>
    </Content>
    <Content Include="Config\HealthChecks.config">
      <SubType>Designer</SubType>
    </Content>
    <None Include="Config\HealthChecks.Release.config">
      <DependentUpon>HealthChecks.config</DependentUpon>
      <SubType>Designer</SubType>
    </None>
    <Content Include="Config\serilog.user.config">
      <SubType>Designer</SubType>
    </Content>
    <None Include="Config\serilog.user.Release.config">
      <DependentUpon>serilog.user.config</DependentUpon>
      <SubType>Designer</SubType>
    </None>
    <Content Include="Config\serilog.config">
      <SubType>Designer</SubType>
    </Content>
    <None Include="Config\serilog.Release.config">
      <DependentUpon>serilog.config</DependentUpon>
      <SubType>Designer</SubType>
    </None>
    <Content Include="Config\logviewer.searches.config.js" />
    <None Include="Config\umbracoSettings.Release.config">
      <DependentUpon>umbracoSettings.config</DependentUpon>
      <SubType>Designer</SubType>
    </None>
    <None Include="Config\tinyMceConfig.Release.config">
      <DependentUpon>tinyMceConfig.config</DependentUpon>
      <SubType>Designer</SubType>
    </None>
    <Content Include="Umbraco\Install\Views\Index.cshtml" />
    <Content Include="Media\Web.config" />
    <Content Include="Properties\Settings.settings">
      <Generator>SettingsSingleFileGenerator</Generator>
      <LastGenOutput>Settings.Designer.cs</LastGenOutput>
    </Content>
    <Content Include="Global.asax" />
    <Content Include="Umbraco\Config\Lang\en_us.xml">
      <SubType>Designer</SubType>
    </Content>
    <Content Include="Umbraco\Config\Lang\he.xml" />
    <Content Include="Umbraco\Config\Lang\ja.xml" />
    <Content Include="Umbraco\Config\Lang\pl.xml" />
    <Content Include="Umbraco\Config\Lang\pt.xml" />
    <Content Include="Umbraco\Config\Lang\ru.xml" />
    <Content Include="Umbraco\Config\Lang\zh.xml" />
    <Content Include="Umbraco\Config\Lang\ko.xml" />
    <Content Include="Umbraco\Config\Lang\da.xml">
      <SubType>Designer</SubType>
    </Content>
    <Content Include="Umbraco\Config\Lang\de.xml" />
    <Content Include="Umbraco\Config\Lang\es.xml" />
    <Content Include="Umbraco\Config\Lang\fr.xml" />
    <Content Include="Umbraco\Config\Lang\it.xml" />
    <Content Include="Umbraco\Config\Lang\nl.xml" />
    <Content Include="Umbraco\Config\Lang\nb.xml" />
    <Content Include="Umbraco\Config\Lang\sv.xml" />
    <Content Include="Umbraco\Config\Lang\en.xml">
      <SubType>Designer</SubType>
    </Content>
    <Content Include="Umbraco\Js\UmbracoSpeechBubbleBackEnd.js" />
    <Content Include="Config\ClientDependency.config">
      <SubType>Designer</SubType>
    </Content>
    <Content Include="Umbraco\Views\Default.cshtml" />
    <Content Include="Umbraco\PartialViewMacros\Templates\EditProfile.cshtml" />
    <Content Include="Umbraco\PartialViewMacros\Templates\Empty.cshtml" />
    <Content Include="Umbraco\PartialViewMacros\Templates\Login.cshtml" />
    <Content Include="Umbraco\PartialViewMacros\Templates\LoginStatus.cshtml" />
    <Content Include="Umbraco\PartialViewMacros\Templates\RegisterMember.cshtml" />
    <Content Include="Umbraco\PartialViewMacros\Templates\ListAncestorsFromCurrentPage.cshtml" />
    <Content Include="Umbraco\PartialViewMacros\Templates\Breadcrumb.cshtml" />
    <Content Include="Umbraco\PartialViewMacros\Templates\Gallery.cshtml" />
    <Content Include="Umbraco\PartialViewMacros\Templates\ListChildPagesFromChangeableSource.cshtml" />
    <Content Include="Umbraco\PartialViewMacros\Templates\ListChildPagesFromCurrentPage.cshtml">
      <SubType>Code</SubType>
    </Content>
    <Content Include="Umbraco\PartialViewMacros\Templates\ListChildPagesOrderedByDate.cshtml" />
    <Content Include="Umbraco\PartialViewMacros\Templates\ListChildPagesOrderedByName.cshtml" />
    <Content Include="Umbraco\PartialViewMacros\Templates\ListChildPagesOrderedByProperty.cshtml" />
    <Content Include="Umbraco\PartialViewMacros\Templates\ListChildPagesWithDoctype.cshtml" />
    <Content Include="Umbraco\PartialViewMacros\Templates\ListDescendantsFromCurrentPage.cshtml" />
    <Content Include="Umbraco\PartialViewMacros\Templates\ListImagesFromMediaFolder.cshtml" />
    <Content Include="Umbraco\PartialViewMacros\Templates\MultinodeTree-picker.cshtml" />
    <Content Include="Umbraco\PartialViewMacros\Templates\Navigation.cshtml" />
    <Content Include="Umbraco\PartialViewMacros\Templates\SiteMap.cshtml" />
    <Content Include="Umbraco\Views\AuthorizeUpgrade.cshtml" />
    <Content Include="Views\Web.config">
      <SubType>Designer</SubType>
    </Content>
    <Content Include="Web.config">
      <SubType>Designer</SubType>
    </Content>
    <Content Include="Views\Partials\Grid\Bootstrap3.cshtml" />
    <Content Include="Views\Partials\Grid\Editors\Embed.cshtml" />
    <Content Include="Views\Partials\Grid\Editors\Macro.cshtml" />
    <Content Include="Views\Partials\Grid\Editors\Media.cshtml" />
    <Content Include="Views\Partials\Grid\Editors\Rte.cshtml" />
    <Content Include="Views\Partials\Grid\Editors\Textstring.cshtml" />
    <Content Include="Views\Partials\Grid\Editors\Base.cshtml" />
    <Content Include="Views\Partials\Grid\Bootstrap3-Fluid.cshtml" />
    <Content Include="Umbraco\Views\Preview\Index.cshtml" />
    <Content Include="Umbraco\Views\web.config" />
    <Content Include="Views\Partials\BlockList\Default.cshtml" />
    <None Include="Web.Debug.config.transformed" />
    <None Include="web.Template.Debug.config">
      <DependentUpon>Web.Template.config</DependentUpon>
      <SubType>Designer</SubType>
    </None>
    <None Include="web.Template.Release.config">
      <DependentUpon>Web.Template.config</DependentUpon>
      <SubType>Designer</SubType>
    </None>
    <Content Include="Umbraco\Js\dualSelectBox.js" />
    <Content Include="Umbraco\Js\guiFunctions.js" />
    <Content Include="Umbraco\Js\umbracoCheckKeys.js" />
    <!--<Content Include="Umbraco\users\PermissionEditor.aspx" />-->
    <None Include="web.Template.config">
      <SubType>Designer</SubType>
    </None>
    <Content Include="Config\tinyMceConfig.config">
      <SubType>Designer</SubType>
    </Content>
    <Content Include="Config\umbracoSettings.config">
      <SubType>Designer</SubType>
    </Content>
    <Content Include="Config\BackOfficeTours\getting-started.json" />
  </ItemGroup>
  <!-- determine VSToolsPath -->
  <PropertyGroup>
    <VisualStudioVersion Condition="'$(VisualStudioVersion)' == ''">11.0</VisualStudioVersion>
    <VSToolsPath Condition="exists('$(MSBuildExtensionsPath32)\Microsoft\VisualStudio\v11.0\WebApplications\Microsoft.WebApplication.targets')">$(MSBuildExtensionsPath32)\Microsoft\VisualStudio\v11.0</VSToolsPath>
    <VSToolsPath Condition="exists('$(MSBuildExtensionsPath32)\Microsoft\VisualStudio\v12.0\WebApplications\Microsoft.WebApplication.targets')">$(MSBuildExtensionsPath32)\Microsoft\VisualStudio\v12.0</VSToolsPath>
    <VSToolsPath Condition="exists('$(MSBuildExtensionsPath32)\Microsoft\VisualStudio\v14.0\WebApplications\Microsoft.WebApplication.targets')">$(MSBuildExtensionsPath32)\Microsoft\VisualStudio\v14.0</VSToolsPath>
    <VSToolsPath Condition="exists('$(MSBuildExtensionsPath32)\Microsoft\VisualStudio\v15.0\WebApplications\Microsoft.WebApplication.targets')">$(MSBuildExtensionsPath32)\Microsoft\VisualStudio\v15.0</VSToolsPath>
    <VSToolsPath Condition="exists('$(MSBuildExtensionsPath32)\Microsoft\VisualStudio\v16.0\WebApplications\Microsoft.WebApplication.targets')">$(MSBuildExtensionsPath32)\Microsoft\VisualStudio\v16.0</VSToolsPath>
  </PropertyGroup>
  <!-- determine WebPublishingTasks -->
  <PropertyGroup>
    <WebPublishingTasks Condition="exists('$(MSBuildExtensionsPath)\Microsoft\VisualStudio\v10.0\Web\Microsoft.Web.Publishing.Tasks.dll')">$(MSBuildExtensionsPath)\Microsoft\VisualStudio\v10.0\Web\Microsoft.Web.Publishing.Tasks.dll</WebPublishingTasks>
    <WebPublishingTasks Condition="exists('$(MSBuildExtensionsPath)\Microsoft\VisualStudio\v11.0\Web\Microsoft.Web.Publishing.Tasks.dll')">$(MSBuildExtensionsPath)\Microsoft\VisualStudio\v11.0\Web\Microsoft.Web.Publishing.Tasks.dll</WebPublishingTasks>
    <WebPublishingTasks Condition="exists('$(MSBuildExtensionsPath)\Microsoft\VisualStudio\v12.0\Web\Microsoft.Web.Publishing.Tasks.dll')">$(MSBuildExtensionsPath)\Microsoft\VisualStudio\v12.0\Web\Microsoft.Web.Publishing.Tasks.dll</WebPublishingTasks>
    <WebPublishingTasks Condition="exists('$(MSBuildExtensionsPath)\Microsoft\VisualStudio\v14.0\Web\Microsoft.Web.Publishing.Tasks.dll')">$(MSBuildExtensionsPath)\Microsoft\VisualStudio\v14.0\Web\Microsoft.Web.Publishing.Tasks.dll</WebPublishingTasks>
    <WebPublishingTasks Condition="exists('$(MSBuildExtensionsPath)\Microsoft\VisualStudio\v15.0\Web\Microsoft.Web.Publishing.Tasks.dll')">$(MSBuildExtensionsPath)\Microsoft\VisualStudio\v15.0\Web\Microsoft.Web.Publishing.Tasks.dll</WebPublishingTasks>
    <WebPublishingTasks Condition="exists('$(MSBuildExtensionsPath)\Microsoft\VisualStudio\v16.0\Web\Microsoft.Web.Publishing.Tasks.dll')">$(MSBuildExtensionsPath)\Microsoft\VisualStudio\v16.0\Web\Microsoft.Web.Publishing.Tasks.dll</WebPublishingTasks>
    <!-- Temporary addition for the VS2019 preview - can be removed when VS2019 final is released, then v16 above will be used -->
    <WebPublishingTasks Condition="exists('$(ProgramFiles32)\Microsoft Visual Studio\2019\Preview\MSBuild\Microsoft\VisualStudio\v16.0\Web\Microsoft.Web.Publishing.Tasks.dll')">$(ProgramFiles32)\Microsoft Visual Studio\2019\Preview\MSBuild\Microsoft\VisualStudio\v16.0\Web\Microsoft.Web.Publishing.Tasks.dll</WebPublishingTasks>
  </PropertyGroup>
  <!-- get TransformXml task from WebPublishingtasks -->
  <UsingTask TaskName="TransformXml" AssemblyFile="$(WebPublishingTasks)" Condition="'$(WebPublishingTasks)' != ''" />
  <!-- get NuGet packages directory -->
  <PropertyGroup>
    <NuGetPackages>$(NuGetPackageFolders.Split(';')[0])</NuGetPackages>
  </PropertyGroup>
  <!-- import targets -->
  <Import Project="$(MSBuildBinPath)\Microsoft.CSharp.targets" />
  <Import Project="$(VSToolsPath)\WebApplications\Microsoft.WebApplication.targets" Condition="'$(VSToolsPath)' != ''" />
  <!-- web project -->
  <ProjectExtensions>
    <VisualStudio>
      <FlavorProperties GUID="{349c5851-65df-11da-9384-00065b846f21}">
        <WebProjectProperties>
          <UseIIS>False</UseIIS>
          <AutoAssignPort>True</AutoAssignPort>
<<<<<<< HEAD
          <DevelopmentServerPort>8140</DevelopmentServerPort>
          <DevelopmentServerVPath>/</DevelopmentServerVPath>
          <IISUrl>http://localhost:8140</IISUrl>
=======
          <DevelopmentServerPort>8131</DevelopmentServerPort>
          <DevelopmentServerVPath>/</DevelopmentServerVPath>
          <IISUrl>http://localhost:8131</IISUrl>
>>>>>>> 008480a1
          <NTLMAuthentication>False</NTLMAuthentication>
          <UseCustomServer>False</UseCustomServer>
          <CustomServerUrl>
          </CustomServerUrl>
          <SaveServerSettingsInUserFile>False</SaveServerSettingsInUserFile>
        </WebProjectProperties>
      </FlavorProperties>
    </VisualStudio>
  </ProjectExtensions>
  <Target Name="BeforeBuild">
    <Message Text="-BeforeBuild-" Importance="high" />
    <Message Text="MSBuildExtensionsPath: $(MSBuildExtensionsPath)" Importance="high" />
    <Message Text="WebPublishingTasks:    $(WebPublishingTasks)" Importance="high" />
    <Message Text="NuGetPackageFolders:   $(NuGetPackageFolders)" Importance="high" />
    <Message Text="NuGetPackages:         $(NuGetPackages)" Importance="high" />
    <!-- Create web.config file from Template if it doesn't exist -->
    <Message Text="Copy Web.Template.config to Web.config" Importance="high" Condition="!Exists('$(ProjectDir)Web.config')" />
    <Copy SourceFiles="$(ProjectDir)web.Template.config" DestinationFiles="$(ProjectDir)Web.config" OverwriteReadOnlyFiles="true" SkipUnchangedFiles="false" Condition="!Exists('$(ProjectDir)Web.config')" />
    <!-- Transform the local Web.config file in Visual Studio -->
    <Message Text="Transform Web.config with web.Template.$(Configuration).config into Web.$(Configuration).config.transformed (this is Visual Studio)" Importance="high" Condition="$(BuildingInsideVisualStudio) == true" />
    <TransformXml Source="$(ProjectDir)Web.config" Transform="$(ProjectDir)web.Template.$(Configuration).config" Destination="$(ProjectDir)Web.$(Configuration).config.transformed" Condition="$(BuildingInsideVisualStudio) == true" />
    <!-- Always transform the Template file when not in VS (ie: build.bat) -->
    <Message Text="Transform Web.Template.config with web.Template.$(Configuration).config into Web.$(Configuration).config.transformed (this is not Visual Studio)" Importance="high" Condition="$(BuildingInsideVisualStudio) != true" />
    <TransformXml Source="$(ProjectDir)Web.Template.config" Transform="$(ProjectDir)web.Template.$(Configuration).config" Destination="Web.$(Configuration).config.transformed" Condition="$(BuildingInsideVisualStudio) != true" />
    <!-- Create ClientDependency.config file from Template if it doesn't exist -->
    <Message Text="Copy ClientDependency.$(Configuration).config to ClientDependency.config" Importance="high" Condition="!Exists('$(ProjectDir)Config\ClientDependency.config')" />
    <Copy SourceFiles="$(ProjectDir)Config\ClientDependency.Release.config" DestinationFiles="$(ProjectDir)Config\ClientDependency.config" OverwriteReadOnlyFiles="true" SkipUnchangedFiles="false" Condition="!Exists('$(ProjectDir)Config\ClientDependency.config')" />
    <Copy SourceFiles="$(ProjectDir)Config\umbracoSettings.Release.config" DestinationFiles="$(ProjectDir)Config\umbracoSettings.config" OverwriteReadOnlyFiles="true" SkipUnchangedFiles="false" Condition="!Exists('$(ProjectDir)Config\umbracoSettings.config')" />
    <!-- Create Serilog.config & serilog.user.config file from Templates if it doesn't exist -->
    <Message Text="Copy serilog.$(Configuration).config to serilog.config" Importance="high" Condition="!Exists('$(ProjectDir)Config\serilog.config')" />
    <Copy SourceFiles="$(ProjectDir)Config\serilog.Release.config" DestinationFiles="$(ProjectDir)Config\serilog.config" OverwriteReadOnlyFiles="true" SkipUnchangedFiles="false" Condition="!Exists('$(ProjectDir)Config\serilog.config')" />
    <Message Text="Copy serilog.user.$(Configuration).config to serilog.user.config" Importance="high" Condition="!Exists('$(ProjectDir)Config\serilog.user.config')" />
    <Copy SourceFiles="$(ProjectDir)Config\serilog.user.Release.config" DestinationFiles="$(ProjectDir)Config\serilog.user.config" OverwriteReadOnlyFiles="true" SkipUnchangedFiles="false" Condition="!Exists('$(ProjectDir)Config\serilog.user.config')" />
    <!-- Build Belle, if building is Visual Studio and the build folder does not exist yet -->
    <Message Text="Skip Belle because UmbracoBuild is '$(UmbracoBuild)' (this is not Visual Studio)." Importance="High" Condition="'$(UmbracoBuild)' != ''" />
    <Message Text="Skip Belle because $(ProjectDir)Umbraco\lib exists." Importance="High" Condition="Exists('$(ProjectDir)Umbraco\lib')" />
    <Message Text="Build Belle because UmbracoBuild is empty (this is Visual Studio), and $(ProjectDir)Umbraco\lib does not exist." Importance="High" Condition="!Exists('$(ProjectDir)Umbraco\lib') and '$(UmbracoBuild)' == ''" />
    <CallTarget Targets="BelleBuild" Condition="!Exists('$(ProjectDir)Umbraco\lib') and '$(UmbracoBuild)' == ''" />
  </Target>
  <!-- clean Belle when cleaning and rebuilding, but only in Visual Studio -->
  <Target Name="CleanBelle" AfterTargets="Clean" Condition="'$(UmbracoBuild)' == ''">
    <Message Text="-CleanBelle-" Importance="high" />
    <Message Text="Nothing to clean, as $(ProjectDir)Umbraco\lib does not exist." Importance="High" Condition="!Exists('$(ProjectDir)Umbraco\lib')" />
    <Message Text="Not cleaning (found src/preserve.belle)." Importance="High" Condition="Exists('$(ProjectDir)Umbraco\lib') and Exists('$(SolutionDir)preserve.belle')" />
    <Message Text="Remove $(ProjectDir)Umbraco\lib." Importance="High" Condition="Exists('$(ProjectDir)Umbraco\lib') and !Exists('$(SolutionDir)preserve.belle')" />
    <ItemGroup>
      <BelleLib Include="$(ProjectDir)Umbraco\lib" />
    </ItemGroup>
    <RemoveDir Directories="@(BelleLib)" Condition="Exists('$(ProjectDir)Umbraco\lib') and !Exists('$(SolutionDir)preserve.belle')" />
  </Target>
  <Target Name="AfterBuild">
    <Message Text="-AfterBuild-" Importance="high" />
    <Message Text="Copy Web.$(Configuration).config.transformed over to Web.config (this is Visual Studio)" Importance="high" Condition="$(BuildingInsideVisualStudio) == true" />
    <Copy SourceFiles="$(ProjectDir)Web.$(Configuration).config.transformed" DestinationFiles="$(ProjectDir)Web.config" OverwriteReadOnlyFiles="true" SkipUnchangedFiles="false" Condition="$(BuildingInsideVisualStudio) == true" />
  </Target>
  <Target Name="BelleBuild">
    <Exec WorkingDirectory="$(ProjectDir)\..\..\" Command="powershell -ExecutionPolicy RemoteSigned -Command &quot;&amp;{ $ubuild = &amp;&quot;$pwd\build\build.ps1&quot; -get ; $ubuild.CompileBelle() }&quot;" />
  </Target>
  <Target Name="ResetConfigFiles" Condition="'$(WebProjectOutputDir)' != ''" BeforeTargets="Build;Rebuild" Inputs="@(ConfigFiles)" Outputs="%(Identity).Dummy">
    <ItemGroup>
      <!-- every *.config (recursive) files xcept web[.*].config -->
      <!-- beware! includes any rogue git-ignored or temp config file -->
      <ConfigFiles Include="$(ProjectDir)**\*.config" Exclude="$(ProjectDir)web.config;$(ProjectDir)web.*.config" />
      <!-- and the UI file -->
      <ConfigFiles Include="$(ProjectDir)umbraco\config\create\UI.xml" />
    </ItemGroup>
    <PropertyGroup>
      <!-- the original file eg src/.../umbracoSettings.config -->
      <OriginalFileName>@(ConfigFiles)</OriginalFileName>
      <!-- the configuration version of the original file eg src/.../umbracoSettings.Release.config -->
      <ModifiedFileName>$(OriginalFileName.Replace("%(ConfigFiles.Extension)",".$(Configuration)%(ConfigFiles.Extension)"))</ModifiedFileName>
      <!-- the target file eg webapp/.../umbracoSettings.config -->
      <OutputFileName>$(OriginalFileName.Replace("$(ProjectDir)", "$(WebProjectOutputDir)"))</OutputFileName>
    </PropertyGroup>
    <!--
      for each whatever.config file,
      if there is a whatever.(Release|Debug).config file,
      copy it over as whatever.config
    -->
    <Message Text="ConfigFile: $(OriginalFileName) -&gt; $(OutputFileName)" Importance="high" Condition="Exists('$(ModifiedFileName)')" />
    <Copy SourceFiles="$(ModifiedFileName)" DestinationFiles="$(OutputFileName)" OverwriteReadOnlyFiles="true" SkipUnchangedFiles="false" Condition="Exists('$(ModifiedFileName)')" />
  </Target>
</Project><|MERGE_RESOLUTION|>--- conflicted
+++ resolved
@@ -348,15 +348,12 @@
         <WebProjectProperties>
           <UseIIS>False</UseIIS>
           <AutoAssignPort>True</AutoAssignPort>
-<<<<<<< HEAD
           <DevelopmentServerPort>8140</DevelopmentServerPort>
           <DevelopmentServerVPath>/</DevelopmentServerVPath>
           <IISUrl>http://localhost:8140</IISUrl>
-=======
           <DevelopmentServerPort>8131</DevelopmentServerPort>
           <DevelopmentServerVPath>/</DevelopmentServerVPath>
           <IISUrl>http://localhost:8131</IISUrl>
->>>>>>> 008480a1
           <NTLMAuthentication>False</NTLMAuthentication>
           <UseCustomServer>False</UseCustomServer>
           <CustomServerUrl>
