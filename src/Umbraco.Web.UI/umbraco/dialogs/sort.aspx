<%@ Page Language="c#" MasterPageFile="../masterpages/umbracoDialog.Master" CodeBehind="sort.aspx.cs" AutoEventWireup="True" Inherits="Umbraco.Web.UI.Umbraco.Dialogs.Sort" %>

<%@ Import Namespace="System.Globalization" %>
<%@ Import Namespace="Umbraco.Core.IO" %>
<%@ Import Namespace="Umbraco.Web" %>
<%@ Register TagPrefix="cc1" Namespace="umbraco.uicontrols" Assembly="controls" %>
<%@ Register TagPrefix="umb" Namespace="ClientDependency.Core.Controls" Assembly="ClientDependency.Core" %>

<asp:Content ContentPlaceHolderID="head" runat="server">
    <umb:CssInclude ID="CssInclude1" runat="server" FilePath="Dialogs/SortDialog.css" PathNameAlias="UmbracoClient"></umb:CssInclude>
</asp:Content>

<asp:Content ContentPlaceHolderID="body" runat="server">

    <umb:JsInclude ID="JsInclude3" runat="server" FilePath="Dialogs/SortDialog.js" PathNameAlias="UmbracoClient" />
    <umb:JsInclude ID="JsInclude1" runat="server" FilePath="tablesorting/jquery.tablesorter.min.js" PathNameAlias="UmbracoClient" />
    <umb:JsInclude ID="JsInclude2" runat="server" FilePath="tablesorting/tableDragAndDrop.js" PathNameAlias="UmbracoClient" />

    <div class="umb-dialog-body">
        <cc1:Pane runat="server">

          <div id="loading" style="display: none; margin-bottom: 10px;">
                <div class="notice">
                    <p><%= umbraco.ui.Text("sort", "sortPleaseWait") %></p>
                </div>
                <br />
<<<<<<< HEAD
                <div style="overflow: hidden; margin-left: -20px; margin-right: -20px;">
=======
                <div class="umb-loader-wrapper">
>>>>>>> 7f3ab15e
                    <cc1:ProgressBar ID="prog1" runat="server" Title="sorting.." />
                </div>
            </div>

            <div id="sortingDone" style="display: none;" class="success">
                <p>
                    <asp:Literal runat="server" ID="sortDone"></asp:Literal>
                </p>
                <p>
                    <a href="#" onclick="UmbClientMgr.closeModalWindow()"><%= umbraco.ui.Text("defaultdialogs", "closeThisWindow")%></a>
                </p>
            </div>

            <div id="sortArea">
                <p class="help">
                    <%= umbraco.ui.Text("sort", "sortHelp") %>
                </p>

                <div id="sortableFrame">
                    <table id="sortableNodes">
                        <thead>
                            <tr>
                                <th style="width: 100%">Name</th>
                                <th class="nowrap">Creation date</th>
                                <th class="nowrap">Sort order</th>
                            </tr>
                        </thead>
                        <tbody>
                            <asp:Literal ID="lt_nodes" runat="server" />
                        </tbody>
                    </table>
                </div>
            </div>
        </cc1:Pane>

    </div>
    <div class="umb-dialog-footer btn-toolbar umb-btn-toolbar">
        <a id="closeWindowButton" href="#" class="btn btn-link"><%=umbraco.ui.Text("general", "cancel", this.getUser())%></a>
        <input id="submitButton" type="button" class="btn btn-primary" value="<%=umbraco.ui.Text("save") %>" />
    </div>

    <script type="text/javascript">

        jQuery(document).ready(function () {

            var sortDialog = new Umbraco.Dialogs.SortDialog({
                submitButton: jQuery("#submitButton"),
                closeWindowButton: jQuery("#closeWindowButton"),
                dateTimeFormat: "<%=CultureInfo.CurrentCulture.DateTimeFormat.ShortDatePattern%> <%=CultureInfo.CurrentCulture.DateTimeFormat.ShortTimePattern%>",
                currentId: "<%=Request.CleanForXss("ID")%>",
                serviceUrl: "<%= IOHelper.ResolveUrl(SystemDirectories.Umbraco)%>/WebServices/NodeSorter.asmx/UpdateSortOrder?app=<%=Request.CleanForXss("app")%>"
            });

            sortDialog.init();
        });

    </script>

</asp:Content>
<|MERGE_RESOLUTION|>--- conflicted
+++ resolved
@@ -1,90 +1,86 @@
-<%@ Page Language="c#" MasterPageFile="../masterpages/umbracoDialog.Master" CodeBehind="sort.aspx.cs" AutoEventWireup="True" Inherits="Umbraco.Web.UI.Umbraco.Dialogs.Sort" %>
-
-<%@ Import Namespace="System.Globalization" %>
-<%@ Import Namespace="Umbraco.Core.IO" %>
-<%@ Import Namespace="Umbraco.Web" %>
-<%@ Register TagPrefix="cc1" Namespace="umbraco.uicontrols" Assembly="controls" %>
-<%@ Register TagPrefix="umb" Namespace="ClientDependency.Core.Controls" Assembly="ClientDependency.Core" %>
-
-<asp:Content ContentPlaceHolderID="head" runat="server">
-    <umb:CssInclude ID="CssInclude1" runat="server" FilePath="Dialogs/SortDialog.css" PathNameAlias="UmbracoClient"></umb:CssInclude>
-</asp:Content>
-
-<asp:Content ContentPlaceHolderID="body" runat="server">
-
-    <umb:JsInclude ID="JsInclude3" runat="server" FilePath="Dialogs/SortDialog.js" PathNameAlias="UmbracoClient" />
-    <umb:JsInclude ID="JsInclude1" runat="server" FilePath="tablesorting/jquery.tablesorter.min.js" PathNameAlias="UmbracoClient" />
-    <umb:JsInclude ID="JsInclude2" runat="server" FilePath="tablesorting/tableDragAndDrop.js" PathNameAlias="UmbracoClient" />
-
-    <div class="umb-dialog-body">
-        <cc1:Pane runat="server">
-
-          <div id="loading" style="display: none; margin-bottom: 10px;">
-                <div class="notice">
-                    <p><%= umbraco.ui.Text("sort", "sortPleaseWait") %></p>
-                </div>
-                <br />
-<<<<<<< HEAD
-                <div style="overflow: hidden; margin-left: -20px; margin-right: -20px;">
-=======
-                <div class="umb-loader-wrapper">
->>>>>>> 7f3ab15e
-                    <cc1:ProgressBar ID="prog1" runat="server" Title="sorting.." />
-                </div>
-            </div>
-
-            <div id="sortingDone" style="display: none;" class="success">
-                <p>
-                    <asp:Literal runat="server" ID="sortDone"></asp:Literal>
-                </p>
-                <p>
-                    <a href="#" onclick="UmbClientMgr.closeModalWindow()"><%= umbraco.ui.Text("defaultdialogs", "closeThisWindow")%></a>
-                </p>
-            </div>
-
-            <div id="sortArea">
-                <p class="help">
-                    <%= umbraco.ui.Text("sort", "sortHelp") %>
-                </p>
-
-                <div id="sortableFrame">
-                    <table id="sortableNodes">
-                        <thead>
-                            <tr>
-                                <th style="width: 100%">Name</th>
-                                <th class="nowrap">Creation date</th>
-                                <th class="nowrap">Sort order</th>
-                            </tr>
-                        </thead>
-                        <tbody>
-                            <asp:Literal ID="lt_nodes" runat="server" />
-                        </tbody>
-                    </table>
-                </div>
-            </div>
-        </cc1:Pane>
-
-    </div>
-    <div class="umb-dialog-footer btn-toolbar umb-btn-toolbar">
-        <a id="closeWindowButton" href="#" class="btn btn-link"><%=umbraco.ui.Text("general", "cancel", this.getUser())%></a>
-        <input id="submitButton" type="button" class="btn btn-primary" value="<%=umbraco.ui.Text("save") %>" />
-    </div>
-
-    <script type="text/javascript">
-
-        jQuery(document).ready(function () {
-
-            var sortDialog = new Umbraco.Dialogs.SortDialog({
-                submitButton: jQuery("#submitButton"),
-                closeWindowButton: jQuery("#closeWindowButton"),
-                dateTimeFormat: "<%=CultureInfo.CurrentCulture.DateTimeFormat.ShortDatePattern%> <%=CultureInfo.CurrentCulture.DateTimeFormat.ShortTimePattern%>",
-                currentId: "<%=Request.CleanForXss("ID")%>",
-                serviceUrl: "<%= IOHelper.ResolveUrl(SystemDirectories.Umbraco)%>/WebServices/NodeSorter.asmx/UpdateSortOrder?app=<%=Request.CleanForXss("app")%>"
-            });
-
-            sortDialog.init();
-        });
-
-    </script>
-
-</asp:Content>
+<%@ Page Language="c#" MasterPageFile="../masterpages/umbracoDialog.Master" CodeBehind="sort.aspx.cs" AutoEventWireup="True" Inherits="Umbraco.Web.UI.Umbraco.Dialogs.Sort" %>
+
+<%@ Import Namespace="System.Globalization" %>
+<%@ Import Namespace="Umbraco.Core.IO" %>
+<%@ Import Namespace="Umbraco.Web" %>
+<%@ Register TagPrefix="cc1" Namespace="umbraco.uicontrols" Assembly="controls" %>
+<%@ Register TagPrefix="umb" Namespace="ClientDependency.Core.Controls" Assembly="ClientDependency.Core" %>
+
+<asp:Content ContentPlaceHolderID="head" runat="server">
+    <umb:CssInclude ID="CssInclude1" runat="server" FilePath="Dialogs/SortDialog.css" PathNameAlias="UmbracoClient"></umb:CssInclude>
+</asp:Content>
+
+<asp:Content ContentPlaceHolderID="body" runat="server">
+
+    <umb:JsInclude ID="JsInclude3" runat="server" FilePath="Dialogs/SortDialog.js" PathNameAlias="UmbracoClient" />
+    <umb:JsInclude ID="JsInclude1" runat="server" FilePath="tablesorting/jquery.tablesorter.min.js" PathNameAlias="UmbracoClient" />
+    <umb:JsInclude ID="JsInclude2" runat="server" FilePath="tablesorting/tableDragAndDrop.js" PathNameAlias="UmbracoClient" />
+
+    <div class="umb-dialog-body">
+        <cc1:Pane runat="server">
+
+          <div id="loading" style="display: none; margin-bottom: 10px;">
+                <div class="notice">
+                    <p><%= umbraco.ui.Text("sort", "sortPleaseWait") %></p>
+                </div>
+                <br />
+                <div class="umb-loader-wrapper">
+                    <cc1:ProgressBar ID="prog1" runat="server" Title="sorting.." />
+                </div>
+            </div>
+
+            <div id="sortingDone" style="display: none;" class="success">
+                <p>
+                    <asp:Literal runat="server" ID="sortDone"></asp:Literal>
+                </p>
+                <p>
+                    <a href="#" onclick="UmbClientMgr.closeModalWindow()"><%= umbraco.ui.Text("defaultdialogs", "closeThisWindow")%></a>
+                </p>
+            </div>
+
+            <div id="sortArea">
+                <p class="help">
+                    <%= umbraco.ui.Text("sort", "sortHelp") %>
+                </p>
+
+                <div id="sortableFrame">
+                    <table id="sortableNodes">
+                        <thead>
+                            <tr>
+                                <th style="width: 100%">Name</th>
+                                <th class="nowrap">Creation date</th>
+                                <th class="nowrap">Sort order</th>
+                            </tr>
+                        </thead>
+                        <tbody>
+                            <asp:Literal ID="lt_nodes" runat="server" />
+                        </tbody>
+                    </table>
+                </div>
+            </div>
+        </cc1:Pane>
+
+    </div>
+    <div class="umb-dialog-footer btn-toolbar umb-btn-toolbar">
+        <a id="closeWindowButton" href="#" class="btn btn-link"><%=umbraco.ui.Text("general", "cancel", this.getUser())%></a>
+        <input id="submitButton" type="button" class="btn btn-primary" value="<%=umbraco.ui.Text("save") %>" />
+    </div>
+
+    <script type="text/javascript">
+
+        jQuery(document).ready(function () {
+
+            var sortDialog = new Umbraco.Dialogs.SortDialog({
+                submitButton: jQuery("#submitButton"),
+                closeWindowButton: jQuery("#closeWindowButton"),
+                dateTimeFormat: "<%=CultureInfo.CurrentCulture.DateTimeFormat.ShortDatePattern%> <%=CultureInfo.CurrentCulture.DateTimeFormat.ShortTimePattern%>",
+                currentId: "<%=Request.CleanForXss("ID")%>",
+                serviceUrl: "<%= IOHelper.ResolveUrl(SystemDirectories.Umbraco)%>/WebServices/NodeSorter.asmx/UpdateSortOrder?app=<%=Request.CleanForXss("app")%>"
+            });
+
+            sortDialog.init();
+        });
+
+    </script>
+
+</asp:Content>