﻿using System;
using System.Collections.Generic;
using System.IO;
using System.Linq;
using System.Text;
using System.Text.RegularExpressions;
using System.Web;
using System.Web.UI;
using Umbraco.Core;
using Umbraco.Core.IO;
<<<<<<< HEAD
using Umbraco.Web.UI.Pages;
=======
using umbraco.BasePages;
using umbraco.BusinessLogic;
>>>>>>> 1b086e22

namespace Umbraco.Web.UI.Umbraco.Developer.Packages
{
    public partial class DirectoryBrowser : UmbracoEnsuredPage
    {
        public DirectoryBrowser()
        {
            CurrentApp = DefaultApps.developer.ToString();
        }

        string _lsTitle;
        string _lsLink;
        string _lsScriptName;
        string _lsWebPath;
        protected string Target = "";
        private readonly Regex _xssElementIdClean = new Regex(@"^([a-zA-Z0-9-_:\.]+)");

        private readonly StringBuilder _sb = new StringBuilder();

        protected override void OnLoad(EventArgs e)
        {
            base.OnLoad(e);

            Response.Cache.SetExpires(DateTime.Now.AddSeconds(5));
            Response.Cache.SetCacheability(HttpCacheability.Public);
            _lsTitle = Request.QueryString.Get("title");
            
            //we need to clean this string:
            //http://issues.umbraco.org/issue/U4-2027
            var target = Request.QueryString.Get("target");
            if (target.IsNullOrWhiteSpace())
                throw new InvalidOperationException("The target query string must be set to a valid html element id");
            var matched = _xssElementIdClean.Matches(target);
            if (matched.Count == 0)
                throw new InvalidOperationException("The target query string must be set to a valid html element id");

            Target = matched[0].Value;

            if (string.IsNullOrEmpty(_lsTitle)) { _lsTitle = "Web Browse"; }
            
            try
            {

                //Variables used in script
                var sebChar = IOHelper.DirSepChar.ToString();

                //Write header, get link param
                _lsLink = Request.QueryString.Get("link");
                if (!string.IsNullOrEmpty(_lsLink))
                {
                    _sb.Append("<A href=\"" + _lsLink + "\">[&nbsp;Return&nbsp;]</A><BR>");
                }

                //Work on path and ensure no back tracking
                string sSubDir = Request.QueryString.Get("path");
                if (string.IsNullOrEmpty(sSubDir)) { sSubDir = "/"; }

                sSubDir = sSubDir.Replace(IOHelper.DirSepChar.ToString(), "");
                sSubDir = sSubDir.Replace("//", "/");
                sSubDir = sSubDir.Replace("..", "./");
                sSubDir = sSubDir.Replace('/', IOHelper.DirSepChar);

                //Clean path for processing and collect path varitations
                if (sSubDir.Substring(0, 1) != sebChar) { sSubDir = sebChar + sSubDir; }
                if (sSubDir.Substring(sSubDir.Length - 1, 1) != "\\") { sSubDir = sSubDir + sebChar; }

                //Get name of the browser script file
                _lsScriptName = Request.ServerVariables.Get("SCRIPT_NAME");
                var j = _lsScriptName.LastIndexOf("/");
                if (j > 0) { _lsScriptName = _lsScriptName.Substring(j + 1, _lsScriptName.Length - (j + 1)).ToLower(); }

                //Create navigation string and other path strings
                GetNavLink("", "root");
                if (sSubDir != sebChar)
                {
                    j = 0; int i = 0;
                    do
                    {
                        i = sSubDir.IndexOf(sebChar, j + 1);
                        _lsWebPath += sSubDir.Substring(j + 1, i - (j + 1)) + "/";
                        GetNavLink(_lsWebPath, sSubDir.Substring(j + 1, i - (j + 1)));
                        j = i;
                    } while (i != sSubDir.Length - 1);
                }

                //Output header
                _sb.Append("<table cellpadding=3 cellspacing=1><tbody>");

                //Output directorys
                var oDirInfo = new DirectoryInfo(IOHelper.MapPath("~/" + sSubDir));
                var oDirs = oDirInfo.GetDirectories();
                foreach (var oDir in oDirs)
                {
                    try
                    {
                        _sb.Append("<tr><td class=\"tdDir\"><a href=\"" + _lsScriptName + "?path=" + _lsWebPath + oDir.Name + "&title=" + _lsTitle + "&link=" + _lsLink + "&target=" + Target + "\">" + oDir.Name + "</a>  <small><a href=\"javascript:postPath('/" + _lsWebPath + oDir.Name + "')\"> (Include entire folder)</small></td></tr>");
                    }
                    catch (Exception ex)
                    {
                        _sb.Append("<tr><td class=\"tdDir\">" + oDir.Name + " (Access Denied)</td></tr>");
                    }
                }

                //Ouput files
                var oFiles = oDirInfo.GetFiles();
                foreach (var oFile in oFiles.Where(oFile => oFile.Name.ToLower() != _lsScriptName))
                {
                    decimal iLen = oFile.Length;
                    string sLen;
                    if (iLen >= 1048960) { iLen = iLen / 1048960; sLen = "mb"; } else { iLen = iLen / 1024; sLen = "kb"; }
                    sLen = Decimal.Round(iLen, 2).ToString() + sLen;
                    _sb.Append("<tr><td class=\"tdFile\"><a href=\"javascript:postPath('/" + _lsWebPath + oFile.Name + "')\">" + oFile.Name + "</a></td></tr>");
                }

                //Output footer
                _sb.Append("</tbody></table></center>");

            }
            catch (Exception ex)
            {
                RptErr(ex.Message);
            }
        }

        protected override void OnPreRender(EventArgs e)
        {
            base.OnPreRender(e);
            Output.Controls.Add(new LiteralControl(_sb.ToString()));
        }

        private void RptErr(string psMessage)
        {
            _sb.Append("<DIV align=\"left\" width=\"100%\"><B>Script Reported Error: </B>&nbsp;" + psMessage + "</DIV><BR>");
        }

        private string GetNavLink(string psHref, string psText)
        {
            return ("/<a class=\"tdheadA\" href=\"" + _lsScriptName + "?path=" + psHref + "&title=" + _lsTitle + "&link=" + _lsLink + "\">" + psText + "</a>");
        }

    }
}<|MERGE_RESOLUTION|>--- conflicted
+++ resolved
@@ -1,158 +1,154 @@
-﻿using System;
-using System.Collections.Generic;
-using System.IO;
-using System.Linq;
-using System.Text;
-using System.Text.RegularExpressions;
-using System.Web;
-using System.Web.UI;
-using Umbraco.Core;
-using Umbraco.Core.IO;
-<<<<<<< HEAD
-using Umbraco.Web.UI.Pages;
-=======
-using umbraco.BasePages;
-using umbraco.BusinessLogic;
->>>>>>> 1b086e22
-
-namespace Umbraco.Web.UI.Umbraco.Developer.Packages
-{
-    public partial class DirectoryBrowser : UmbracoEnsuredPage
-    {
-        public DirectoryBrowser()
-        {
-            CurrentApp = DefaultApps.developer.ToString();
-        }
-
-        string _lsTitle;
-        string _lsLink;
-        string _lsScriptName;
-        string _lsWebPath;
-        protected string Target = "";
-        private readonly Regex _xssElementIdClean = new Regex(@"^([a-zA-Z0-9-_:\.]+)");
-
-        private readonly StringBuilder _sb = new StringBuilder();
-
-        protected override void OnLoad(EventArgs e)
-        {
-            base.OnLoad(e);
-
-            Response.Cache.SetExpires(DateTime.Now.AddSeconds(5));
-            Response.Cache.SetCacheability(HttpCacheability.Public);
-            _lsTitle = Request.QueryString.Get("title");
-            
-            //we need to clean this string:
-            //http://issues.umbraco.org/issue/U4-2027
-            var target = Request.QueryString.Get("target");
-            if (target.IsNullOrWhiteSpace())
-                throw new InvalidOperationException("The target query string must be set to a valid html element id");
-            var matched = _xssElementIdClean.Matches(target);
-            if (matched.Count == 0)
-                throw new InvalidOperationException("The target query string must be set to a valid html element id");
-
-            Target = matched[0].Value;
-
-            if (string.IsNullOrEmpty(_lsTitle)) { _lsTitle = "Web Browse"; }
-            
-            try
-            {
-
-                //Variables used in script
-                var sebChar = IOHelper.DirSepChar.ToString();
-
-                //Write header, get link param
-                _lsLink = Request.QueryString.Get("link");
-                if (!string.IsNullOrEmpty(_lsLink))
-                {
-                    _sb.Append("<A href=\"" + _lsLink + "\">[&nbsp;Return&nbsp;]</A><BR>");
-                }
-
-                //Work on path and ensure no back tracking
-                string sSubDir = Request.QueryString.Get("path");
-                if (string.IsNullOrEmpty(sSubDir)) { sSubDir = "/"; }
-
-                sSubDir = sSubDir.Replace(IOHelper.DirSepChar.ToString(), "");
-                sSubDir = sSubDir.Replace("//", "/");
-                sSubDir = sSubDir.Replace("..", "./");
-                sSubDir = sSubDir.Replace('/', IOHelper.DirSepChar);
-
-                //Clean path for processing and collect path varitations
-                if (sSubDir.Substring(0, 1) != sebChar) { sSubDir = sebChar + sSubDir; }
-                if (sSubDir.Substring(sSubDir.Length - 1, 1) != "\\") { sSubDir = sSubDir + sebChar; }
-
-                //Get name of the browser script file
-                _lsScriptName = Request.ServerVariables.Get("SCRIPT_NAME");
-                var j = _lsScriptName.LastIndexOf("/");
-                if (j > 0) { _lsScriptName = _lsScriptName.Substring(j + 1, _lsScriptName.Length - (j + 1)).ToLower(); }
-
-                //Create navigation string and other path strings
-                GetNavLink("", "root");
-                if (sSubDir != sebChar)
-                {
-                    j = 0; int i = 0;
-                    do
-                    {
-                        i = sSubDir.IndexOf(sebChar, j + 1);
-                        _lsWebPath += sSubDir.Substring(j + 1, i - (j + 1)) + "/";
-                        GetNavLink(_lsWebPath, sSubDir.Substring(j + 1, i - (j + 1)));
-                        j = i;
-                    } while (i != sSubDir.Length - 1);
-                }
-
-                //Output header
-                _sb.Append("<table cellpadding=3 cellspacing=1><tbody>");
-
-                //Output directorys
-                var oDirInfo = new DirectoryInfo(IOHelper.MapPath("~/" + sSubDir));
-                var oDirs = oDirInfo.GetDirectories();
-                foreach (var oDir in oDirs)
-                {
-                    try
-                    {
-                        _sb.Append("<tr><td class=\"tdDir\"><a href=\"" + _lsScriptName + "?path=" + _lsWebPath + oDir.Name + "&title=" + _lsTitle + "&link=" + _lsLink + "&target=" + Target + "\">" + oDir.Name + "</a>  <small><a href=\"javascript:postPath('/" + _lsWebPath + oDir.Name + "')\"> (Include entire folder)</small></td></tr>");
-                    }
-                    catch (Exception ex)
-                    {
-                        _sb.Append("<tr><td class=\"tdDir\">" + oDir.Name + " (Access Denied)</td></tr>");
-                    }
-                }
-
-                //Ouput files
-                var oFiles = oDirInfo.GetFiles();
-                foreach (var oFile in oFiles.Where(oFile => oFile.Name.ToLower() != _lsScriptName))
-                {
-                    decimal iLen = oFile.Length;
-                    string sLen;
-                    if (iLen >= 1048960) { iLen = iLen / 1048960; sLen = "mb"; } else { iLen = iLen / 1024; sLen = "kb"; }
-                    sLen = Decimal.Round(iLen, 2).ToString() + sLen;
-                    _sb.Append("<tr><td class=\"tdFile\"><a href=\"javascript:postPath('/" + _lsWebPath + oFile.Name + "')\">" + oFile.Name + "</a></td></tr>");
-                }
-
-                //Output footer
-                _sb.Append("</tbody></table></center>");
-
-            }
-            catch (Exception ex)
-            {
-                RptErr(ex.Message);
-            }
-        }
-
-        protected override void OnPreRender(EventArgs e)
-        {
-            base.OnPreRender(e);
-            Output.Controls.Add(new LiteralControl(_sb.ToString()));
-        }
-
-        private void RptErr(string psMessage)
-        {
-            _sb.Append("<DIV align=\"left\" width=\"100%\"><B>Script Reported Error: </B>&nbsp;" + psMessage + "</DIV><BR>");
-        }
-
-        private string GetNavLink(string psHref, string psText)
-        {
-            return ("/<a class=\"tdheadA\" href=\"" + _lsScriptName + "?path=" + psHref + "&title=" + _lsTitle + "&link=" + _lsLink + "\">" + psText + "</a>");
-        }
-
-    }
+﻿using System;
+using System.Collections.Generic;
+using System.IO;
+using System.Linq;
+using System.Text;
+using System.Text.RegularExpressions;
+using System.Web;
+using System.Web.UI;
+using Umbraco.Core;
+using Umbraco.Core.IO;
+using Umbraco.Web.UI.Pages;
+using umbraco.BusinessLogic;
+
+namespace Umbraco.Web.UI.Umbraco.Developer.Packages
+{
+    public partial class DirectoryBrowser : UmbracoEnsuredPage
+    {
+        public DirectoryBrowser()
+        {
+            CurrentApp = DefaultApps.developer.ToString();
+        }
+
+        string _lsTitle;
+        string _lsLink;
+        string _lsScriptName;
+        string _lsWebPath;
+        protected string Target = "";
+        private readonly Regex _xssElementIdClean = new Regex(@"^([a-zA-Z0-9-_:\.]+)");
+
+        private readonly StringBuilder _sb = new StringBuilder();
+
+        protected override void OnLoad(EventArgs e)
+        {
+            base.OnLoad(e);
+
+            Response.Cache.SetExpires(DateTime.Now.AddSeconds(5));
+            Response.Cache.SetCacheability(HttpCacheability.Public);
+            _lsTitle = Request.QueryString.Get("title");
+            
+            //we need to clean this string:
+            //http://issues.umbraco.org/issue/U4-2027
+            var target = Request.QueryString.Get("target");
+            if (target.IsNullOrWhiteSpace())
+                throw new InvalidOperationException("The target query string must be set to a valid html element id");
+            var matched = _xssElementIdClean.Matches(target);
+            if (matched.Count == 0)
+                throw new InvalidOperationException("The target query string must be set to a valid html element id");
+
+            Target = matched[0].Value;
+
+            if (string.IsNullOrEmpty(_lsTitle)) { _lsTitle = "Web Browse"; }
+            
+            try
+            {
+
+                //Variables used in script
+                var sebChar = IOHelper.DirSepChar.ToString();
+
+                //Write header, get link param
+                _lsLink = Request.QueryString.Get("link");
+                if (!string.IsNullOrEmpty(_lsLink))
+                {
+                    _sb.Append("<A href=\"" + _lsLink + "\">[&nbsp;Return&nbsp;]</A><BR>");
+                }
+
+                //Work on path and ensure no back tracking
+                string sSubDir = Request.QueryString.Get("path");
+                if (string.IsNullOrEmpty(sSubDir)) { sSubDir = "/"; }
+
+                sSubDir = sSubDir.Replace(IOHelper.DirSepChar.ToString(), "");
+                sSubDir = sSubDir.Replace("//", "/");
+                sSubDir = sSubDir.Replace("..", "./");
+                sSubDir = sSubDir.Replace('/', IOHelper.DirSepChar);
+
+                //Clean path for processing and collect path varitations
+                if (sSubDir.Substring(0, 1) != sebChar) { sSubDir = sebChar + sSubDir; }
+                if (sSubDir.Substring(sSubDir.Length - 1, 1) != "\\") { sSubDir = sSubDir + sebChar; }
+
+                //Get name of the browser script file
+                _lsScriptName = Request.ServerVariables.Get("SCRIPT_NAME");
+                var j = _lsScriptName.LastIndexOf("/");
+                if (j > 0) { _lsScriptName = _lsScriptName.Substring(j + 1, _lsScriptName.Length - (j + 1)).ToLower(); }
+
+                //Create navigation string and other path strings
+                GetNavLink("", "root");
+                if (sSubDir != sebChar)
+                {
+                    j = 0; int i = 0;
+                    do
+                    {
+                        i = sSubDir.IndexOf(sebChar, j + 1);
+                        _lsWebPath += sSubDir.Substring(j + 1, i - (j + 1)) + "/";
+                        GetNavLink(_lsWebPath, sSubDir.Substring(j + 1, i - (j + 1)));
+                        j = i;
+                    } while (i != sSubDir.Length - 1);
+                }
+
+                //Output header
+                _sb.Append("<table cellpadding=3 cellspacing=1><tbody>");
+
+                //Output directorys
+                var oDirInfo = new DirectoryInfo(IOHelper.MapPath("~/" + sSubDir));
+                var oDirs = oDirInfo.GetDirectories();
+                foreach (var oDir in oDirs)
+                {
+                    try
+                    {
+                        _sb.Append("<tr><td class=\"tdDir\"><a href=\"" + _lsScriptName + "?path=" + _lsWebPath + oDir.Name + "&title=" + _lsTitle + "&link=" + _lsLink + "&target=" + Target + "\">" + oDir.Name + "</a>  <small><a href=\"javascript:postPath('/" + _lsWebPath + oDir.Name + "')\"> (Include entire folder)</small></td></tr>");
+                    }
+                    catch (Exception ex)
+                    {
+                        _sb.Append("<tr><td class=\"tdDir\">" + oDir.Name + " (Access Denied)</td></tr>");
+                    }
+                }
+
+                //Ouput files
+                var oFiles = oDirInfo.GetFiles();
+                foreach (var oFile in oFiles.Where(oFile => oFile.Name.ToLower() != _lsScriptName))
+                {
+                    decimal iLen = oFile.Length;
+                    string sLen;
+                    if (iLen >= 1048960) { iLen = iLen / 1048960; sLen = "mb"; } else { iLen = iLen / 1024; sLen = "kb"; }
+                    sLen = Decimal.Round(iLen, 2).ToString() + sLen;
+                    _sb.Append("<tr><td class=\"tdFile\"><a href=\"javascript:postPath('/" + _lsWebPath + oFile.Name + "')\">" + oFile.Name + "</a></td></tr>");
+                }
+
+                //Output footer
+                _sb.Append("</tbody></table></center>");
+
+            }
+            catch (Exception ex)
+            {
+                RptErr(ex.Message);
+            }
+        }
+
+        protected override void OnPreRender(EventArgs e)
+        {
+            base.OnPreRender(e);
+            Output.Controls.Add(new LiteralControl(_sb.ToString()));
+        }
+
+        private void RptErr(string psMessage)
+        {
+            _sb.Append("<DIV align=\"left\" width=\"100%\"><B>Script Reported Error: </B>&nbsp;" + psMessage + "</DIV><BR>");
+        }
+
+        private string GetNavLink(string psHref, string psText)
+        {
+            return ("/<a class=\"tdheadA\" href=\"" + _lsScriptName + "?path=" + psHref + "&title=" + _lsTitle + "&link=" + _lsLink + "\">" + psText + "</a>");
+        }
+
+    }
 }