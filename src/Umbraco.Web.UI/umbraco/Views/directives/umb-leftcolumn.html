<div id="leftcolumn" ng-controller="NavigationController" ng-mouseleave="hideTree()">
    <div id="applications" ng-class="{faded:ui.stickyNavigation}">
        <ul class="sections">
            
            <li class="avatar">
                <umb-avatar name="{{user.name}}" email="{{user.email}}" hash="{{user.emailHash}}"></umb-avatar>
            </li>

            <li ng-repeat="section in sections" ng-class="{current: section.alias == ui.currentSection}">
                <a href="#/{{section.alias}}"
                   ng-click="changeSection(section.alias)"
                   ng-mouseenter="showTree(section.alias)"
                   prevent-default>
<<<<<<< HEAD
                  
                    <section-icon icon="{{section.cssclass}}"></section-icon>  
                    <span>{{section.name}}</span>
=======
                    <i class="{{section.cssclass | sectionIcon}}"></i><span>{{section.name}}</span>
>>>>>>> 71bff2d1
                </a>
            </li>

            <li class="help">
                <a class="help" href="#/help">
                    <img src="assets/img/applicationIcons/help.svg" style="height: 30px; width: 30px;" />
                    <span>Help</span>
                </a>
            </li>
        </ul>
    </div>

    <!-- navigation container -->
    <div id="navigation" class="fill shadow umb-panel umb-modalcolumn"
            ng-show="ui.showNavigation" 
            ng-animate="'slide'">
        <!-- the search -->
        <div id="search-form" ng-animate="'slide'">
            <div class="umb-panel-header">
                <form class="form-search" ng-controller="SearchController" novalidate>
                    <i class="icon-search"></i>
                    <input type="text"
                        ng-model="ui.searchTerm"
                        class="umb-search-field search-query"
                        placeholder="{{localization.app.search.typeToSearch}}"
                        on-blur="deActivateSearch()"
                        on-keyup="performSearch(ui.searchTerm)">
                </form>
            </div>
        </div>

        <!-- Search results -->
        <div id="search-results" class="umb-scrollable umb-panel" auto-scale="0"
            ng-show="ui.showSearchResults" ng-animate="'slide'">

            <h5>Search results</h5>

            <ul class="searchResults" ng-repeat="resultGroup in ui.searchResults">
                <li class="umb-icon-item" ng-class="{selected:$index==ui.selectedSearchResult}" ng-repeat="result in resultGroup.matches">
                    <i class="icon umb-tree-icon sprTree {{result.icon}}" ng-show="$first"></i>
                    <a ng-href="#{{result.view}}">{{result.name}}
                                <small>{{result.path}}</small>
                    </a>
                    <i class="umb-options" ng-click="showMenu(result, $event)"><i></i><i></i><i></i></i>
                </li>
            </ul>
        </div>

        <!-- the tree -->
        <div id="tree" class="span5 umb-scrollable umb-panel" auto-scale="0" ng-animate="'slide'">
            <umb-tree section="{{ui.currentTree}}" ></umb-tree>
        </div>        

        <!-- The context menu -->
        <umb-context-menu></umb-context-menu>
        
        <!-- Tree dialogs -->
        <div id="dialog" class='umb-modalcolumn fill shadow umb-panel'
            ng-show="ui.showContextMenuDialog" ng-animate="'slide'">
            <div class='umb-panel-header'>
                <h1>{{ui.dialogTitle}}</h1>
            </div>
            <div class='umb-panel-body'>
            </div>
        </div>
    </div>

</div><|MERGE_RESOLUTION|>--- conflicted
+++ resolved
@@ -1,88 +1,83 @@
-<div id="leftcolumn" ng-controller="NavigationController" ng-mouseleave="hideTree()">
-    <div id="applications" ng-class="{faded:ui.stickyNavigation}">
-        <ul class="sections">
-            
-            <li class="avatar">
-                <umb-avatar name="{{user.name}}" email="{{user.email}}" hash="{{user.emailHash}}"></umb-avatar>
-            </li>
-
-            <li ng-repeat="section in sections" ng-class="{current: section.alias == ui.currentSection}">
-                <a href="#/{{section.alias}}"
-                   ng-click="changeSection(section.alias)"
-                   ng-mouseenter="showTree(section.alias)"
-                   prevent-default>
-<<<<<<< HEAD
-                  
-                    <section-icon icon="{{section.cssclass}}"></section-icon>  
-                    <span>{{section.name}}</span>
-=======
-                    <i class="{{section.cssclass | sectionIcon}}"></i><span>{{section.name}}</span>
->>>>>>> 71bff2d1
-                </a>
-            </li>
-
-            <li class="help">
-                <a class="help" href="#/help">
-                    <img src="assets/img/applicationIcons/help.svg" style="height: 30px; width: 30px;" />
-                    <span>Help</span>
-                </a>
-            </li>
-        </ul>
-    </div>
-
-    <!-- navigation container -->
-    <div id="navigation" class="fill shadow umb-panel umb-modalcolumn"
-            ng-show="ui.showNavigation" 
-            ng-animate="'slide'">
-        <!-- the search -->
-        <div id="search-form" ng-animate="'slide'">
-            <div class="umb-panel-header">
-                <form class="form-search" ng-controller="SearchController" novalidate>
-                    <i class="icon-search"></i>
-                    <input type="text"
-                        ng-model="ui.searchTerm"
-                        class="umb-search-field search-query"
-                        placeholder="{{localization.app.search.typeToSearch}}"
-                        on-blur="deActivateSearch()"
-                        on-keyup="performSearch(ui.searchTerm)">
-                </form>
-            </div>
-        </div>
-
-        <!-- Search results -->
-        <div id="search-results" class="umb-scrollable umb-panel" auto-scale="0"
-            ng-show="ui.showSearchResults" ng-animate="'slide'">
-
-            <h5>Search results</h5>
-
-            <ul class="searchResults" ng-repeat="resultGroup in ui.searchResults">
-                <li class="umb-icon-item" ng-class="{selected:$index==ui.selectedSearchResult}" ng-repeat="result in resultGroup.matches">
-                    <i class="icon umb-tree-icon sprTree {{result.icon}}" ng-show="$first"></i>
-                    <a ng-href="#{{result.view}}">{{result.name}}
-                                <small>{{result.path}}</small>
-                    </a>
-                    <i class="umb-options" ng-click="showMenu(result, $event)"><i></i><i></i><i></i></i>
-                </li>
-            </ul>
-        </div>
-
-        <!-- the tree -->
-        <div id="tree" class="span5 umb-scrollable umb-panel" auto-scale="0" ng-animate="'slide'">
-            <umb-tree section="{{ui.currentTree}}" ></umb-tree>
-        </div>        
-
-        <!-- The context menu -->
-        <umb-context-menu></umb-context-menu>
-        
-        <!-- Tree dialogs -->
-        <div id="dialog" class='umb-modalcolumn fill shadow umb-panel'
-            ng-show="ui.showContextMenuDialog" ng-animate="'slide'">
-            <div class='umb-panel-header'>
-                <h1>{{ui.dialogTitle}}</h1>
-            </div>
-            <div class='umb-panel-body'>
-            </div>
-        </div>
-    </div>
-
-</div>+<div id="leftcolumn" ng-controller="NavigationController" ng-mouseleave="hideTree()">
+    <div id="applications" ng-class="{faded:ui.stickyNavigation}">
+        <ul class="sections">
+            
+            <li class="avatar">
+                <umb-avatar name="{{user.name}}" email="{{user.email}}" hash="{{user.emailHash}}"></umb-avatar>
+            </li>
+
+            <li ng-repeat="section in sections" ng-class="{current: section.alias == ui.currentSection}">
+                <a href="#/{{section.alias}}"
+                   ng-click="changeSection(section.alias)"
+                   ng-mouseenter="showTree(section.alias)"
+                   prevent-default>
+                    <section-icon icon="{{section.cssclass}}"></section-icon>  
+                    <span>{{section.name}}</span>
+                </a>
+            </li>
+
+            <li class="help">
+                <a class="help" href="#/help">
+                    <img src="assets/img/applicationIcons/help.svg" style="height: 30px; width: 30px;" />
+                    <span>Help</span>
+                </a>
+            </li>
+        </ul>
+    </div>
+
+    <!-- navigation container -->
+    <div id="navigation" class="fill shadow umb-panel umb-modalcolumn"
+            ng-show="ui.showNavigation" 
+            ng-animate="'slide'">
+        <!-- the search -->
+        <div id="search-form" ng-animate="'slide'">
+            <div class="umb-panel-header">
+                <form class="form-search" ng-controller="SearchController" novalidate>
+                    <i class="icon-search"></i>
+                    <input type="text"
+                        ng-model="ui.searchTerm"
+                        class="umb-search-field search-query"
+                        placeholder="{{localization.app.search.typeToSearch}}"
+                        on-blur="deActivateSearch()"
+                        on-keyup="performSearch(ui.searchTerm)">
+                </form>
+            </div>
+        </div>
+
+        <!-- Search results -->
+        <div id="search-results" class="umb-scrollable umb-panel" auto-scale="0"
+            ng-show="ui.showSearchResults" ng-animate="'slide'">
+
+            <h5>Search results</h5>
+
+            <ul class="searchResults" ng-repeat="resultGroup in ui.searchResults">
+                <li class="umb-icon-item" ng-class="{selected:$index==ui.selectedSearchResult}" ng-repeat="result in resultGroup.matches">
+                    <i class="icon umb-tree-icon sprTree {{result.icon}}" ng-show="$first"></i>
+                    <a ng-href="#{{result.view}}">{{result.name}}
+                                <small>{{result.path}}</small>
+                    </a>
+                    <i class="umb-options" ng-click="showMenu(result, $event)"><i></i><i></i><i></i></i>
+                </li>
+            </ul>
+        </div>
+
+        <!-- the tree -->
+        <div id="tree" class="span5 umb-scrollable umb-panel" auto-scale="0" ng-animate="'slide'">
+            <umb-tree section="{{ui.currentTree}}" ></umb-tree>
+        </div>        
+
+        <!-- The context menu -->
+        <umb-context-menu></umb-context-menu>
+        
+        <!-- Tree dialogs -->
+        <div id="dialog" class='umb-modalcolumn fill shadow umb-panel'
+            ng-show="ui.showContextMenuDialog" ng-animate="'slide'">
+            <div class='umb-panel-header'>
+                <h1>{{ui.dialogTitle}}</h1>
+            </div>
+            <div class='umb-panel-body'>
+            </div>
+        </div>
+    </div>
+
+</div>