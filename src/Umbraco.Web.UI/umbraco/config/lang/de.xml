<?xml version="1.0" encoding="utf-8"?>
<language alias="de" intName="German" localName="Deutsch" lcid="7" culture="de-DE">
  <creator>
<<<<<<< HEAD
    <name>The German Umbraco Community</name>
    <link>http://Umbraco.org</link>
=======
    <name>The Umbraco community</name>
    <link>http://our.umbraco.org/documentation/Extending-Umbraco/Language-Files</link>
>>>>>>> 9d50a4d2
  </creator>
  <area alias="actions">
    <key alias="assignDomain">Hostnamen verwalten</key>
    <key alias="auditTrail">Protokoll</key>
    <key alias="browse">Durchsuchen</key>
    <key alias="copy">Kopieren</key>
    <key alias="create">Erstellen</key>
    <key alias="createPackage">Paket erstellen</key>
    <key alias="delete">Löschen</key>
    <key alias="disable">Deaktivieren</key>
    <key alias="emptyTrashcan">Papierkorb leeren</key>
    <key alias="exportDocumentType">Dokumenttyp exportieren</key>
    <key alias="importDocumentType">Dokumenttyp importieren</key>
    <key alias="importPackage">Paket importieren</key>
    <key alias="liveEdit">'Canvas'-Modus starten</key>
    <key alias="logout">Abmelden</key>
    <key alias="move">Verschieben</key>
    <key alias="notify">Benachrichtigungen</key>
    <key alias="protect">Öffentlicher Zugriff</key>
    <key alias="publish">Veröffentlichen</key>
    <key alias="refreshNode">Aktualisieren</key>
    <key alias="republish">Erneut veröffentlichen</key>
    <key alias="rights">Berechtigungen</key>
    <key alias="rollback">Zurücksetzen</key>
    <key alias="sendtopublish">Zur Veröffentlichung einreichen</key>
    <key alias="sendToTranslate">Zur Übersetzung senden</key>
    <key alias="sort">Sortieren</key>
    <key alias="toPublish">Zur Veröffentlichung einreichen</key>
    <key alias="translate">Übersetzen</key>
    <key alias="update">Aktualisieren</key>
    <key alias="unpublish">Veröffentlichung zurücknehmen</key>
  </area>
  <area alias="assignDomain">
    <key alias="addNew">Neue Domain hinzufügen</key>
    <key alias="domain">Domain</key>
    <key alias="domainCreated">Domain '%0%' hinzugefügt</key>
    <key alias="domainDeleted">Domain '%0%' entfernt</key>
    <key alias="domainExists">Die Domain '%0%' ist bereits zugeordnet</key>
    <key alias="domainHelp">Beispiel: example.com, www.example.com</key>
    <key alias="domainUpdated">Domain '%0%' aktualisiert</key>
    <key alias="orEdit">Domains bearbeiten</key>
    <key alias="permissionDenied">Erlaubnis verweigert.</key>
    <key alias="remove">entfernen</key>
    <key alias="invalidNode">Ungültiges Element.</key>
    <key alias="invalidDomain">Format der Domain ungültig.</key>
    <key alias="duplicateDomain">Domain wurde bereits zugewiesen.</key>
    <key alias="language">Sprache</key>
    <key alias="inherit">Vererben</key>
    <key alias="setLanguage">Kultur</key>
    <key alias="setDomains">Domains</key>
    <key alias="setLanguageHelp">Definiert die Kultureinstellung für untergeordnete Elemente dieses Elements oder vererbt vom übergeordneten Element. Wird auch auf das aktuelle Element angewendet, sofern auf tieferer Ebene keine Domain zugeordnet ist.</key>
  </area>
  <area alias="auditTrails">
    <key alias="atViewingFor">Ansicht für</key>
  </area>
  <area alias="buttons">
    <key alias="bold">Fett</key>
    <key alias="deindent">Ausrücken</key>
    <key alias="formFieldInsert">Formularelement einfügen</key>
    <key alias="graphicHeadline">Graphische Überschrift einfügen</key>
    <key alias="htmlEdit">HTML bearbeiten</key>
    <key alias="indent">Einrücken</key>
    <key alias="italic">Kursiv</key>
    <key alias="justifyCenter">Zentriert</key>
    <key alias="justifyLeft">Linksbündig</key>
    <key alias="justifyRight">Rechtsbündig</key>
    <key alias="linkInsert">Link einfügen</key>
    <key alias="linkLocal">Anker einfügen</key>
    <key alias="listBullet">Aufzählung</key>
    <key alias="listNumeric">Nummerierung</key>
    <key alias="macroInsert">Makro einfügen</key>
    <key alias="pictureInsert">Abbildung einfügen</key>
    <key alias="relations">Datenbeziehungen bearbeiten</key>
    <key alias="save">Speichern</key>
    <key alias="saveAndPublish">Speichern und veröffentlichen</key>
    <key alias="saveToPublish">Speichern und zur Abnahme übergeben</key>
    <key alias="showPage">Vorschau</key>
    <key alias="styleChoose">Stil auswählen</key>
    <key alias="styleShow">Stil anzeigen</key>
    <key alias="tableInsert">Tabelle einfügen</key>
    <key alias="showPageDisabled">Die Vorschaufunktion ist deaktiviert, da keine Vorlage zugewiesen ist</key>
    <key alias="select">Auswählen</key>
    <key alias="somethingElse">Etwas anders machen</key>
  </area>
  <area alias="content">
    <key alias="about">Über dieses Dokument</key>
    <key alias="alias">Alias</key>
    <key alias="alternativeTextHelp">(Wie würden Sie das Bild über das Telefon beschreiben?)</key>
    <key alias="alternativeUrls">Alternative Links</key>
    <key alias="clickToEdit">Klicken, um das Dokument zu bearbeiten</key>
    <key alias="createBy">Erstellt von</key>
    <key alias="createDate">Erstellt am</key>
    <key alias="documentType">Dokumenttyp</key>
    <key alias="editing">In Bearbeitung</key>
    <key alias="expireDate">Veröffentlichung aufheben am</key>
    <key alias="itemChanged">Dieses Dokument wurde nach dem Veröffentlichen bearbeitet.</key>
    <key alias="itemNotPublished">Dieses Dokument ist nicht veröffentlicht.</key>
    <key alias="lastPublished">Zuletzt veröffentlicht</key>
    <key alias="mediatype">Medientyp</key>
    <key alias="membergroup">Mitgliedergruppe</key>
    <key alias="memberrole">Mitgliederrolle</key>
    <key alias="membertype">Mitglieder-Typ</key>
    <key alias="noDate">Kein Datum gewählt</key>
    <key alias="nodeName">Name des Dokument</key>
    <key alias="otherElements">Eigenschaften</key>
    <key alias="parentNotPublished">Dieses Dokument ist veröffentlicht aber nicht sichtbar, da das übergeordnete Dokument '%0%' nicht publiziert ist</key>
    <key alias="publish">Veröffentlichen</key>
    <key alias="publishStatus">Publikationsstatus</key>
    <key alias="releaseDate">Veröffentlichen am</key>
    <key alias="removeDate">Datum entfernen</key>
    <key alias="sortDone">Sortierung abgeschlossen</key>
    <key alias="sortHelp">Um die Dokumente zu sortieren, ziehen Sie sie einfach an die gewünschte Position. Sie können mehrere Zeilen markieren indem Sie die Umschalttaste ("Shift") oder die Steuerungstaste ("Strg") gedrückt halten</key>
    <key alias="statistics">Statistiken</key>
    <key alias="titleOptional">Titel (optional)</key>
    <key alias="type">Typ</key>
    <key alias="unPublish">Ausblenden</key>
    <key alias="updateDate">Zuletzt bearbeitet am</key>
    <key alias="uploadClear">Datei entfernen</key>
    <key alias="urls">Link zum Dokument</key>
    <key alias="mediaLinks">Verweis auf Medienobjekt(e)</key>
    <key alias="parentNotPublishedAnomaly">Ups! Dieses Dokument ist veröffentlicht aber nicht im internen Cache aufzufinden: Systemfehler.</key>
    <key alias="createByDesc">Ursprünglicher Autor</key>
    <key alias="updatedBy">Aktualisiert von</key>
    <key alias="createDateDesc">Erstellungszeitpunkt des Dokuments</key>
    <key alias="unpublishDate">Veröffentlichung widerrufen am</key>
    <key alias="updateDateDesc">Letzter Änderungszeitpunkt des Dokuments</key>
    <key alias="memberof">Mitglied der Gruppe(n)</key>
    <key alias="notmemberof">Kein Mitglied der Gruppe(n)</key>
    <key alias="childItems">Untergeordnete Elemente</key>
  </area>
  <area alias="create">
    <key alias="chooseNode">An welcher Stellen wollen Sie das Element erstellen</key>
    <key alias="createUnder">Erstellen unter</key>
    <key alias="updateData">Wählen Sie einen Namen und einen Typ</key>
    <key alias="noDocumentTypes">Es stehen keine erlaubten Dokumenttypen zur Verfügung. Sie müssen diese in den Einstellungen (unter "Dokumenttypen") aktivieren.</key>
    <key alias="noMediaTypes">Es stehen keine erlaubten Medientypen zur Verfügung. Sie müssen diese in den Einstellungen (unter "Medientypen") aktivieren.</key>
  </area>
  <area alias="dashboard">
    <key alias="browser">Website anzeigen</key>
    <key alias="dontShowAgain">- Verstecken</key>
    <key alias="nothinghappens">Wenn Umbraco nicht geöffnet wurde, wurde möglicherweise das Pop-Up unterdrückt.</key>
    <key alias="openinnew">wurde in einem neuen Fenster geöffnet</key>
    <key alias="restart">Neu öffnen</key>
    <key alias="visit">Besuchen</key>
    <key alias="welcome">Willkommen</key>
  </area>
  <area alias="defaultdialogs">
    <key alias="anchorInsert">Name</key>
    <key alias="assignDomain">Hostnamen verwalten</key>
    <key alias="closeThisWindow">Fenster schließen</key>
    <key alias="confirmdelete">Sind Sie sicher?</key>
    <key alias="confirmdisable">Deaktivieren bestätigen</key>
    <key alias="confirmEmptyTrashcan">Löschen von %0% Element(en) bestätigen</key>
    <key alias="confirmlogout">Sind Sie sicher?</key>
    <key alias="confirmSure">Sind Sie sicher?</key>
    <key alias="cut">Ausschneiden</key>
    <key alias="editdictionary">Wörterbucheintrag bearbeiten</key>
    <key alias="editlanguage">Sprache bearbeiten</key>
    <key alias="insertAnchor">Anker einfügen</key>
    <key alias="insertCharacter">Zeichen einfügen</key>
    <key alias="insertgraphicheadline">Grafische Überschrift einfügen</key>
    <key alias="insertimage">Abbildung einfügen</key>
    <key alias="insertlink">Link einfügen</key>
    <key alias="insertMacro">klicken um Macro hinzuzufügen</key>
    <key alias="inserttable">Tabelle einfügen</key>
    <key alias="lastEdited">Zuletzt bearbeitet</key>
    <key alias="link">Link</key>
    <key alias="linkinternal">Anker:</key>
    <key alias="linklocaltip">Wenn lokale Links verwendet werden, füge ein "#" vor den Link ein</key>
    <key alias="linknewwindow">In einem neuen Fenster öffnen?</key>
    <key alias="macroContainerSettings">Macro Einstellungen</key>
    <key alias="macroDoesNotHaveProperties">Dieses Makro enthält keine einstellbaren Eigenschaften.</key>
    <key alias="paste">Einfügen</key>
    <key alias="permissionsEdit">Berechtigungen bearbeiten für</key>
    <key alias="recycleBinDeleting">Der Papierkorb wird geleert. Bitte warten Sie und schließen Sie das Fenster erst, wenn der Vorgang abgeschlossen ist.</key>
    <key alias="recycleBinIsEmpty">Der Papierkorb ist leer</key>
    <key alias="recycleBinWarning">Wenn Sie den Papierkorb leeren, werden die enthaltenen Elemente endgültig gelöscht. Dieser Vorgang kann nicht rückgängig gemacht werden.</key>
    <key alias="regexSearchError">Der Webservice von &lt;a target='_blank' href='http://regexlib.com'&gt;regexlib.com&lt;/a&gt; ist zur Zeit nicht erreichbar. Bitte versuchen Sie es später erneut.</key>
    <key alias="regexSearchHelp">Finden Sie einen vorbereiteten regulären Ausdruck zur Validierung der Werte, die in dieses Feld eingegeben werden - zum Beispiel 'email, 'plz', 'url' oder ähnlich.</key>
    <key alias="removeMacro">Macro entfernen</key>
    <key alias="requiredField">Pflichtfeld</key>
    <key alias="sitereindexed">Die Website-Index wurd neu erstellt</key>
    <key alias="siterepublished">Der Zwischenspeicher der Website wurde aktualisiert und alle veröffentlichten Inhalte sind jetzt auf dem neuesten Stand. Bisher unveröffentliche Inhalte wurden dabei nicht veröffentlicht.</key>
    <key alias="siterepublishHelp">Der Zwischenspeicher der Website wird aktualisiert und der veröffentlichte Inhalt auf den neuesten Stand gebracht. Unveröffentlichte Inhalte bleiben dabei weiterhin unveröffentlicht.</key>
    <key alias="tableColumns">Anzahl der Spalten</key>
    <key alias="tableRows">Anzahl der Zeilen</key>
    <key alias="templateContentAreaHelp">&lt;strong&gt;Legen Sie eine Platzhalter-ID fest.&lt;/strong&gt; Anhand der festgelegten Platzhalter-ID können Sie Inhalte von untergeordneten Vorlagen in diese Vorlage integrieren, indem Sie das &lt;code&gt;&amp;lt;asp:content /&amp;gt;&lt;/code&gt;-Element und die zugehörige Platzhalter-ID verwenden.</key>
    <key alias="templateContentPlaceHolderHelp">&lt;strong&gt;Wählen Sie eine Platzhalter-ID aus.&lt;/strong&gt; Sie können nur unter den Platzhaltern der übergeordneten Vorlage wählen.</key>
    <key alias="thumbnailimageclickfororiginal">Für Originalgröße auf die Abbildung klicken</key>
    <key alias="treepicker">Element auswählen</key>
    <key alias="viewCacheItem">Zwischenspeicher-Element anzeigen</key>
  </area>
  <area alias="dictionaryItem">
    <key alias="description">Bearbeiten Sie nachfolgend die verschiedenen Sprachversionen für den Wörterbucheintrag '&lt;em&gt;%0%&lt;/em&gt;'. &lt;br/&gt;Unter dem links angezeigten Menüpunkt 'Sprachen' können Sie weitere hinzufügen.</key>
    <key alias="displayName">Name der Kultur</key>
  </area>
  <area alias="editcontenttype">
    <key alias="allowedchildnodetypes">Dokumenttypen, die unterhalb dieses Typs erlaubt sind</key>
    <key alias="create">Erstellen</key>
    <key alias="deletetab">Registerkarte löschen</key>
    <key alias="description">Beschreibung</key>
    <key alias="newtab">Neue Registerkarte</key>
    <key alias="tab">Registerkarte</key>
    <key alias="thumbnail">Illustration</key>
    <key alias="hasListView">Listenansicht aktivieren</key>
  </area>
  <area alias="editdatatype">
    <key alias="addPrevalue">Vorgabewert hinzufügen</key>
    <key alias="dataBaseDatatype">Feldtyp in der Datenbank</key>
    <key alias="guid">Datentyp-GUID</key>
    <key alias="renderControl">Steuerelement zur Darstellung</key>
    <key alias="rteButtons">Schaltflächen</key>
    <key alias="rteEnableAdvancedSettings">Erweiterte Einstellungen aktivieren für</key>
    <key alias="rteEnableContextMenu">Kontextmenü aktivieren</key>
    <key alias="rteMaximumDefaultImgSize">Maximale Standardgröße für eingefügte Bilder</key>
    <key alias="rteRelatedStylesheets">Verknüpfte Stylesheets</key>
    <key alias="rteShowLabel">Beschriftung anzeigen</key>
    <key alias="rteWidthAndHeight">Breite und Höhe</key>
  </area>
  <area alias="errorHandling">
    <key alias="errorButDataWasSaved">Ihre Daten wurden gespeichert. Bevor Sie diese Seite jedoch veröffentlichen können, müssen Sie die folgenden Korrekturen vornehmen:</key>
    <key alias="errorChangingProviderPassword">Der aktuelle Mitgliedschaftsanbieter erlaubt keine Kennwortänderung (EnablePasswordRetrieval muss auf "true" gesetzt sein)</key>
    <key alias="errorExistsWithoutTab">'%0%' ist bereits vorhanden</key>
    <key alias="errorHeader">Bitte prüfen und korrigieren:</key>
    <key alias="errorHeaderWithoutTab">Bitte prüfen und korrigieren:</key>
    <key alias="errorInPasswordFormat">Für das Kennwort ist eine Mindestlänge von %0% Zeichen vorgesehen, wovon mindestens %1% Sonderzeichen (nicht alphanumerisch) sein müssen</key>
    <key alias="errorIntegerWithoutTab">'%0%' muss eine Zahl sein</key>
    <key alias="errorMandatory">'%0%' (in Registerkarte '%1%') ist ein Pflichtfeld</key>
    <key alias="errorMandatoryWithoutTab">'%0%' ist ein Pflichtfeld</key>
    <key alias="errorRegExp">'%0%' (in Registerkarte '%1%') hat ein falsches Format</key>
    <key alias="errorRegExpWithoutTab">'%0%' hat ein falsches Format</key>
  </area>
  <area alias="errors">
    <key alias="codemirroriewarning">ACHTUNG! Obwohl CodeMirror in den Einstellungen aktiviert ist, bleibt das Modul wegen mangelnder Stabilität in Internet Explorer deaktiviert.</key>
    <key alias="contentTypeAliasAndNameNotNull">Bitte geben Sie die Bezeichnung und den Alias des neuen Dokumenttyps ein.</key>
    <key alias="filePermissionsError">Es besteht ein Problem mit den Lese-/Schreibrechten auf eine Datei oder einen Ordner</key>
    <key alias="missingTitle">Bitte geben Sie einen Titel ein</key>
    <key alias="missingType">Bitte wählen Sie einen Typ</key>
    <key alias="pictureResizeBiggerThanOrg">Soll die Abbildung wirklich über die Originalgröße hinaus vergrößert werden?</key>
    <key alias="pythonErrorHeader">Fehler im Python-Skript</key>
    <key alias="pythonErrorText">Das Python-Skript ist fehlerhaft und wurde daher nicht gespeichert.</key>
    <key alias="startNodeDoesNotExists">Startelement gelöscht, bitte kontaktieren Sie den System-Administrator.</key>
    <key alias="stylesMustMarkBeforeSelect">Bitte markieren Sie den gewünschten Text, bevor Sie einen Stil auswählen</key>
    <key alias="stylesNoStylesOnPage">Keine aktiven Stile vorhanden</key>
    <key alias="tableColMergeLeft">Bitte platzieren Sie den Mauszeiger in die erste der zusammenzuführenden Zellen</key>
    <key alias="tableSplitNotSplittable">Sie können keine Zelle trennen, die nicht zuvor aus mehreren zusammengeführt wurde.</key>
    <key alias="xsltErrorHeader">Fehler im XSLT</key>
    <key alias="xsltErrorText">Das XSLT ist fehlerhaft und wurde daher nicht gespeichert.</key>
    <key alias="dissallowedMediaType">Dieser Dateityp wird durch die Systemeinstellungen blockiert</key>
  </area>
  <area alias="general">
    <key alias="about">Info</key>
    <key alias="action">Aktion</key>
    <key alias="add">Hinzufügen</key>
    <key alias="alias">Alias</key>
    <key alias="areyousure">Sind Sie sicher?</key>
    <key alias="border">Rahmen</key>
    <key alias="by">von</key>
    <key alias="cancel">Abbrechen</key>
    <key alias="cellMargin">Zellabstand</key>
    <key alias="choose">Auswählen</key>
    <key alias="close">Schließen</key>
    <key alias="closewindow">Fenster schließen</key>
    <key alias="comment">Kommentar</key>
    <key alias="confirm">bestätigen</key>
    <key alias="constrainProportions">Seitenverhältnis beibehalten</key>
    <key alias="continue">Weiter</key>
    <key alias="copy">Kopieren</key>
    <key alias="create">Erstellen</key>
    <key alias="database">Datenbank</key>
    <key alias="date">Datum</key>
    <key alias="default">Standard</key>
    <key alias="delete">Löschen</key>
    <key alias="deleted">Gelöscht</key>
    <key alias="deleting">Löschen ...</key>
    <key alias="design">Design</key>
    <key alias="dimensions">Abmessungen</key>
    <key alias="down">nach unten</key>
    <key alias="download">Herunterladen</key>
    <key alias="edit">Bearbeiten</key>
    <key alias="edited">Bearbeitet</key>
    <key alias="elements">Elemente</key>
    <key alias="email">E-Mail</key>
    <key alias="error">Fehler</key>
    <key alias="findDocument">Suche</key>
    <key alias="height">Höhe</key>
    <key alias="help">Hilfe</key>
    <key alias="icon">Symbol</key>
    <key alias="import">Import</key>
    <key alias="innerMargin">Innerer Abstand</key>
    <key alias="insert">Einfügen</key>
    <key alias="install">installieren</key>
    <key alias="justify">Zentrieren</key>
    <key alias="language">Sprache</key>
    <key alias="layout">Layout</key>
    <key alias="loading">Laden</key>
    <key alias="locked">Gesperrt</key>
    <key alias="login">Anmelden</key>
    <key alias="logoff">Abmelden</key>
    <key alias="logout">Abmelden</key>
    <key alias="macro">Makro</key>
    <key alias="move">Verschieben</key>
    <key alias="name">Name</key>
    <key alias="new">Neu</key>
    <key alias="next">Weiter</key>
    <key alias="no">Nein</key>
    <key alias="of">von</key>
    <key alias="ok">Ok</key>
    <key alias="open">Öffnen</key>
    <key alias="or">oder</key>
    <key alias="password">Kennwort</key>
    <key alias="path">Pfad</key>
    <key alias="placeHolderID">Platzhalter-ID</key>
    <key alias="pleasewait">Einen Moment bitte...</key>
    <key alias="previous">Zurück</key>
    <key alias="properties">Eigenschaften</key>
    <key alias="reciept">E-Mail-Empfänger für die Formulardaten</key>
    <key alias="recycleBin">Papierkorb</key>
    <key alias="remaining">Verbleibend</key>
    <key alias="rename">Umbenennen</key>
    <key alias="renew">Erneuern</key>
    <key alias="retry">Wiederholen</key>
    <key alias="rights">Berechtigungen</key>
    <key alias="search">Suchen</key>
    <key alias="server">Server</key>
    <key alias="show">Anzeigen</key>
    <key alias="showPageOnSend">Seite beim Senden anzeigen</key>
    <key alias="size">Größe</key>
    <key alias="sort">Sortieren</key>
    <key alias="type">Typ</key>
    <key alias="typeToSearch">nach Inhalten suchen ...</key>
    <key alias="up">nach oben</key>
    <key alias="update">Aktualisieren</key>
    <key alias="upgrade">Update</key>
    <key alias="upload">Hochladen</key>
    <key alias="url">URL</key>
    <key alias="user">Benutzer</key>
    <key alias="username">Benutzername</key>
    <key alias="value">Wert</key>
    <key alias="view">Ansicht</key>
    <key alias="welcome">Willkommen ...</key>
    <key alias="width">Breite</key>
    <key alias="yes">Ja</key>
    <key alias="folder">Ordner</key>
    <key alias="actions">Aktionen</key>
    <key alias="more">Mehr</key>
    <key alias="required">Pflichtangabe</key>
    <key alias="searchResults">Suchergebnisse</key>
  </area>
  <area alias="graphicheadline">
    <key alias="backgroundcolor">Hintergrundfarbe</key>
    <key alias="bold">Fett</key>
    <key alias="color">Textfarbe</key>
    <key alias="font">Schriftart</key>
    <key alias="text">Text</key>
  </area>
  <area alias="headers">
    <key alias="page">Dokument</key>
  </area>
  <area alias="installer">
    <key alias="databaseErrorCannotConnect">Mit dieser Datenbank kann leider keine Verbindung hergestellt werden.</key>
    <key alias="databaseErrorWebConfig">Die "web.config"-Datei konnte nicht angepasst werden (Zugriffsrechte?). Bitte passen Sie die Verbindungszeichenfolge manuell an.</key>
    <key alias="databaseFound">Die Datenbank ist erreichbar und wurde identifiziert als</key>
    <key alias="databaseHeader">Datenbank</key>
    <key alias="databaseInstall">Klicken Sie auf &lt;strong&gt;Installieren&lt;/strong&gt;, um die Datenbank für Umbraco %0% einzurichten.</key>
    <key alias="databaseInstallDone">Die Datenbank wurde für Umbraco %0% konfiguriert. Klicken Sie auf &lt;strong&gt;weiter&lt;/strong&gt;, um fortzufahren.</key>
    <key alias="databaseNotFound">&lt;p&gt;Die angegebene Datenbank ist leider nicht erreichbar. Bitte prüfen Sie die Verbindungszeichenfolge ("Connection String") in der "web.config"-Datei.&lt;/p&gt;
&lt;p&gt;Um fortzufahren, passen Sie bitte die "web.config"-Datei mit einem beliebigen Text-Editor an. Scrollen Sie dazu nach unten, fügen Sie die Verbindungszeichenfolge für die zuverbindende Datenbank als Eintrag "UmbracoDbDSN" hinzu und speichern Sie die Datei.&lt;/p&gt;
&lt;p&gt;Klicken Sie nach erfolgter Anpassung auf &lt;strong&gt;Wiederholen&lt;/strong&gt;.&lt;br /&gt;Wenn Sie weitere technische Informationen benötigen, besuchen Sie &lt;a href="http://our.Umbraco.org/wiki" target="_blank"&gt;The Umbraco documentation wiki&lt;/a&gt;.&lt;/p&gt;
</key>
    <key alias="databaseText">Um diesen Schritt abzuschließen, müssen Sie die notwendigen Informationen zur Datenbankverbindung angeben.&lt;br /&gt;Bitte kontaktieren Sie Ihren Provider bzw. Server-Administrator für weitere Informationen.</key>
    <key alias="databaseUpgrade">
  &lt;p&gt;
  Bitte bestätigen Sie mit einem Klick auf &lt;strong&gt;Update&lt;/strong&gt;, dass die Datenbank auf Umbraco %0% aktualisiert werden soll.&lt;/p&gt;
  &lt;p&gt;
  Keine Sorge - Dabei werden keine Inhalte gelöscht und alles wird weiterhin funktionieren!
  &lt;/p&gt;
</key>
    <key alias="databaseUpgradeDone">Die Datenbank wurde auf die Version %0% aktualisiert. Klicken Sie auf &lt;strong&gt;weiter&lt;/strong&gt;, um fortzufahren.</key>
    <key alias="databaseUpToDate">Die Datenbank ist fertig eingerichtet. Klicken Sie auf &lt;strong&gt;"weiter"&lt;/strong&gt;, um mit der Einrichtung fortzufahren.</key>
    <key alias="defaultUserChangePass">&lt;strong&gt;Das Kennwort des Standard-Benutzers muss geändert werden!&lt;/strong&gt;</key>
    <key alias="defaultUserDisabled">&lt;strong&gt;Der Standard-Benutzer wurde deaktiviert oder hat keinen Zugriff auf Umbraco.&lt;/strong&gt;&lt;/p&gt;&lt;p&gt;Es sind keine weiteren Aktionen notwendig. Klicken Sie auf &lt;b&gt;Weiter&lt;/b&gt; um fortzufahren.</key>
    <key alias="defaultUserPassChanged">&lt;strong&gt;Das Kennwort des Standard-Benutzers wurde seit der Installation verändert.&lt;/strong&gt;&lt;/p&gt;&lt;p&gt;Es sind keine weiteren Aktionen notwendig. Klicken Sie auf &lt;b&gt;Weiter&lt;/b&gt; um fortzufahren.</key>
    <key alias="defaultUserPasswordChanged">Das Kennwort wurde geändert!</key>
    <key alias="defaultUserText">&lt;p&gt;
	  Bei der Installation von Umbraco wurde ein Standard-Benutzer mit dem Login-Namen &lt;strong&gt;'admin'&lt;/strong&gt; und dem Kennwort &lt;strong&gt;'default'&lt;/strong&gt; erstellt.
	  &lt;strong&gt;WICHTIG:&lt;/strong&gt; Das Kennwort sollte auf ein sicheres, eigenes Kennwort geändert werden.
	&lt;/p&gt;
	&lt;p&gt;
	  Das Kennwort des Standard-Benutzers wird jetzt geprüft und im Anschluss werden eventuell notwendige Änderungen vorschlagen.
	&lt;/p&gt;</key>
    <key alias="greatStart">Schauen Sie sich die Einführungsvideos für einen schnellen und einfachen Start an.</key>
    <key alias="licenseText">Mit der Installation stimmen Sie der angezeigten Lizenz für diese Software zu. Bitte beachten Sie, dass diese Umbraco-Distribution aus zwei Lizenzen besteht. Einer freien Open-Source MIT-Lizenz für das Framework und der Umbraco-Freeware-Lizenz für die Verwaltungsoberfläche.</key>
    <key alias="None">Noch nicht installiert.</key>
    <key alias="permissionsAffectedFolders">Betroffene Verzeichnisse und Dateien</key>
    <key alias="permissionsAffectedFoldersMoreInfo">Weitere Informationen zum Thema "Dateiberechtigungen" für Umbraco</key>
    <key alias="permissionsAffectedFoldersText">Für die folgenden Dateien und Verzeichnisse müssen ASP.NET-Schreibberechtigungen gesetzt werden</key>
    <key alias="permissionsAlmostPerfect">&lt;strong&gt;Die Dateiberechtigungen sind fast perfekt eingestellt!&lt;/strong&gt;&lt;br /&gt;&lt;br /&gt;Damit können Sie Umbraco ohne Probleme verwenden, werden aber viele Erweiterungspakete können nicht installiert werden.</key>
    <key alias="permissionsHowtoResolve">Problemlösung</key>
    <key alias="permissionsHowtoResolveLink">Klicken Sie hier, um den technischen Artikel zu lesen</key>
    <key alias="permissionsHowtoResolveText">Schauen Sie sich die &lt;strong&gt;Video-Lehrgänge&lt;/strong&gt; zum Thema Verzeichnisberechtigungen für Umbraco an oder lesen Sie den technischen Artikel.</key>
    <key alias="permissionsMaybeAnIssue">&lt;strong&gt;Die Dateiberechtigungen sind möglicherweise fehlerhaft!&lt;/strong&gt;Sie können Umbraco vermutlich ohne Probleme verwenden, werden aber viele Erweiterungspakete können nicht installiert werden.</key>
    <key alias="permissionsNotReady">&lt;strong&gt;Die Dateiberechtigungen sind nicht geeignet!&lt;/strong&gt;&lt;br /&gt;&lt;br /&gt;Die Dateiberechtigungen müssen angepasst werden.</key>
    <key alias="permissionsPerfect">&lt;strong&gt;Die Dateiberechtigungen sind perfekt eingestellt!&lt;/strong&gt;&lt;br /&gt;&lt;br /&gt; Damit ist Umbraco komplett eingerichtet und es können problemlos Erweiterungspakete installiert werden.</key>
    <key alias="permissionsResolveFolderIssues">Verzeichnisprobleme lösen</key>
    <key alias="permissionsResolveFolderIssuesLink">Folgen Sie diesem Link für weitere Informationen zum Thema ASP.NET und der Erstellung von Verzeichnissen.</key>
    <key alias="permissionsSettingUpPermissions">Verzeichnisberechtigungen anpassen</key>
    <key alias="permissionsText">Umbraco benötigt Schreibrechte auf verschiedene Verzeichnisse, um Dateien wie Bilder oder PDF-Dokumente speichern zu können. Außerdem werden temporäre Daten zur Leistungssteigerung der Website angelegt.</key>
    <key alias="runwayFromScratch">Ich möchte mit einem leeren System ohne Inhalte und Vorgaben starten</key>
    <key alias="runwayFromScratchText">
	Die Website ist zur Zeit komplett leer und ohne Inhalte und Vorgaben zu Erstellung eigener Dokumenttypen und Vorlagen bereit. 
	(&lt;a href="http://Umbraco.tv/documentation/videos/for-site-builders/foundation/document-types"&gt;So geht's&lt;/a&gt;)
	Sie können "Runway" auch jederzeit später installieren. Verwenden Sie hierzu den Punkt "Pakete" im Entwickler-Bereich.
  </key>
    <key alias="runwayHeader">Die Einrichtung von Umbraco ist abgeschlossen und das Content-Management-System steht bereit. Wie soll es weitergehen?</key>
    <key alias="runwayInstalled">'Runway' wurde installiert</key>
    <key alias="runwayInstalledText">
Die Basis ist eingerichtet. Wählen Sie die Module aus, die Sie nun installieren möchten.&lt;br /&gt;
Dies sind unsere empfohlenen Module. Schauen Sie sich die an, die Sie installieren möchten oder Sie sich die &lt;a href="#" onclick="toggleModules(); return false;" id="toggleModuleList"&gt;komplette Liste der Module an.&lt;/a&gt;
</key>
    <key alias="runwayOnlyProUsers">Nur für erfahrene Benutzer empfohlen</key>
    <key alias="runwaySimpleSite">Ich möchte mit einer einfache Website starten</key>
    <key alias="runwaySimpleSiteText">
&lt;p&gt;
"Runway" ist eine einfache Website mit einfachen Dokumententypen und Vorlagen. Der Installer kann Runway automatisch einrichten, 
aber es kann einfach verändert, erweitert oder entfernt werden. Es ist nicht zwingend notwendig und Umbraco kann auch ohne Runway verwendet werden. 
Runway bietet eine einfache Basis zum schnellen Start mit Umbraco.
Wenn Sie sich für Runway entscheiden, können Sie optional Blöcke nutzen, die "Runway Modules" und Ihre Runway-Seite erweitern.
&lt;/p&gt;
&lt;small&gt;
&lt;em&gt;Runway umfasst:&lt;/em&gt; Home page, Getting Started page, Installing Modules page.&lt;br /&gt;
&lt;em&gt;Optionale Module:&lt;/em&gt; Top Navigation, Sitemap, Contact, Gallery.
&lt;/small&gt;
</key>
    <key alias="runwayWhatIsRunway">Was ist 'Runway'?</key>
    <key alias="step1">Schritt 1/5 Lizenz</key>
    <key alias="step2">Schritt 2/5: Datenbank</key>
    <key alias="step3">Schritt 3/5: Dateiberechtigungen</key>
    <key alias="step4">Schritt 4/5: Sicherheit</key>
    <key alias="step5">Schritt 5/5: Umbraco ist startklar!</key>
    <key alias="thankYou">Vielen Dank, dass Sie Umbraco installieren!</key>
    <key alias="theEndBrowseSite">&lt;h3&gt;Zur neuen Seite&lt;/h3&gt;Sie haben Runway installiert, schauen Sie sich doch mal auf Ihrer Website um.</key>
    <key alias="theEndFurtherHelp">&lt;h3&gt;Weitere Hilfe und Informationen&lt;/h3&gt;Hilfe von unserer preisgekrönten Community, Dokumentation und kostenfreie Videos, wie Sie eine einfache Website erstellen, ein Packages nutzen und eine schnelle Einführung in alle Umbraco-Begriffe</key>
    <key alias="theEndHeader">Umbraco %0% wurde installiert und kann verwendet werden</key>
    <key alias="theEndInstallFailed">Um die Installation abzuschließen, müssen Sie die &lt;strong&gt;"web.config"-Datei&lt;/strong&gt; von Hand anpassen und den AppSetting-Schlüssel &lt;strong&gt;UmbracoConfigurationStatus&lt;/strong&gt; auf den Wert &lt;strong&gt;'%0%'&lt;/strong&gt; ändern.</key>
    <key alias="theEndInstallSuccess">Sie können &lt;strong&gt;sofort starten&lt;/strong&gt;, in dem Sie auf "Umbraco starten" klicken.</key>
    <key alias="theEndOpenUmbraco">&lt;h3&gt;Umbraco starten&lt;/h3&gt;Um Ihre Website zu verwalten, öffnen Sie einfach den Administrationsbereich und beginnen Sie damit, Inhalte hinzuzufügen sowie Vorlagen und Stylesheets zu bearbeiten oder neue Funktionen einzurichten</key>
    <key alias="Unavailable">Verbindung zur Datenbank fehlgeschlagen.</key>
    <key alias="Version3">Umbraco Version 3</key>
    <key alias="Version4">Umbraco Version 4</key>
    <key alias="watch">Anschauen</key>
    <key alias="welcomeIntro">Dieser Assistent führt Sie durch die Einrichtung einer neuen Installation von &lt;strong&gt;Umbraco %0%&lt;/strong&gt; oder einem Upgrade von Version 3.0.&lt;br /&gt;&lt;br /&gt;Klicken Sie auf &lt;strong&gt;weiter&lt;/strong&gt;, um zu beginnen.</key>
  </area>
  <area alias="language">
    <key alias="cultureCode">Code der Kultur</key>
    <key alias="displayName">Name der Kultur</key>
  </area>
  <area alias="lockout">
    <key alias="lockoutWillOccur">Sie haben keine Tätigkeiten mehr durchgeführt und werden automatisch abgemeldet in</key>
    <key alias="renewSession">Erneuern Sie, um Ihre Arbeit zu speichern ...</key>
  </area>
  <area alias="login">
<<<<<<< HEAD
    <key alias="bottomText">&lt;p style="text-align:right;"&gt;&amp;copy; 2001 - %0% &lt;br /&gt;&lt;a href="http://Umbraco.org" style="text-decoration: none" target="_blank"&gt;Umbraco.org&lt;/a&gt;&lt;/p&gt; </key>
=======
    <key alias="bottomText">&lt;p style="text-align:right;"&gt;&amp;copy; 2001 - %0% &lt;br /&gt;&lt;a href="http://umbraco.com" style="text-decoration: none" target="_blank"&gt;umbraco.org&lt;/a&gt;&lt;/p&gt; </key>
>>>>>>> 9d50a4d2
    <key alias="greeting1">Einen wunderbaren Sonntag</key>
    <key alias="greeting6">Frohen freundlichen Freitag</key>
    <key alias="greeting5">Donnerwetter Donnerstag</key>
    <key alias="greeting2">Schönen Montag</key>
    <key alias="greeting3">Einen großartigen Dienstag</key>
    <key alias="greeting4">Wunderbaren Mittwoch</key>
    <key alias="greeting7">Wunderbaren sonnigen Samstag</key>
    <key alias="instruction">Hier anmelden:</key>
  </area>
  <area alias="main">
    <key alias="dashboard">Dashboard</key>
    <key alias="sections">Bereiche</key>
    <key alias="tree">Inhalt</key>
  </area>
  <area alias="moveOrCopy">
    <key alias="choose">Bitte Element auswählen ...</key>
    <key alias="copyDone">%0% wurde nach %1% kopiert</key>
    <key alias="copyTo">Bitte wählen Sie, wohin das Element %0% kopiert werden soll:</key>
    <key alias="moveDone">%0% wurde nach %1% verschoben</key>
    <key alias="moveTo">Bitte wählen Sie, wohin das Element %0% verschoben werden soll:</key>
    <key alias="nodeSelected">wurde als das Ziel ausgewählt. Bestätigen mit 'Ok'.</key>
    <key alias="noNodeSelected">Es ist noch kein Element ausgewählt. Bitte wählen Sie ein Element aus der Liste aus, bevor Sie fortfahren.</key>
    <key alias="notAllowedByContentType">Das aktuelle Element kann aufgrund seines Dokumenttyps nicht an diese Stelle verschoben werden.</key>
    <key alias="notAllowedByPath">Das ausgewählte Element kann nicht zu einem seiner eigenen Unterelemente verschoben werden.</key>
    <key alias="notValid">Diese Aktion ist nicht erlaubt, da Sie unzureichende Berechtigungen für mindestens ein untergeordnetes Element haben.</key>
    <key alias="relateToOriginal">Kopierte Elemente mit dem Original verknüpfen</key>
    <key alias="notAllowedAtRoot">Dieses Element kann nicht auf der obersten Ebene platziert werden.</key>
  </area>
  <area alias="notifications">
    <key alias="editNotifications">Bearbeiten Sie Ihre Benachrichtigungseinstellungen für '%0%'</key>
    <key alias="mailBody">
      Hallo %0%,

      die Aufgabe '%1%' (von Benutzer '%3%') an der Seite '%2%' wurde ausgeführt.

      Zum Bearbeiten verwenden Sie bitte diesen Link: http://%4%/#/content/content/edit/%5%

      Einen schönen Tag wünscht
      Ihr freundlicher Umbraco-Robot
    </key>
    <key alias="mailBodyHtml">
&lt;p&gt;Hallo %0%,&lt;/p&gt;

&lt;p&gt;die Aufgabe &lt;strong&gt;'%1%'&lt;/strong&gt; (von Benutzer '%3%') an der Seite &lt;a href="http://%4%/actions/preview.aspx?id=%5%"&gt;&lt;strong&gt;'%2%'&lt;/strong&gt;&lt;/a&gt; wurde ausgeführt.&lt;/p&gt;
&lt;div style="margin: 8px 0; padding: 8px; display: block;"&gt;
	&lt;br /&gt;
	&lt;a style="color: white; font-weight: bold; background-color: #66cc66; text-decoration : none; margin-right: 20px; border: 8px solid #66cc66; width: 150px;" href="http://%4%/Umbraco/actions/publish.aspx?id=%5%"&gt;&amp;nbsp;&amp;nbsp;VERÖFFENTLICHEN&amp;nbsp;&amp;nbsp;&lt;/a&gt; &amp;nbsp; 
	&lt;a style="color: white; font-weight: bold; background-color: #5372c3; text-decoration : none; margin-right: 20px; border: 8px solid #5372c3; width: 150px;" href="http://%4%/Umbraco/actions/editContent.aspx?id=%5%"&gt;&amp;nbsp;&amp;nbsp;&amp;nbsp;&amp;nbsp;&amp;nbsp;BEARBEITEN&amp;nbsp;&amp;nbsp;&amp;nbsp;&amp;nbsp;&amp;nbsp;&lt;/a&gt; &amp;nbsp; 
	&lt;a style="color: white; font-weight: bold; background-color: #ca4a4a; text-decoration : none; margin-right: 20px; border: 8px solid #ca4a4a; width: 150px;" href="http://%4%/Umbraco/actions/delete.aspx?id=%5%"&gt;&amp;nbsp;&amp;nbsp;&amp;nbsp;&amp;nbsp;LÖSCHEN&amp;nbsp;&amp;nbsp;&amp;nbsp;&amp;nbsp;&lt;/a&gt;
	&lt;br /&gt;
&lt;/div&gt;
&lt;p&gt;
  &lt;h3&gt;Zusammenfassung der Aktualisierung:&lt;/h3&gt;
  &lt;table style="width: 100%;"&gt;
			   %6%
	&lt;/table&gt;
 &lt;/p&gt;
&lt;div style="margin: 8px 0; padding: 8px; display: block;"&gt;
	&lt;br /&gt;
	&lt;a style="color: white; font-weight: bold; background-color: #66cc66; text-decoration : none; margin-right: 20px; border: 8px solid #66cc66; width: 150px;" href="http://%4%/Umbraco/actions/publish.aspx?id=%5%"&gt;&amp;nbsp;&amp;nbsp;VERÖFFENTLICHEN&amp;nbsp;&amp;nbsp;&lt;/a&gt; &amp;nbsp; 
	&lt;a style="color: white; font-weight: bold; background-color: #5372c3; text-decoration : none; margin-right: 20px; border: 8px solid #5372c3; width: 150px;" href="http://%4%/Umbraco/actions/editContent.aspx?id=%5%"&gt;&amp;nbsp;&amp;nbsp;&amp;nbsp;&amp;nbsp;&amp;nbsp;BEARBEITEN&amp;nbsp;&amp;nbsp;&amp;nbsp;&amp;nbsp;&amp;nbsp;&lt;/a&gt; &amp;nbsp; 
	&lt;a style="color: white; font-weight: bold; background-color: #ca4a4a; text-decoration : none; margin-right: 20px; border: 8px solid #ca4a4a; width: 150px;" href="http://%4%/Umbraco/actions/delete.aspx?id=%5%"&gt;&amp;nbsp;&amp;nbsp;&amp;nbsp;&amp;nbsp;LÖSCHEN&amp;nbsp;&amp;nbsp;&amp;nbsp;&amp;nbsp;&lt;/a&gt;
	&lt;br /&gt;
&lt;/div&gt;
&lt;p&gt;Einen schönen Tag wünscht&lt;br /&gt;Ihr freundlicher Umbraco-Robot&lt;/p&gt;
</key>
    <key alias="mailSubject">[%0%] Benachrichtigung: %1% ausgeführt an Seite '%2%' </key>
    <key alias="notifications">Benachrichtigungen</key>
  </area>
  <area alias="packager">
    <key alias="chooseLocalPackageText">Wählen Sie ein Paket auf Ihrem lokalen Computer über "Datei auswählen" aus. &lt;br /&gt;Umbraco-Pakete besitzen üblicherweise die Dateiendungen ".umb" oder ".zip".</key>
    <key alias="packageAuthor">Autor</key>
    <key alias="packageDemonstration">Demonstration</key>
    <key alias="packageDocumentation">Dokumentation</key>
    <key alias="packageMetaData">Paket-Meta-Daten</key>
    <key alias="packageName">Name des Pakets</key>
    <key alias="packageNoItemsHeader">Paket enthält keine Elemente</key>
    <key alias="packageNoItemsText">Die Paket-Datei enthält keine Elemente die deinstalliert werden können.&lt;br/&gt;&lt;br/&gt;Sie können das Paket ohne Gefahr deinstallieren indem Sie "Paket deinstallieren" anklicken.</key>
    <key alias="packageNoUpgrades">Keine Updates für das Paket verfügbar</key>
    <key alias="packageOptions">Paket-Optionen</key>
    <key alias="packageReadme">Informationen zum Paket</key>
    <key alias="packageRepository">Paket-Repository</key>
    <key alias="packageUninstallConfirm">Deinstallation bestätigen</key>
    <key alias="packageUninstalledHeader">Paket wurde deinstalliert</key>
    <key alias="packageUninstalledText">Das Paket wurde erfolgreich deinstalliert</key>
    <key alias="packageUninstallHeader">Paket deinstallieren</key>
    <key alias="packageUninstallText">Sie können einzelne Elemente, die Sie nicht deinstallieren möchten, unten abwählen. Wenn Sie "Deinstallation bestätigen" klicken, werden alle markierten Elemente entfernt.&lt;br /&gt;&lt;span style="color: Red; font-weight: bold;"&gt;Achtung:&lt;/span&gt; alle Dokumente, Medien, etc, die von den zu entfernenden Elementen abhängen, werden nicht mehr funktionieren und im Zweifelsfall kann dass gesamte CMS instabil werden. Bitte deinstallieren Sie also mit Vorsicht. Falls Sie unsicher sind, kontaktieren Sie den Autor des Pakets.</key>
    <key alias="packageUpgradeDownload">Update vom Paket-Repository herunterladen</key>
    <key alias="packageUpgradeHeader">Paket-Update</key>
    <key alias="packageUpgradeInstructions">Hinweise für die Durchführung des Updates</key>
    <key alias="packageUpgradeText"> Es ist ein Update für dieses Paket verfügbar. Sie können es direkt vom Umbraco-Paket-Repository herunterladen.</key>
    <key alias="packageVersion">Version des Pakets</key>
    <key alias="viewPackageWebsite">Paket-Webseite aufrufen</key>
    <key alias="packageVersionHistory">Versionsverlauf des Pakets</key>
  </area>
  <area alias="paste">
    <key alias="doNothing">Einfügen mit Formatierung (Nicht empfohlen)</key>
    <key alias="errorMessage">Der Text, den Sie einfügen möchten, enthält Sonderzeichen oder spezielle Formatierungen. Dies kann zum Beispiel beim Kopieren aus Microsoft Word heraus passieren. Umbraco kann Sonderzeichen und spezielle Formatierungen automatisch entfernen, damit der eingefügte Inhalt besser für die Veröffentlichung im Web geeignet ist.</key>
    <key alias="removeAll">Als reinen Text ohne jede Formatierung einfügen</key>
    <key alias="removeSpecialFormattering">Einfügen, aber Formatierung bereinigen (Empfohlen)</key>
  </area>
  <area alias="publicAccess">
    <key alias="paAdvanced">Rollenbasierter Zugriffschutz</key>
    <key alias="paAdvancedHelp">Wenn Sie rollenbasierte Authentifikation mit Umbraco-Mitgliedsgruppen verwenden wollen.</key>
    <key alias="paAdvancedNoGroups">Sie müssen zuerst eine Mitgliedsgruppe erstellen, bevor derrollenbasierte Zugriffschutz aktiviert werden kann.</key>
    <key alias="paErrorPage">Fehlerseite</key>
    <key alias="paErrorPageHelp">Seite mit Fehlermeldung (Benutzer-Login erfolgt, aber keinen Zugriff auf die aufgerufene Seite erlaubt)</key>
    <key alias="paHowWould">Bitte wählen Sie, auf welche Art der Zugriff auf diese Seite geschützt werden soll</key>
    <key alias="paIsProtected">%0% ist nun zugriffsgeschützt</key>
    <key alias="paIsRemoved">Zugriffsschutz von %0% entfernt</key>
    <key alias="paLoginPage">Login-Seite</key>
    <key alias="paLoginPageHelp">Seite mit Login-Formular</key>
    <key alias="paRemoveProtection">Zugriffsschutz entfernen</key>
    <key alias="paSelectPages">Auswahl der Seiten, die das Login-Formular und die Fehlermeldung enthalten</key>
    <key alias="paSelectRoles">Auswahl der Benutzerrollen, die Zugriff haben sollen</key>
    <key alias="paSetLogin">Kennwort und Login für diese Seite setzen</key>
    <key alias="paSimple">Zugriffsschutz durch einzelnen Benutzerzugang</key>
    <key alias="paSimpleHelp">Wenn Sie einen einfachen Zugriffsschutz unter Verwendung eines einzelnen Logins mit Kennwort aktivieren wollen</key>
  </area>
  <area alias="publish">
    <key alias="contentPublishedFailedByEvent">%0% konnte nicht veröffentlicht werden, da ein Plug-In die Aktion abgebrochen hat.</key>
    <key alias="includeUnpublished">Unveröffentlichte Unterelemente einschließen</key>
    <key alias="inProgress">Bitte warten, Veröffentlichung läuft...</key>
    <key alias="inProgressCounter">%0% Elemente veröffentlicht, %1% Elemente ausstehend ...</key>
    <key alias="nodePublish">%0% wurde veröffentlicht</key>
    <key alias="nodePublishAll">%0% und die untergeordneten Elemente wurden veröffentlicht</key>
    <key alias="publishAll">%0% und alle untergeordneten Elemente veröffentlichen</key>
    <key alias="publishHelp">Mit &lt;em&gt;Ok&lt;/em&gt; wird &lt;strong&gt;%0%&lt;/strong&gt; veröffentlicht und auf der Website sichtbar.&lt;br/&gt;&lt;br /&gt;Sie können dieses Element mitsamt seinen untergeordneten Elementen veröffentlichen, indem Sie &lt;em&gt;Unveröffentlichte Unterelemente einschließen&lt;/em&gt; aktivieren.</key>
    <key alias="contentPublishedFailedInvalid">%0% konnte nicht veröffentlicht werden, da einige Daten die Gültigkeitsprüfung nicht bestanden haben.</key>
    <key alias="contentPublishedFailedByParent">%0% kann nicht veröffentlicht werden, da das übergeordnete Dokument nicht veröffentlicht ist.</key>
    <key alias="contentPublishedFailedAwaitingRelease">%0% kann nicht veröffentlicht werden, da die Veröffentlichung zeitlich geplant ist.</key>
  </area>
  <area alias="relatedlinks">
    <key alias="addExternal">Neuer externer Link</key>
    <key alias="addInternal">Neuer interner Link</key>
    <key alias="addlink">Link hinzufügen</key>
    <key alias="caption">Beschriftung</key>
    <key alias="internalPage">interne Seite</key>
    <key alias="linkurl">URL</key>
    <key alias="modeDown">nach unten</key>
    <key alias="modeUp">nach oben</key>
    <key alias="newWindow">In neuem Fenster öffnen</key>
    <key alias="removeLink">Link entfernen</key>
  </area>
  <area alias="rollback">
    <key alias="currentVersion">Aktuelle Version</key>
    <key alias="diffHelp">Zeigt die Unterschiede zwischen der aktuellen und der ausgewählten Version an.&lt;br /&gt;Text in &lt;del&gt;rot&lt;/del&gt; fehlen in der ausgewählten Version, &lt;ins&gt;grün&lt;/ins&gt; markierter Text wurde hinzugefügt.</key>
    <key alias="documentRolledBack">Dokument wurde zurückgesetzt</key>
    <key alias="htmlHelp">Zeigt die ausgewählte Version als HTML an. Wenn Sie sich die Unterschiede zwischen zwei Versionen anzeigen lassen wollen, benutzen Sie bitte die Vergleichsansicht.</key>
    <key alias="rollbackTo">Zurücksetzen auf</key>
    <key alias="selectVersion">Version auswählen</key>
    <key alias="view">Ansicht</key>
  </area>
  <area alias="scripts">
    <key alias="editscript">Skript bearbeiten</key>
  </area>
  <area alias="sections">
    <key alias="concierge">Umbraco Concierge</key>
    <key alias="content">Inhalte</key>
    <key alias="courier">Umbraco Courier</key>
    <key alias="developer">Entwickler</key>
    <key alias="installer">Konfigurationsassistent</key>
    <key alias="media">Medien</key>
    <key alias="member">Mitglieder</key>
    <key alias="newsletters">Newsletter</key>
    <key alias="settings">Einstellungen</key>
    <key alias="statistics">Statistiken</key>
    <key alias="translation">Übersetzung</key>
    <key alias="users">Benutzer</key>
    <key alias="contour">Umbraco Contour</key>
    <key alias="help">Hilfe</key>
  </area>
  <area alias="settings">
    <key alias="defaulttemplate">Standardvorlage</key>
    <key alias="dictionary editor egenskab">Wörterbuch-Schlüsselwort</key>
    <key alias="importDocumentTypeHelp">Wählen Sie die lokale .udt-Datei aus, die den zu importierenden Dokumenttyp enthält und fahren Sie mit dem Import fort. Die endgültige Übernahme erfolgt im Anschluss erst nach einer weiteren Bestätigung.</key>
    <key alias="newtabname">Beschriftung der neuen Registerkarte</key>
    <key alias="nodetype">Elementtyp</key>
    <key alias="objecttype">Typ</key>
    <key alias="stylesheet">Stylesheet</key>
    <key alias="stylesheet editor egenskab">Stylesheet-Eigenschaft</key>
    <key alias="tab">Registerkarte</key>
    <key alias="tabname">Registerkartenbeschriftung</key>
    <key alias="tabs">Registerkarten</key>
    <key alias="contentTypeUses">Dieser Dokumenttyp verwendet</key>
    <key alias="contentTypeEnabled">Masterdokumenttyp aktiviert</key>
    <key alias="asAContentMasterType">als Masterdokumenttyp. Register vom Masterdokumenttyp werden nicht angezeigt und können nur im Masterdokumenttyp selbst bearbeitet werden</key>
    <key alias="noPropertiesDefinedOnTab">Für dieses Register sind keine Eigenschaften definiert. Klicken Sie oben auf "neue Eigenschaft hinzufügen", um eine neue Eigenschaft hinzuzufügen.</key>
  </area>
  <area alias="sort">
    <key alias="sortDone">Sortierung abgeschlossen.</key>
    <key alias="sortHelp">Ziehen Sie die Elemente an ihre gewünschte neue Position.</key>
    <key alias="sortPleaseWait">Bitte warten, die Seiten werden sortiert. Das kann einen Moment dauern. Bitte schließen Sie dieses Fenster nicht, bis der Sortiervorgang abgeschlossen ist.</key>
  </area>
  <area alias="speechBubbles">
    <key alias="contentPublishedFailedByEvent">Das Veröffentlichen wurde von einem individuellen Ereignishandler abgebrochen</key>
    <key alias="contentTypeDublicatePropertyType">Eigenschaft existiert bereits</key>
    <key alias="contentTypePropertyTypeCreated">Eigenschaft erstellt</key>
    <key alias="contentTypePropertyTypeCreatedText">Name: %0%  Datentyp: %1%</key>
    <key alias="contentTypePropertyTypeDeleted">Eigenschaft gelöscht</key>
    <key alias="contentTypeSavedHeader">Dokumenttyp gespeichert</key>
    <key alias="contentTypeTabCreated">Registerkarte erstellt</key>
    <key alias="contentTypeTabDeleted">Registerkarte gelöscht</key>
    <key alias="contentTypeTabDeletedText">Registerkarte %0% gelöscht</key>
    <key alias="cssErrorHeader">Stylesheet wurde nicht gespeichert</key>
    <key alias="cssSavedHeader">Stylesheet gespeichert</key>
    <key alias="cssSavedText">Stylesheet erfolgreich gespeichert</key>
    <key alias="dataTypeSaved">Datentyp gespeichert</key>
    <key alias="dictionaryItemSaved">Wörterbucheintrag gespeichert</key>
    <key alias="editContentPublishedFailedByParent">Veröffentlichung nicht möglich, da das übergeordnete Dokument nicht veröffentlicht ist.</key>
    <key alias="editContentPublishedHeader">Inhalte veröffentlicht</key>
    <key alias="editContentPublishedText">und sichtbar auf der Webseite</key>
    <key alias="editContentSavedHeader">Inhalte gespeichert</key>
    <key alias="editContentSavedText">Denken Sie daran die Inhalte zu veröffentlichen, um die Änderungen sichtbar zu machen</key>
    <key alias="editContentSendToPublish">Zur Abnahme eingereicht</key>
    <key alias="editContentSendToPublishText">Die Änderungen wurden zur Abnahme eingereicht</key>
    <key alias="editMemberSaved">Mitglied gespeichert</key>
    <key alias="editStylesheetPropertySaved">Stylesheet-Regel gespeichert</key>
    <key alias="editStylesheetSaved">Stylesheet gespeichert</key>
    <key alias="editTemplateSaved">Vorlage gespeichert</key>
    <key alias="editUserError">Fehler beim Speichern des Benutzers.</key>
    <key alias="editUserSaved">Benutzer gespeichert</key>
    <key alias="fileErrorHeader">Datei wurde nicht gespeichert</key>
    <key alias="fileErrorText">Datei konnte nicht gespeichert werden. Bitte überprüfen Sie die Schreibrechte auf Dateiebene.</key>
    <key alias="fileSavedHeader">Datei gespeichert</key>
    <key alias="fileSavedText">Datei erfolgreich gespeichert</key>
    <key alias="languageSaved">Sprache gespeichert</key>
    <key alias="pythonErrorHeader">Python-Skript nicht gespeichert</key>
    <key alias="pythonErrorText">Das Python-Skript enthält Fehler</key>
    <key alias="pythonSavedHeader">Python-Skript gespeichert</key>
    <key alias="pythonSavedText">Keine Fehler im Python-Skript</key>
    <key alias="templateErrorHeader">Vorlage wurde nicht gespeichert</key>
    <key alias="templateErrorText">Bitte prüfen Sie, ob möglicherweise zwei Vorlagen den gleichen Alias verwenden.</key>
    <key alias="templateSavedHeader">Vorlage gespeichert</key>
    <key alias="templateSavedText">Vorlage erfolgreich gespeichert!</key>
    <key alias="xsltErrorHeader">XSLT nicht gespeichert</key>
    <key alias="xsltErrorText">Das XSLT enthält Fehler</key>
    <key alias="xsltPermissionErrorText">XSLT kann nicht gespeichert werden. Bitte überprüfen Sie die Schreibrechte auf Dateiebene.</key>
    <key alias="xsltSavedHeader">XSLT gespeichert</key>
    <key alias="xsltSavedText">Keine Fehler im XSLT</key>
    <key alias="editMediaSaved">Medium gespeichert</key>
    <key alias="contentUnpublished">Veröffentlichung des Inhalts aufgehoben</key>
    <key alias="partialViewSavedHeader">Partielle Ansicht gespeichert</key>
    <key alias="partialViewSavedText">Partielle Ansicht ohne Fehler gespeichert.</key>
    <key alias="partialViewErrorHeader">Partielle Ansicht nicht gespeichert</key>
    <key alias="partialViewErrorText">Fehler beim Speichern der Datei.</key>
    <key alias="editUserTypeSaved">Benutzertyp gepsichert</key>
    <key alias="editMediaSavedText">Medium fehlerfrei gespeichert</key>
  </area>
  <area alias="stylesheet">
    <key alias="aliasHelp">Gewünschter CSS-Selektor, zum Beispiel 'h1', '.bigHeader' oder 'p.infoText'</key>
    <key alias="editstylesheet">Stylesheet bearbeiten</key>
    <key alias="editstylesheetproperty">Stylesheet-Regel bearbeiten</key>
    <key alias="nameHelp">Bezeichnung im Auswahlmenü des Rich-Text-Editors  </key>
    <key alias="preview">Vorschau</key>
    <key alias="styles">Stile</key>
  </area>
  <area alias="template">
    <key alias="edittemplate">Vorlage bearbeiten</key>
    <key alias="insertContentArea">Platzhalter-Bereich verwenden</key>
    <key alias="insertContentAreaPlaceHolder">Platzhalter einfügen</key>
    <key alias="insertDictionaryItem">Wörterbucheintrag einfügen</key>
    <key alias="insertMacro">Makro einfügen</key>
    <key alias="insertPageField">Umbraco-Feld einfügen</key>
    <key alias="mastertemplate">Mastervorlage</key>
    <key alias="quickGuide">Schnellübersicht zu den verfügbaren Umbraco-Feldern</key>
    <key alias="template">Vorlage</key>
  </area>
  <area alias="templateEditor">
    <key alias="alternativeField">Alternatives Feld</key>
    <key alias="alternativeText">Alternativer Text</key>
    <key alias="casing">Groß- und Kleinschreibung</key>
    <key alias="chooseField">Feld auswählen</key>
    <key alias="convertLineBreaks">Zeilenumbrüche ersetzen</key>
    <key alias="convertLineBreaksHelp">Ersetzt Zeilenumbrüche durch das HTML-Tag &lt;br /&gt;</key>
    <key alias="dateOnly">nur Datum</key>
    <key alias="formatAsDate">Als Datum formatieren</key>
    <key alias="htmlEncode">HTML kodieren</key>
    <key alias="htmlEncodeHelp">Wandelt Sonderzeichen in HTML-Zeichencodes um</key>
    <key alias="insertedAfter">Wird nach dem Feldinhalt eingefügt</key>
    <key alias="insertedBefore">Wird vor dem Feldinhalt eingefügt</key>
    <key alias="lowercase">Kleinbuchstaben</key>
    <key alias="none">Keine</key>
    <key alias="postContent">An den Feldinhalt anhängen</key>
    <key alias="preContent">Dem Feldinhalt voranstellen</key>
    <key alias="recursive">Rekursiv</key>
    <key alias="removeParagraph">Textabsatz entfernen</key>
    <key alias="removeParagraphHelp">Alle &lt;p&gt; am Anfang und am Ende des Feldinhalts werden entfernt</key>
    <key alias="uppercase">Großbuchstaben</key>
    <key alias="urlEncode">URL kodieren</key>
    <key alias="urlEncodeHelp">Wandelt Sonderzeichen zur Verwendung in URLs um</key>
    <key alias="usedIfAllEmpty">Wird nur verwendet, wenn beide vorgenannten Felder leer sind</key>
    <key alias="usedIfEmpty">Dieses Feld wird nur verwendet, wenn das primäre Feld leer ist</key>
    <key alias="withTime">Datum und Zeit mit Trennzeichen: </key>
    <key alias="customFields">Benutzerdefinierte Felder</key>
    <key alias="standardFields">Standardfelder</key>
    <key alias="encoding">Kodierung</key>
  </area>
  <area alias="translation">
    <key alias="assignedTasks">Ihre Aufgaben</key>
    <key alias="assignedTasksHelp">Die Liste unten zeigt &lt;strong&gt;ihre&lt;/strong&gt; Übersetzungsaufträge. Um eine ausführliche Liste mit Kommentaren zu sehen, klicken Sie auf "Details" oder einfach auf den Seitennamen. Sie können die Seite auch direkt als XML herunterladen, indem Sie den Link "XML herunterladen" anklicken. &lt;br/&gt;Um eine Übersetzung abzuschließen, gehen Sie bitte auf die Detailansicht und klicken Sie auf "Aufgabe abschließen".</key>
    <key alias="closeTask">Aufgabe abschließen</key>
    <key alias="details">Details zur Übersetzung</key>
    <key alias="downloadAllAsXml">Alle Übersetzungsaufgaben als XML-Datei herunterladen</key>
    <key alias="downloadTaskAsXml">XML herunterladen</key>
    <key alias="DownloadXmlDTD">Herunterladen der XML-Defintionen (XML-DTD)</key>
    <key alias="fields">Felder</key>
    <key alias="includeSubpages">Einschließlich der Unterseiten</key>
    <key alias="mailBody">
Hallo %0%,

das Dokument '%1%' wurde von '%2%' zur Übersetzung in '%5%' freigegeben.

Zum Bearbeiten verwenden Sie bitte diesen Link: http://%3%/Umbraco/translation/details.aspx?id=%4%.

Sie können sich auch alle anstehenden Übersetzungen gesammelt im Umbraco-Verwaltungsbereich anzeigen lassen: http://%3%/Umbraco/Umbraco.aspx

Einen schönen Tag wünscht
Ihr freundlicher Umbraco-Robot
	</key>
    <key alias="mailSubject">[%0%] Aufgabe zur Übersetzung von '%1%'</key>
    <key alias="noTranslators">Bitte erstellen Sie zuerst mindestens einen Übersetzer.</key>
    <key alias="ownedTasks">Von Ihnen erstellte Aufgaben</key>
    <key alias="ownedTasksHelp">Die Liste unten zeigt die von &lt;strong&gt;Ihnen&lt;/strong&gt; erstellten Seiten. Um eine ausführliche Liste mit Kommentaren zu sehen, klicken Sie auf "Details" oder einfach auf den Seitennamen. Sie können die Seite auch direkt als XML herunterladen, indem Sie den Link "XML herunterladen" anklicken. Um eine Übersetzung abzuschließen, gehen Sie bitte auf die Detailansicht und klicken Sie auf "Aufgabe abschließen".</key>
    <key alias="pageHasBeenSendToTranslation">Die Seite '%0%' wurde zur Übersetzung gesendet</key>
    <key alias="sendToTranslate">Sendet die Seite '%0%' zur Übersetzung</key>
    <key alias="taskAssignedBy">Zugewiesen von</key>
    <key alias="taskOpened">Aufgabe aktiviert</key>
    <key alias="totalWords">Anzahl der Wörter</key>
    <key alias="translateTo">Übersetzen in</key>
    <key alias="translationDone">Übersetzung abgeschlossen.</key>
    <key alias="translationDoneHelp">Sie können eine Vorschau der Seiten anzeigen, die Sie gerade übersetzt haben, indem Sie sie unten anklicken. Wenn die Originalseite zugeordnet werden kann, erhalten Sie einen Vergleich der beiden Seiten angezeigt.</key>
    <key alias="translationFailed">Übersetzung fehlgeschlagen, die XML-Datei könnte beschädigt oder falsch formatiert sein</key>
    <key alias="translationOptions">Übersetzungsoptionen</key>
    <key alias="translator">Übersetzer</key>
    <key alias="uploadTranslationXml">Hochladen der XML-Übersetzungsdatei</key>
  </area>
  <area alias="treeHeaders">
    <key alias="cacheBrowser">Zwischenspeicher</key>
    <key alias="contentRecycleBin">Papierkorb</key>
    <key alias="createdPackages">Erstellte Pakete</key>
    <key alias="datatype">Datentypen</key>
    <key alias="dictionary">Wörterbuch</key>
    <key alias="installedPackages">Installierte Pakete</key>
    <key alias="installSkin">Design-Skin installieren</key>
    <key alias="installStarterKit">Starter-Kit installieren</key>
    <key alias="languages">Sprachen</key>
    <key alias="localPackage">Lokales Paket hochladen und installieren</key>
    <key alias="macros">Makros</key>
    <key alias="mediaTypes">Medientypen</key>
    <key alias="member">Mitglieder</key>
    <key alias="memberGroup">Mitgliedergruppen</key>
    <key alias="memberRoles">Mitgliederrollen</key>
    <key alias="memberType">Mitglieder-Typen</key>
    <key alias="nodeTypes">Dokumenttypen</key>
    <key alias="packager">Pakete</key>
    <key alias="packages">Pakete</key>
    <key alias="python">Python-Dateien</key>
    <key alias="repositories">Paket-Repositories</key>
    <key alias="runway">'Runway' installieren</key>
    <key alias="runwayModules">Runway-Module</key>
    <key alias="scripting">Server-Skripte</key>
    <key alias="scripts">Client-Skripte</key>
    <key alias="stylesheets">Stylesheets</key>
    <key alias="templates">Vorlagen</key>
    <key alias="xslt">XSLT-Dateien</key>
  </area>
  <area alias="update">
    <key alias="updateAvailable">Neues Update verfügbar</key>
    <key alias="updateDownloadText">%0% verfügbar, hier klicken zum Herunterladen</key>
    <key alias="updateNoServer">Keine Verbindung zum Update-Server</key>
    <key alias="updateNoServerError">Fehler beim Überprüfen der Updates. Weitere Informationen finden Sie im Stacktrace.</key>
  </area>
  <area alias="user">
    <key alias="administrators">Administrator</key>
    <key alias="categoryField">Feld für Kategorie</key>
    <key alias="changePassword">Kennwort ändern</key>
    <key alias="changePasswordDescription">Sie können Ihr Kennwort für den Zugriff auf den Umbraco-Verwaltungsbereich ändern, indem Sie das nachfolgende Formular ausfüllen und auf die 'Kennwort ändern'-Schaltfläche klicken</key>
    <key alias="contentChannel">Schnittstelle für externe Editoren</key>
    <key alias="descriptionField">Feld für Beschreibung</key>
    <key alias="disabled">Benutzer endgültig deaktivieren</key>
    <key alias="documentType">Dokumenttyp</key>
    <key alias="editors">Editor</key>
    <key alias="excerptField">Feld für Textausschnitt</key>
    <key alias="language">Sprache</key>
    <key alias="loginname">Login</key>
    <key alias="mediastartnode">Startelement in der Medienbibliothek</key>
    <key alias="modules">Freigegebene Bereiche</key>
    <key alias="noConsole">Zugang sperren</key>
    <key alias="password">Kennwort</key>
    <key alias="passwordChanged">Ihr Kennwort wurde geändert!</key>
    <key alias="passwordCurrent">Aktuelle Kennwort</key>
    <key alias="passwordInvalid">Ungültig aktuelle Kennwort</key>
    <key alias="passwordEnterNew">Geben Sie Ihr neues Kennwort ein</key>
    <key alias="passwordIsBlank">Ihr neues Kennwort darf nicht leer sein!</key>
    <key alias="passwordIsDifferent">Ihr neues Kennwort und die Wiederholung Ihres neuen Kennworts stimmen nicht überein. Bitte versuchen Sie es erneut!</key>
    <key alias="passwordMismatch">Die Wiederholung Ihres Kennworts stimmt nicht mit dem neuen Kennwort überein!</key>
    <key alias="permissionReplaceChildren">Die Berechtigungen der untergeordneten Elemente ersetzen</key>
    <key alias="permissionSelectedPages">Die Berechtigungen für folgende Seiten werden angepasst:</key>
    <key alias="permissionSelectPages">Dokumente auswählen, um deren Berechtigungen zu ändern</key>
    <key alias="searchAllChildren">Auch untergeordnete Elemente</key>
    <key alias="startnode">Startelement in den Inhalten</key>
    <key alias="username">Benutzername</key>
    <key alias="userPermissions">Berechtigungen</key>
    <key alias="usertype">Rolle</key>
    <key alias="userTypes">Rollen</key>
    <key alias="writer">Autor</key>
    <key alias="newPassword">Neues Kennwort</key>
    <key alias="confirmNewPassword">Neues Kennwort (Bestätigung)</key>
    <key alias="passwordConfirm">Bitte bestätigen Sie das neue Kennwort</key>
    <key alias="resetPassword">Kennwort zurücksetzen</key>
    <key alias="yourProfile">Ihr Profil</key>
    <key alias="yourHistory">Ihr Verlauf</key>
    <key alias="sessionExpires">Sitzung läuft ab in</key>
  </area>
</language>
<|MERGE_RESOLUTION|>--- conflicted
+++ resolved
@@ -1,893 +1,884 @@
-<?xml version="1.0" encoding="utf-8"?>
-<language alias="de" intName="German" localName="Deutsch" lcid="7" culture="de-DE">
-  <creator>
-<<<<<<< HEAD
-    <name>The German Umbraco Community</name>
-    <link>http://Umbraco.org</link>
-=======
-    <name>The Umbraco community</name>
-    <link>http://our.umbraco.org/documentation/Extending-Umbraco/Language-Files</link>
->>>>>>> 9d50a4d2
-  </creator>
-  <area alias="actions">
-    <key alias="assignDomain">Hostnamen verwalten</key>
-    <key alias="auditTrail">Protokoll</key>
-    <key alias="browse">Durchsuchen</key>
-    <key alias="copy">Kopieren</key>
-    <key alias="create">Erstellen</key>
-    <key alias="createPackage">Paket erstellen</key>
-    <key alias="delete">Löschen</key>
-    <key alias="disable">Deaktivieren</key>
-    <key alias="emptyTrashcan">Papierkorb leeren</key>
-    <key alias="exportDocumentType">Dokumenttyp exportieren</key>
-    <key alias="importDocumentType">Dokumenttyp importieren</key>
-    <key alias="importPackage">Paket importieren</key>
-    <key alias="liveEdit">'Canvas'-Modus starten</key>
-    <key alias="logout">Abmelden</key>
-    <key alias="move">Verschieben</key>
-    <key alias="notify">Benachrichtigungen</key>
-    <key alias="protect">Öffentlicher Zugriff</key>
-    <key alias="publish">Veröffentlichen</key>
-    <key alias="refreshNode">Aktualisieren</key>
-    <key alias="republish">Erneut veröffentlichen</key>
-    <key alias="rights">Berechtigungen</key>
-    <key alias="rollback">Zurücksetzen</key>
-    <key alias="sendtopublish">Zur Veröffentlichung einreichen</key>
-    <key alias="sendToTranslate">Zur Übersetzung senden</key>
-    <key alias="sort">Sortieren</key>
-    <key alias="toPublish">Zur Veröffentlichung einreichen</key>
-    <key alias="translate">Übersetzen</key>
-    <key alias="update">Aktualisieren</key>
-    <key alias="unpublish">Veröffentlichung zurücknehmen</key>
-  </area>
-  <area alias="assignDomain">
-    <key alias="addNew">Neue Domain hinzufügen</key>
-    <key alias="domain">Domain</key>
-    <key alias="domainCreated">Domain '%0%' hinzugefügt</key>
-    <key alias="domainDeleted">Domain '%0%' entfernt</key>
-    <key alias="domainExists">Die Domain '%0%' ist bereits zugeordnet</key>
-    <key alias="domainHelp">Beispiel: example.com, www.example.com</key>
-    <key alias="domainUpdated">Domain '%0%' aktualisiert</key>
-    <key alias="orEdit">Domains bearbeiten</key>
-    <key alias="permissionDenied">Erlaubnis verweigert.</key>
-    <key alias="remove">entfernen</key>
-    <key alias="invalidNode">Ungültiges Element.</key>
-    <key alias="invalidDomain">Format der Domain ungültig.</key>
-    <key alias="duplicateDomain">Domain wurde bereits zugewiesen.</key>
-    <key alias="language">Sprache</key>
-    <key alias="inherit">Vererben</key>
-    <key alias="setLanguage">Kultur</key>
-    <key alias="setDomains">Domains</key>
-    <key alias="setLanguageHelp">Definiert die Kultureinstellung für untergeordnete Elemente dieses Elements oder vererbt vom übergeordneten Element. Wird auch auf das aktuelle Element angewendet, sofern auf tieferer Ebene keine Domain zugeordnet ist.</key>
-  </area>
-  <area alias="auditTrails">
-    <key alias="atViewingFor">Ansicht für</key>
-  </area>
-  <area alias="buttons">
-    <key alias="bold">Fett</key>
-    <key alias="deindent">Ausrücken</key>
-    <key alias="formFieldInsert">Formularelement einfügen</key>
-    <key alias="graphicHeadline">Graphische Überschrift einfügen</key>
-    <key alias="htmlEdit">HTML bearbeiten</key>
-    <key alias="indent">Einrücken</key>
-    <key alias="italic">Kursiv</key>
-    <key alias="justifyCenter">Zentriert</key>
-    <key alias="justifyLeft">Linksbündig</key>
-    <key alias="justifyRight">Rechtsbündig</key>
-    <key alias="linkInsert">Link einfügen</key>
-    <key alias="linkLocal">Anker einfügen</key>
-    <key alias="listBullet">Aufzählung</key>
-    <key alias="listNumeric">Nummerierung</key>
-    <key alias="macroInsert">Makro einfügen</key>
-    <key alias="pictureInsert">Abbildung einfügen</key>
-    <key alias="relations">Datenbeziehungen bearbeiten</key>
-    <key alias="save">Speichern</key>
-    <key alias="saveAndPublish">Speichern und veröffentlichen</key>
-    <key alias="saveToPublish">Speichern und zur Abnahme übergeben</key>
-    <key alias="showPage">Vorschau</key>
-    <key alias="styleChoose">Stil auswählen</key>
-    <key alias="styleShow">Stil anzeigen</key>
-    <key alias="tableInsert">Tabelle einfügen</key>
-    <key alias="showPageDisabled">Die Vorschaufunktion ist deaktiviert, da keine Vorlage zugewiesen ist</key>
-    <key alias="select">Auswählen</key>
-    <key alias="somethingElse">Etwas anders machen</key>
-  </area>
-  <area alias="content">
-    <key alias="about">Über dieses Dokument</key>
-    <key alias="alias">Alias</key>
-    <key alias="alternativeTextHelp">(Wie würden Sie das Bild über das Telefon beschreiben?)</key>
-    <key alias="alternativeUrls">Alternative Links</key>
-    <key alias="clickToEdit">Klicken, um das Dokument zu bearbeiten</key>
-    <key alias="createBy">Erstellt von</key>
-    <key alias="createDate">Erstellt am</key>
-    <key alias="documentType">Dokumenttyp</key>
-    <key alias="editing">In Bearbeitung</key>
-    <key alias="expireDate">Veröffentlichung aufheben am</key>
-    <key alias="itemChanged">Dieses Dokument wurde nach dem Veröffentlichen bearbeitet.</key>
-    <key alias="itemNotPublished">Dieses Dokument ist nicht veröffentlicht.</key>
-    <key alias="lastPublished">Zuletzt veröffentlicht</key>
-    <key alias="mediatype">Medientyp</key>
-    <key alias="membergroup">Mitgliedergruppe</key>
-    <key alias="memberrole">Mitgliederrolle</key>
-    <key alias="membertype">Mitglieder-Typ</key>
-    <key alias="noDate">Kein Datum gewählt</key>
-    <key alias="nodeName">Name des Dokument</key>
-    <key alias="otherElements">Eigenschaften</key>
-    <key alias="parentNotPublished">Dieses Dokument ist veröffentlicht aber nicht sichtbar, da das übergeordnete Dokument '%0%' nicht publiziert ist</key>
-    <key alias="publish">Veröffentlichen</key>
-    <key alias="publishStatus">Publikationsstatus</key>
-    <key alias="releaseDate">Veröffentlichen am</key>
-    <key alias="removeDate">Datum entfernen</key>
-    <key alias="sortDone">Sortierung abgeschlossen</key>
-    <key alias="sortHelp">Um die Dokumente zu sortieren, ziehen Sie sie einfach an die gewünschte Position. Sie können mehrere Zeilen markieren indem Sie die Umschalttaste ("Shift") oder die Steuerungstaste ("Strg") gedrückt halten</key>
-    <key alias="statistics">Statistiken</key>
-    <key alias="titleOptional">Titel (optional)</key>
-    <key alias="type">Typ</key>
-    <key alias="unPublish">Ausblenden</key>
-    <key alias="updateDate">Zuletzt bearbeitet am</key>
-    <key alias="uploadClear">Datei entfernen</key>
-    <key alias="urls">Link zum Dokument</key>
-    <key alias="mediaLinks">Verweis auf Medienobjekt(e)</key>
-    <key alias="parentNotPublishedAnomaly">Ups! Dieses Dokument ist veröffentlicht aber nicht im internen Cache aufzufinden: Systemfehler.</key>
-    <key alias="createByDesc">Ursprünglicher Autor</key>
-    <key alias="updatedBy">Aktualisiert von</key>
-    <key alias="createDateDesc">Erstellungszeitpunkt des Dokuments</key>
-    <key alias="unpublishDate">Veröffentlichung widerrufen am</key>
-    <key alias="updateDateDesc">Letzter Änderungszeitpunkt des Dokuments</key>
-    <key alias="memberof">Mitglied der Gruppe(n)</key>
-    <key alias="notmemberof">Kein Mitglied der Gruppe(n)</key>
-    <key alias="childItems">Untergeordnete Elemente</key>
-  </area>
-  <area alias="create">
-    <key alias="chooseNode">An welcher Stellen wollen Sie das Element erstellen</key>
-    <key alias="createUnder">Erstellen unter</key>
-    <key alias="updateData">Wählen Sie einen Namen und einen Typ</key>
-    <key alias="noDocumentTypes">Es stehen keine erlaubten Dokumenttypen zur Verfügung. Sie müssen diese in den Einstellungen (unter "Dokumenttypen") aktivieren.</key>
-    <key alias="noMediaTypes">Es stehen keine erlaubten Medientypen zur Verfügung. Sie müssen diese in den Einstellungen (unter "Medientypen") aktivieren.</key>
-  </area>
-  <area alias="dashboard">
-    <key alias="browser">Website anzeigen</key>
-    <key alias="dontShowAgain">- Verstecken</key>
-    <key alias="nothinghappens">Wenn Umbraco nicht geöffnet wurde, wurde möglicherweise das Pop-Up unterdrückt.</key>
-    <key alias="openinnew">wurde in einem neuen Fenster geöffnet</key>
-    <key alias="restart">Neu öffnen</key>
-    <key alias="visit">Besuchen</key>
-    <key alias="welcome">Willkommen</key>
-  </area>
-  <area alias="defaultdialogs">
-    <key alias="anchorInsert">Name</key>
-    <key alias="assignDomain">Hostnamen verwalten</key>
-    <key alias="closeThisWindow">Fenster schließen</key>
-    <key alias="confirmdelete">Sind Sie sicher?</key>
-    <key alias="confirmdisable">Deaktivieren bestätigen</key>
-    <key alias="confirmEmptyTrashcan">Löschen von %0% Element(en) bestätigen</key>
-    <key alias="confirmlogout">Sind Sie sicher?</key>
-    <key alias="confirmSure">Sind Sie sicher?</key>
-    <key alias="cut">Ausschneiden</key>
-    <key alias="editdictionary">Wörterbucheintrag bearbeiten</key>
-    <key alias="editlanguage">Sprache bearbeiten</key>
-    <key alias="insertAnchor">Anker einfügen</key>
-    <key alias="insertCharacter">Zeichen einfügen</key>
-    <key alias="insertgraphicheadline">Grafische Überschrift einfügen</key>
-    <key alias="insertimage">Abbildung einfügen</key>
-    <key alias="insertlink">Link einfügen</key>
-    <key alias="insertMacro">klicken um Macro hinzuzufügen</key>
-    <key alias="inserttable">Tabelle einfügen</key>
-    <key alias="lastEdited">Zuletzt bearbeitet</key>
-    <key alias="link">Link</key>
-    <key alias="linkinternal">Anker:</key>
-    <key alias="linklocaltip">Wenn lokale Links verwendet werden, füge ein "#" vor den Link ein</key>
-    <key alias="linknewwindow">In einem neuen Fenster öffnen?</key>
-    <key alias="macroContainerSettings">Macro Einstellungen</key>
-    <key alias="macroDoesNotHaveProperties">Dieses Makro enthält keine einstellbaren Eigenschaften.</key>
-    <key alias="paste">Einfügen</key>
-    <key alias="permissionsEdit">Berechtigungen bearbeiten für</key>
-    <key alias="recycleBinDeleting">Der Papierkorb wird geleert. Bitte warten Sie und schließen Sie das Fenster erst, wenn der Vorgang abgeschlossen ist.</key>
-    <key alias="recycleBinIsEmpty">Der Papierkorb ist leer</key>
-    <key alias="recycleBinWarning">Wenn Sie den Papierkorb leeren, werden die enthaltenen Elemente endgültig gelöscht. Dieser Vorgang kann nicht rückgängig gemacht werden.</key>
-    <key alias="regexSearchError">Der Webservice von &lt;a target='_blank' href='http://regexlib.com'&gt;regexlib.com&lt;/a&gt; ist zur Zeit nicht erreichbar. Bitte versuchen Sie es später erneut.</key>
-    <key alias="regexSearchHelp">Finden Sie einen vorbereiteten regulären Ausdruck zur Validierung der Werte, die in dieses Feld eingegeben werden - zum Beispiel 'email, 'plz', 'url' oder ähnlich.</key>
-    <key alias="removeMacro">Macro entfernen</key>
-    <key alias="requiredField">Pflichtfeld</key>
-    <key alias="sitereindexed">Die Website-Index wurd neu erstellt</key>
-    <key alias="siterepublished">Der Zwischenspeicher der Website wurde aktualisiert und alle veröffentlichten Inhalte sind jetzt auf dem neuesten Stand. Bisher unveröffentliche Inhalte wurden dabei nicht veröffentlicht.</key>
-    <key alias="siterepublishHelp">Der Zwischenspeicher der Website wird aktualisiert und der veröffentlichte Inhalt auf den neuesten Stand gebracht. Unveröffentlichte Inhalte bleiben dabei weiterhin unveröffentlicht.</key>
-    <key alias="tableColumns">Anzahl der Spalten</key>
-    <key alias="tableRows">Anzahl der Zeilen</key>
-    <key alias="templateContentAreaHelp">&lt;strong&gt;Legen Sie eine Platzhalter-ID fest.&lt;/strong&gt; Anhand der festgelegten Platzhalter-ID können Sie Inhalte von untergeordneten Vorlagen in diese Vorlage integrieren, indem Sie das &lt;code&gt;&amp;lt;asp:content /&amp;gt;&lt;/code&gt;-Element und die zugehörige Platzhalter-ID verwenden.</key>
-    <key alias="templateContentPlaceHolderHelp">&lt;strong&gt;Wählen Sie eine Platzhalter-ID aus.&lt;/strong&gt; Sie können nur unter den Platzhaltern der übergeordneten Vorlage wählen.</key>
-    <key alias="thumbnailimageclickfororiginal">Für Originalgröße auf die Abbildung klicken</key>
-    <key alias="treepicker">Element auswählen</key>
-    <key alias="viewCacheItem">Zwischenspeicher-Element anzeigen</key>
-  </area>
-  <area alias="dictionaryItem">
-    <key alias="description">Bearbeiten Sie nachfolgend die verschiedenen Sprachversionen für den Wörterbucheintrag '&lt;em&gt;%0%&lt;/em&gt;'. &lt;br/&gt;Unter dem links angezeigten Menüpunkt 'Sprachen' können Sie weitere hinzufügen.</key>
-    <key alias="displayName">Name der Kultur</key>
-  </area>
-  <area alias="editcontenttype">
-    <key alias="allowedchildnodetypes">Dokumenttypen, die unterhalb dieses Typs erlaubt sind</key>
-    <key alias="create">Erstellen</key>
-    <key alias="deletetab">Registerkarte löschen</key>
-    <key alias="description">Beschreibung</key>
-    <key alias="newtab">Neue Registerkarte</key>
-    <key alias="tab">Registerkarte</key>
-    <key alias="thumbnail">Illustration</key>
-    <key alias="hasListView">Listenansicht aktivieren</key>
-  </area>
-  <area alias="editdatatype">
-    <key alias="addPrevalue">Vorgabewert hinzufügen</key>
-    <key alias="dataBaseDatatype">Feldtyp in der Datenbank</key>
-    <key alias="guid">Datentyp-GUID</key>
-    <key alias="renderControl">Steuerelement zur Darstellung</key>
-    <key alias="rteButtons">Schaltflächen</key>
-    <key alias="rteEnableAdvancedSettings">Erweiterte Einstellungen aktivieren für</key>
-    <key alias="rteEnableContextMenu">Kontextmenü aktivieren</key>
-    <key alias="rteMaximumDefaultImgSize">Maximale Standardgröße für eingefügte Bilder</key>
-    <key alias="rteRelatedStylesheets">Verknüpfte Stylesheets</key>
-    <key alias="rteShowLabel">Beschriftung anzeigen</key>
-    <key alias="rteWidthAndHeight">Breite und Höhe</key>
-  </area>
-  <area alias="errorHandling">
-    <key alias="errorButDataWasSaved">Ihre Daten wurden gespeichert. Bevor Sie diese Seite jedoch veröffentlichen können, müssen Sie die folgenden Korrekturen vornehmen:</key>
-    <key alias="errorChangingProviderPassword">Der aktuelle Mitgliedschaftsanbieter erlaubt keine Kennwortänderung (EnablePasswordRetrieval muss auf "true" gesetzt sein)</key>
-    <key alias="errorExistsWithoutTab">'%0%' ist bereits vorhanden</key>
-    <key alias="errorHeader">Bitte prüfen und korrigieren:</key>
-    <key alias="errorHeaderWithoutTab">Bitte prüfen und korrigieren:</key>
-    <key alias="errorInPasswordFormat">Für das Kennwort ist eine Mindestlänge von %0% Zeichen vorgesehen, wovon mindestens %1% Sonderzeichen (nicht alphanumerisch) sein müssen</key>
-    <key alias="errorIntegerWithoutTab">'%0%' muss eine Zahl sein</key>
-    <key alias="errorMandatory">'%0%' (in Registerkarte '%1%') ist ein Pflichtfeld</key>
-    <key alias="errorMandatoryWithoutTab">'%0%' ist ein Pflichtfeld</key>
-    <key alias="errorRegExp">'%0%' (in Registerkarte '%1%') hat ein falsches Format</key>
-    <key alias="errorRegExpWithoutTab">'%0%' hat ein falsches Format</key>
-  </area>
-  <area alias="errors">
-    <key alias="codemirroriewarning">ACHTUNG! Obwohl CodeMirror in den Einstellungen aktiviert ist, bleibt das Modul wegen mangelnder Stabilität in Internet Explorer deaktiviert.</key>
-    <key alias="contentTypeAliasAndNameNotNull">Bitte geben Sie die Bezeichnung und den Alias des neuen Dokumenttyps ein.</key>
-    <key alias="filePermissionsError">Es besteht ein Problem mit den Lese-/Schreibrechten auf eine Datei oder einen Ordner</key>
-    <key alias="missingTitle">Bitte geben Sie einen Titel ein</key>
-    <key alias="missingType">Bitte wählen Sie einen Typ</key>
-    <key alias="pictureResizeBiggerThanOrg">Soll die Abbildung wirklich über die Originalgröße hinaus vergrößert werden?</key>
-    <key alias="pythonErrorHeader">Fehler im Python-Skript</key>
-    <key alias="pythonErrorText">Das Python-Skript ist fehlerhaft und wurde daher nicht gespeichert.</key>
-    <key alias="startNodeDoesNotExists">Startelement gelöscht, bitte kontaktieren Sie den System-Administrator.</key>
-    <key alias="stylesMustMarkBeforeSelect">Bitte markieren Sie den gewünschten Text, bevor Sie einen Stil auswählen</key>
-    <key alias="stylesNoStylesOnPage">Keine aktiven Stile vorhanden</key>
-    <key alias="tableColMergeLeft">Bitte platzieren Sie den Mauszeiger in die erste der zusammenzuführenden Zellen</key>
-    <key alias="tableSplitNotSplittable">Sie können keine Zelle trennen, die nicht zuvor aus mehreren zusammengeführt wurde.</key>
-    <key alias="xsltErrorHeader">Fehler im XSLT</key>
-    <key alias="xsltErrorText">Das XSLT ist fehlerhaft und wurde daher nicht gespeichert.</key>
-    <key alias="dissallowedMediaType">Dieser Dateityp wird durch die Systemeinstellungen blockiert</key>
-  </area>
-  <area alias="general">
-    <key alias="about">Info</key>
-    <key alias="action">Aktion</key>
-    <key alias="add">Hinzufügen</key>
-    <key alias="alias">Alias</key>
-    <key alias="areyousure">Sind Sie sicher?</key>
-    <key alias="border">Rahmen</key>
-    <key alias="by">von</key>
-    <key alias="cancel">Abbrechen</key>
-    <key alias="cellMargin">Zellabstand</key>
-    <key alias="choose">Auswählen</key>
-    <key alias="close">Schließen</key>
-    <key alias="closewindow">Fenster schließen</key>
-    <key alias="comment">Kommentar</key>
-    <key alias="confirm">bestätigen</key>
-    <key alias="constrainProportions">Seitenverhältnis beibehalten</key>
-    <key alias="continue">Weiter</key>
-    <key alias="copy">Kopieren</key>
-    <key alias="create">Erstellen</key>
-    <key alias="database">Datenbank</key>
-    <key alias="date">Datum</key>
-    <key alias="default">Standard</key>
-    <key alias="delete">Löschen</key>
-    <key alias="deleted">Gelöscht</key>
-    <key alias="deleting">Löschen ...</key>
-    <key alias="design">Design</key>
-    <key alias="dimensions">Abmessungen</key>
-    <key alias="down">nach unten</key>
-    <key alias="download">Herunterladen</key>
-    <key alias="edit">Bearbeiten</key>
-    <key alias="edited">Bearbeitet</key>
-    <key alias="elements">Elemente</key>
-    <key alias="email">E-Mail</key>
-    <key alias="error">Fehler</key>
-    <key alias="findDocument">Suche</key>
-    <key alias="height">Höhe</key>
-    <key alias="help">Hilfe</key>
-    <key alias="icon">Symbol</key>
-    <key alias="import">Import</key>
-    <key alias="innerMargin">Innerer Abstand</key>
-    <key alias="insert">Einfügen</key>
-    <key alias="install">installieren</key>
-    <key alias="justify">Zentrieren</key>
-    <key alias="language">Sprache</key>
-    <key alias="layout">Layout</key>
-    <key alias="loading">Laden</key>
-    <key alias="locked">Gesperrt</key>
-    <key alias="login">Anmelden</key>
-    <key alias="logoff">Abmelden</key>
-    <key alias="logout">Abmelden</key>
-    <key alias="macro">Makro</key>
-    <key alias="move">Verschieben</key>
-    <key alias="name">Name</key>
-    <key alias="new">Neu</key>
-    <key alias="next">Weiter</key>
-    <key alias="no">Nein</key>
-    <key alias="of">von</key>
-    <key alias="ok">Ok</key>
-    <key alias="open">Öffnen</key>
-    <key alias="or">oder</key>
-    <key alias="password">Kennwort</key>
-    <key alias="path">Pfad</key>
-    <key alias="placeHolderID">Platzhalter-ID</key>
-    <key alias="pleasewait">Einen Moment bitte...</key>
-    <key alias="previous">Zurück</key>
-    <key alias="properties">Eigenschaften</key>
-    <key alias="reciept">E-Mail-Empfänger für die Formulardaten</key>
-    <key alias="recycleBin">Papierkorb</key>
-    <key alias="remaining">Verbleibend</key>
-    <key alias="rename">Umbenennen</key>
-    <key alias="renew">Erneuern</key>
-    <key alias="retry">Wiederholen</key>
-    <key alias="rights">Berechtigungen</key>
-    <key alias="search">Suchen</key>
-    <key alias="server">Server</key>
-    <key alias="show">Anzeigen</key>
-    <key alias="showPageOnSend">Seite beim Senden anzeigen</key>
-    <key alias="size">Größe</key>
-    <key alias="sort">Sortieren</key>
-    <key alias="type">Typ</key>
-    <key alias="typeToSearch">nach Inhalten suchen ...</key>
-    <key alias="up">nach oben</key>
-    <key alias="update">Aktualisieren</key>
-    <key alias="upgrade">Update</key>
-    <key alias="upload">Hochladen</key>
-    <key alias="url">URL</key>
-    <key alias="user">Benutzer</key>
-    <key alias="username">Benutzername</key>
-    <key alias="value">Wert</key>
-    <key alias="view">Ansicht</key>
-    <key alias="welcome">Willkommen ...</key>
-    <key alias="width">Breite</key>
-    <key alias="yes">Ja</key>
-    <key alias="folder">Ordner</key>
-    <key alias="actions">Aktionen</key>
-    <key alias="more">Mehr</key>
-    <key alias="required">Pflichtangabe</key>
-    <key alias="searchResults">Suchergebnisse</key>
-  </area>
-  <area alias="graphicheadline">
-    <key alias="backgroundcolor">Hintergrundfarbe</key>
-    <key alias="bold">Fett</key>
-    <key alias="color">Textfarbe</key>
-    <key alias="font">Schriftart</key>
-    <key alias="text">Text</key>
-  </area>
-  <area alias="headers">
-    <key alias="page">Dokument</key>
-  </area>
-  <area alias="installer">
-    <key alias="databaseErrorCannotConnect">Mit dieser Datenbank kann leider keine Verbindung hergestellt werden.</key>
-    <key alias="databaseErrorWebConfig">Die "web.config"-Datei konnte nicht angepasst werden (Zugriffsrechte?). Bitte passen Sie die Verbindungszeichenfolge manuell an.</key>
-    <key alias="databaseFound">Die Datenbank ist erreichbar und wurde identifiziert als</key>
-    <key alias="databaseHeader">Datenbank</key>
-    <key alias="databaseInstall">Klicken Sie auf &lt;strong&gt;Installieren&lt;/strong&gt;, um die Datenbank für Umbraco %0% einzurichten.</key>
-    <key alias="databaseInstallDone">Die Datenbank wurde für Umbraco %0% konfiguriert. Klicken Sie auf &lt;strong&gt;weiter&lt;/strong&gt;, um fortzufahren.</key>
-    <key alias="databaseNotFound">&lt;p&gt;Die angegebene Datenbank ist leider nicht erreichbar. Bitte prüfen Sie die Verbindungszeichenfolge ("Connection String") in der "web.config"-Datei.&lt;/p&gt;
-&lt;p&gt;Um fortzufahren, passen Sie bitte die "web.config"-Datei mit einem beliebigen Text-Editor an. Scrollen Sie dazu nach unten, fügen Sie die Verbindungszeichenfolge für die zuverbindende Datenbank als Eintrag "UmbracoDbDSN" hinzu und speichern Sie die Datei.&lt;/p&gt;
-&lt;p&gt;Klicken Sie nach erfolgter Anpassung auf &lt;strong&gt;Wiederholen&lt;/strong&gt;.&lt;br /&gt;Wenn Sie weitere technische Informationen benötigen, besuchen Sie &lt;a href="http://our.Umbraco.org/wiki" target="_blank"&gt;The Umbraco documentation wiki&lt;/a&gt;.&lt;/p&gt;
-</key>
-    <key alias="databaseText">Um diesen Schritt abzuschließen, müssen Sie die notwendigen Informationen zur Datenbankverbindung angeben.&lt;br /&gt;Bitte kontaktieren Sie Ihren Provider bzw. Server-Administrator für weitere Informationen.</key>
-    <key alias="databaseUpgrade">
-  &lt;p&gt;
-  Bitte bestätigen Sie mit einem Klick auf &lt;strong&gt;Update&lt;/strong&gt;, dass die Datenbank auf Umbraco %0% aktualisiert werden soll.&lt;/p&gt;
-  &lt;p&gt;
-  Keine Sorge - Dabei werden keine Inhalte gelöscht und alles wird weiterhin funktionieren!
-  &lt;/p&gt;
-</key>
-    <key alias="databaseUpgradeDone">Die Datenbank wurde auf die Version %0% aktualisiert. Klicken Sie auf &lt;strong&gt;weiter&lt;/strong&gt;, um fortzufahren.</key>
-    <key alias="databaseUpToDate">Die Datenbank ist fertig eingerichtet. Klicken Sie auf &lt;strong&gt;"weiter"&lt;/strong&gt;, um mit der Einrichtung fortzufahren.</key>
-    <key alias="defaultUserChangePass">&lt;strong&gt;Das Kennwort des Standard-Benutzers muss geändert werden!&lt;/strong&gt;</key>
-    <key alias="defaultUserDisabled">&lt;strong&gt;Der Standard-Benutzer wurde deaktiviert oder hat keinen Zugriff auf Umbraco.&lt;/strong&gt;&lt;/p&gt;&lt;p&gt;Es sind keine weiteren Aktionen notwendig. Klicken Sie auf &lt;b&gt;Weiter&lt;/b&gt; um fortzufahren.</key>
-    <key alias="defaultUserPassChanged">&lt;strong&gt;Das Kennwort des Standard-Benutzers wurde seit der Installation verändert.&lt;/strong&gt;&lt;/p&gt;&lt;p&gt;Es sind keine weiteren Aktionen notwendig. Klicken Sie auf &lt;b&gt;Weiter&lt;/b&gt; um fortzufahren.</key>
-    <key alias="defaultUserPasswordChanged">Das Kennwort wurde geändert!</key>
-    <key alias="defaultUserText">&lt;p&gt;
-	  Bei der Installation von Umbraco wurde ein Standard-Benutzer mit dem Login-Namen &lt;strong&gt;'admin'&lt;/strong&gt; und dem Kennwort &lt;strong&gt;'default'&lt;/strong&gt; erstellt.
-	  &lt;strong&gt;WICHTIG:&lt;/strong&gt; Das Kennwort sollte auf ein sicheres, eigenes Kennwort geändert werden.
-	&lt;/p&gt;
-	&lt;p&gt;
-	  Das Kennwort des Standard-Benutzers wird jetzt geprüft und im Anschluss werden eventuell notwendige Änderungen vorschlagen.
-	&lt;/p&gt;</key>
-    <key alias="greatStart">Schauen Sie sich die Einführungsvideos für einen schnellen und einfachen Start an.</key>
-    <key alias="licenseText">Mit der Installation stimmen Sie der angezeigten Lizenz für diese Software zu. Bitte beachten Sie, dass diese Umbraco-Distribution aus zwei Lizenzen besteht. Einer freien Open-Source MIT-Lizenz für das Framework und der Umbraco-Freeware-Lizenz für die Verwaltungsoberfläche.</key>
-    <key alias="None">Noch nicht installiert.</key>
-    <key alias="permissionsAffectedFolders">Betroffene Verzeichnisse und Dateien</key>
-    <key alias="permissionsAffectedFoldersMoreInfo">Weitere Informationen zum Thema "Dateiberechtigungen" für Umbraco</key>
-    <key alias="permissionsAffectedFoldersText">Für die folgenden Dateien und Verzeichnisse müssen ASP.NET-Schreibberechtigungen gesetzt werden</key>
-    <key alias="permissionsAlmostPerfect">&lt;strong&gt;Die Dateiberechtigungen sind fast perfekt eingestellt!&lt;/strong&gt;&lt;br /&gt;&lt;br /&gt;Damit können Sie Umbraco ohne Probleme verwenden, werden aber viele Erweiterungspakete können nicht installiert werden.</key>
-    <key alias="permissionsHowtoResolve">Problemlösung</key>
-    <key alias="permissionsHowtoResolveLink">Klicken Sie hier, um den technischen Artikel zu lesen</key>
-    <key alias="permissionsHowtoResolveText">Schauen Sie sich die &lt;strong&gt;Video-Lehrgänge&lt;/strong&gt; zum Thema Verzeichnisberechtigungen für Umbraco an oder lesen Sie den technischen Artikel.</key>
-    <key alias="permissionsMaybeAnIssue">&lt;strong&gt;Die Dateiberechtigungen sind möglicherweise fehlerhaft!&lt;/strong&gt;Sie können Umbraco vermutlich ohne Probleme verwenden, werden aber viele Erweiterungspakete können nicht installiert werden.</key>
-    <key alias="permissionsNotReady">&lt;strong&gt;Die Dateiberechtigungen sind nicht geeignet!&lt;/strong&gt;&lt;br /&gt;&lt;br /&gt;Die Dateiberechtigungen müssen angepasst werden.</key>
-    <key alias="permissionsPerfect">&lt;strong&gt;Die Dateiberechtigungen sind perfekt eingestellt!&lt;/strong&gt;&lt;br /&gt;&lt;br /&gt; Damit ist Umbraco komplett eingerichtet und es können problemlos Erweiterungspakete installiert werden.</key>
-    <key alias="permissionsResolveFolderIssues">Verzeichnisprobleme lösen</key>
-    <key alias="permissionsResolveFolderIssuesLink">Folgen Sie diesem Link für weitere Informationen zum Thema ASP.NET und der Erstellung von Verzeichnissen.</key>
-    <key alias="permissionsSettingUpPermissions">Verzeichnisberechtigungen anpassen</key>
-    <key alias="permissionsText">Umbraco benötigt Schreibrechte auf verschiedene Verzeichnisse, um Dateien wie Bilder oder PDF-Dokumente speichern zu können. Außerdem werden temporäre Daten zur Leistungssteigerung der Website angelegt.</key>
-    <key alias="runwayFromScratch">Ich möchte mit einem leeren System ohne Inhalte und Vorgaben starten</key>
-    <key alias="runwayFromScratchText">
-	Die Website ist zur Zeit komplett leer und ohne Inhalte und Vorgaben zu Erstellung eigener Dokumenttypen und Vorlagen bereit. 
-	(&lt;a href="http://Umbraco.tv/documentation/videos/for-site-builders/foundation/document-types"&gt;So geht's&lt;/a&gt;)
-	Sie können "Runway" auch jederzeit später installieren. Verwenden Sie hierzu den Punkt "Pakete" im Entwickler-Bereich.
-  </key>
-    <key alias="runwayHeader">Die Einrichtung von Umbraco ist abgeschlossen und das Content-Management-System steht bereit. Wie soll es weitergehen?</key>
-    <key alias="runwayInstalled">'Runway' wurde installiert</key>
-    <key alias="runwayInstalledText">
-Die Basis ist eingerichtet. Wählen Sie die Module aus, die Sie nun installieren möchten.&lt;br /&gt;
-Dies sind unsere empfohlenen Module. Schauen Sie sich die an, die Sie installieren möchten oder Sie sich die &lt;a href="#" onclick="toggleModules(); return false;" id="toggleModuleList"&gt;komplette Liste der Module an.&lt;/a&gt;
-</key>
-    <key alias="runwayOnlyProUsers">Nur für erfahrene Benutzer empfohlen</key>
-    <key alias="runwaySimpleSite">Ich möchte mit einer einfache Website starten</key>
-    <key alias="runwaySimpleSiteText">
-&lt;p&gt;
-"Runway" ist eine einfache Website mit einfachen Dokumententypen und Vorlagen. Der Installer kann Runway automatisch einrichten, 
-aber es kann einfach verändert, erweitert oder entfernt werden. Es ist nicht zwingend notwendig und Umbraco kann auch ohne Runway verwendet werden. 
-Runway bietet eine einfache Basis zum schnellen Start mit Umbraco.
-Wenn Sie sich für Runway entscheiden, können Sie optional Blöcke nutzen, die "Runway Modules" und Ihre Runway-Seite erweitern.
-&lt;/p&gt;
-&lt;small&gt;
-&lt;em&gt;Runway umfasst:&lt;/em&gt; Home page, Getting Started page, Installing Modules page.&lt;br /&gt;
-&lt;em&gt;Optionale Module:&lt;/em&gt; Top Navigation, Sitemap, Contact, Gallery.
-&lt;/small&gt;
-</key>
-    <key alias="runwayWhatIsRunway">Was ist 'Runway'?</key>
-    <key alias="step1">Schritt 1/5 Lizenz</key>
-    <key alias="step2">Schritt 2/5: Datenbank</key>
-    <key alias="step3">Schritt 3/5: Dateiberechtigungen</key>
-    <key alias="step4">Schritt 4/5: Sicherheit</key>
-    <key alias="step5">Schritt 5/5: Umbraco ist startklar!</key>
-    <key alias="thankYou">Vielen Dank, dass Sie Umbraco installieren!</key>
-    <key alias="theEndBrowseSite">&lt;h3&gt;Zur neuen Seite&lt;/h3&gt;Sie haben Runway installiert, schauen Sie sich doch mal auf Ihrer Website um.</key>
-    <key alias="theEndFurtherHelp">&lt;h3&gt;Weitere Hilfe und Informationen&lt;/h3&gt;Hilfe von unserer preisgekrönten Community, Dokumentation und kostenfreie Videos, wie Sie eine einfache Website erstellen, ein Packages nutzen und eine schnelle Einführung in alle Umbraco-Begriffe</key>
-    <key alias="theEndHeader">Umbraco %0% wurde installiert und kann verwendet werden</key>
-    <key alias="theEndInstallFailed">Um die Installation abzuschließen, müssen Sie die &lt;strong&gt;"web.config"-Datei&lt;/strong&gt; von Hand anpassen und den AppSetting-Schlüssel &lt;strong&gt;UmbracoConfigurationStatus&lt;/strong&gt; auf den Wert &lt;strong&gt;'%0%'&lt;/strong&gt; ändern.</key>
-    <key alias="theEndInstallSuccess">Sie können &lt;strong&gt;sofort starten&lt;/strong&gt;, in dem Sie auf "Umbraco starten" klicken.</key>
-    <key alias="theEndOpenUmbraco">&lt;h3&gt;Umbraco starten&lt;/h3&gt;Um Ihre Website zu verwalten, öffnen Sie einfach den Administrationsbereich und beginnen Sie damit, Inhalte hinzuzufügen sowie Vorlagen und Stylesheets zu bearbeiten oder neue Funktionen einzurichten</key>
-    <key alias="Unavailable">Verbindung zur Datenbank fehlgeschlagen.</key>
-    <key alias="Version3">Umbraco Version 3</key>
-    <key alias="Version4">Umbraco Version 4</key>
-    <key alias="watch">Anschauen</key>
-    <key alias="welcomeIntro">Dieser Assistent führt Sie durch die Einrichtung einer neuen Installation von &lt;strong&gt;Umbraco %0%&lt;/strong&gt; oder einem Upgrade von Version 3.0.&lt;br /&gt;&lt;br /&gt;Klicken Sie auf &lt;strong&gt;weiter&lt;/strong&gt;, um zu beginnen.</key>
-  </area>
-  <area alias="language">
-    <key alias="cultureCode">Code der Kultur</key>
-    <key alias="displayName">Name der Kultur</key>
-  </area>
-  <area alias="lockout">
-    <key alias="lockoutWillOccur">Sie haben keine Tätigkeiten mehr durchgeführt und werden automatisch abgemeldet in</key>
-    <key alias="renewSession">Erneuern Sie, um Ihre Arbeit zu speichern ...</key>
-  </area>
-  <area alias="login">
-<<<<<<< HEAD
-    <key alias="bottomText">&lt;p style="text-align:right;"&gt;&amp;copy; 2001 - %0% &lt;br /&gt;&lt;a href="http://Umbraco.org" style="text-decoration: none" target="_blank"&gt;Umbraco.org&lt;/a&gt;&lt;/p&gt; </key>
-=======
-    <key alias="bottomText">&lt;p style="text-align:right;"&gt;&amp;copy; 2001 - %0% &lt;br /&gt;&lt;a href="http://umbraco.com" style="text-decoration: none" target="_blank"&gt;umbraco.org&lt;/a&gt;&lt;/p&gt; </key>
->>>>>>> 9d50a4d2
-    <key alias="greeting1">Einen wunderbaren Sonntag</key>
-    <key alias="greeting6">Frohen freundlichen Freitag</key>
-    <key alias="greeting5">Donnerwetter Donnerstag</key>
-    <key alias="greeting2">Schönen Montag</key>
-    <key alias="greeting3">Einen großartigen Dienstag</key>
-    <key alias="greeting4">Wunderbaren Mittwoch</key>
-    <key alias="greeting7">Wunderbaren sonnigen Samstag</key>
-    <key alias="instruction">Hier anmelden:</key>
-  </area>
-  <area alias="main">
-    <key alias="dashboard">Dashboard</key>
-    <key alias="sections">Bereiche</key>
-    <key alias="tree">Inhalt</key>
-  </area>
-  <area alias="moveOrCopy">
-    <key alias="choose">Bitte Element auswählen ...</key>
-    <key alias="copyDone">%0% wurde nach %1% kopiert</key>
-    <key alias="copyTo">Bitte wählen Sie, wohin das Element %0% kopiert werden soll:</key>
-    <key alias="moveDone">%0% wurde nach %1% verschoben</key>
-    <key alias="moveTo">Bitte wählen Sie, wohin das Element %0% verschoben werden soll:</key>
-    <key alias="nodeSelected">wurde als das Ziel ausgewählt. Bestätigen mit 'Ok'.</key>
-    <key alias="noNodeSelected">Es ist noch kein Element ausgewählt. Bitte wählen Sie ein Element aus der Liste aus, bevor Sie fortfahren.</key>
-    <key alias="notAllowedByContentType">Das aktuelle Element kann aufgrund seines Dokumenttyps nicht an diese Stelle verschoben werden.</key>
-    <key alias="notAllowedByPath">Das ausgewählte Element kann nicht zu einem seiner eigenen Unterelemente verschoben werden.</key>
-    <key alias="notValid">Diese Aktion ist nicht erlaubt, da Sie unzureichende Berechtigungen für mindestens ein untergeordnetes Element haben.</key>
-    <key alias="relateToOriginal">Kopierte Elemente mit dem Original verknüpfen</key>
-    <key alias="notAllowedAtRoot">Dieses Element kann nicht auf der obersten Ebene platziert werden.</key>
-  </area>
-  <area alias="notifications">
-    <key alias="editNotifications">Bearbeiten Sie Ihre Benachrichtigungseinstellungen für '%0%'</key>
-    <key alias="mailBody">
-      Hallo %0%,
-
-      die Aufgabe '%1%' (von Benutzer '%3%') an der Seite '%2%' wurde ausgeführt.
-
-      Zum Bearbeiten verwenden Sie bitte diesen Link: http://%4%/#/content/content/edit/%5%
-
-      Einen schönen Tag wünscht
-      Ihr freundlicher Umbraco-Robot
-    </key>
-    <key alias="mailBodyHtml">
-&lt;p&gt;Hallo %0%,&lt;/p&gt;
-
-&lt;p&gt;die Aufgabe &lt;strong&gt;'%1%'&lt;/strong&gt; (von Benutzer '%3%') an der Seite &lt;a href="http://%4%/actions/preview.aspx?id=%5%"&gt;&lt;strong&gt;'%2%'&lt;/strong&gt;&lt;/a&gt; wurde ausgeführt.&lt;/p&gt;
-&lt;div style="margin: 8px 0; padding: 8px; display: block;"&gt;
-	&lt;br /&gt;
-	&lt;a style="color: white; font-weight: bold; background-color: #66cc66; text-decoration : none; margin-right: 20px; border: 8px solid #66cc66; width: 150px;" href="http://%4%/Umbraco/actions/publish.aspx?id=%5%"&gt;&amp;nbsp;&amp;nbsp;VERÖFFENTLICHEN&amp;nbsp;&amp;nbsp;&lt;/a&gt; &amp;nbsp; 
-	&lt;a style="color: white; font-weight: bold; background-color: #5372c3; text-decoration : none; margin-right: 20px; border: 8px solid #5372c3; width: 150px;" href="http://%4%/Umbraco/actions/editContent.aspx?id=%5%"&gt;&amp;nbsp;&amp;nbsp;&amp;nbsp;&amp;nbsp;&amp;nbsp;BEARBEITEN&amp;nbsp;&amp;nbsp;&amp;nbsp;&amp;nbsp;&amp;nbsp;&lt;/a&gt; &amp;nbsp; 
-	&lt;a style="color: white; font-weight: bold; background-color: #ca4a4a; text-decoration : none; margin-right: 20px; border: 8px solid #ca4a4a; width: 150px;" href="http://%4%/Umbraco/actions/delete.aspx?id=%5%"&gt;&amp;nbsp;&amp;nbsp;&amp;nbsp;&amp;nbsp;LÖSCHEN&amp;nbsp;&amp;nbsp;&amp;nbsp;&amp;nbsp;&lt;/a&gt;
-	&lt;br /&gt;
-&lt;/div&gt;
-&lt;p&gt;
-  &lt;h3&gt;Zusammenfassung der Aktualisierung:&lt;/h3&gt;
-  &lt;table style="width: 100%;"&gt;
-			   %6%
-	&lt;/table&gt;
- &lt;/p&gt;
-&lt;div style="margin: 8px 0; padding: 8px; display: block;"&gt;
-	&lt;br /&gt;
-	&lt;a style="color: white; font-weight: bold; background-color: #66cc66; text-decoration : none; margin-right: 20px; border: 8px solid #66cc66; width: 150px;" href="http://%4%/Umbraco/actions/publish.aspx?id=%5%"&gt;&amp;nbsp;&amp;nbsp;VERÖFFENTLICHEN&amp;nbsp;&amp;nbsp;&lt;/a&gt; &amp;nbsp; 
-	&lt;a style="color: white; font-weight: bold; background-color: #5372c3; text-decoration : none; margin-right: 20px; border: 8px solid #5372c3; width: 150px;" href="http://%4%/Umbraco/actions/editContent.aspx?id=%5%"&gt;&amp;nbsp;&amp;nbsp;&amp;nbsp;&amp;nbsp;&amp;nbsp;BEARBEITEN&amp;nbsp;&amp;nbsp;&amp;nbsp;&amp;nbsp;&amp;nbsp;&lt;/a&gt; &amp;nbsp; 
-	&lt;a style="color: white; font-weight: bold; background-color: #ca4a4a; text-decoration : none; margin-right: 20px; border: 8px solid #ca4a4a; width: 150px;" href="http://%4%/Umbraco/actions/delete.aspx?id=%5%"&gt;&amp;nbsp;&amp;nbsp;&amp;nbsp;&amp;nbsp;LÖSCHEN&amp;nbsp;&amp;nbsp;&amp;nbsp;&amp;nbsp;&lt;/a&gt;
-	&lt;br /&gt;
-&lt;/div&gt;
-&lt;p&gt;Einen schönen Tag wünscht&lt;br /&gt;Ihr freundlicher Umbraco-Robot&lt;/p&gt;
-</key>
-    <key alias="mailSubject">[%0%] Benachrichtigung: %1% ausgeführt an Seite '%2%' </key>
-    <key alias="notifications">Benachrichtigungen</key>
-  </area>
-  <area alias="packager">
-    <key alias="chooseLocalPackageText">Wählen Sie ein Paket auf Ihrem lokalen Computer über "Datei auswählen" aus. &lt;br /&gt;Umbraco-Pakete besitzen üblicherweise die Dateiendungen ".umb" oder ".zip".</key>
-    <key alias="packageAuthor">Autor</key>
-    <key alias="packageDemonstration">Demonstration</key>
-    <key alias="packageDocumentation">Dokumentation</key>
-    <key alias="packageMetaData">Paket-Meta-Daten</key>
-    <key alias="packageName">Name des Pakets</key>
-    <key alias="packageNoItemsHeader">Paket enthält keine Elemente</key>
-    <key alias="packageNoItemsText">Die Paket-Datei enthält keine Elemente die deinstalliert werden können.&lt;br/&gt;&lt;br/&gt;Sie können das Paket ohne Gefahr deinstallieren indem Sie "Paket deinstallieren" anklicken.</key>
-    <key alias="packageNoUpgrades">Keine Updates für das Paket verfügbar</key>
-    <key alias="packageOptions">Paket-Optionen</key>
-    <key alias="packageReadme">Informationen zum Paket</key>
-    <key alias="packageRepository">Paket-Repository</key>
-    <key alias="packageUninstallConfirm">Deinstallation bestätigen</key>
-    <key alias="packageUninstalledHeader">Paket wurde deinstalliert</key>
-    <key alias="packageUninstalledText">Das Paket wurde erfolgreich deinstalliert</key>
-    <key alias="packageUninstallHeader">Paket deinstallieren</key>
-    <key alias="packageUninstallText">Sie können einzelne Elemente, die Sie nicht deinstallieren möchten, unten abwählen. Wenn Sie "Deinstallation bestätigen" klicken, werden alle markierten Elemente entfernt.&lt;br /&gt;&lt;span style="color: Red; font-weight: bold;"&gt;Achtung:&lt;/span&gt; alle Dokumente, Medien, etc, die von den zu entfernenden Elementen abhängen, werden nicht mehr funktionieren und im Zweifelsfall kann dass gesamte CMS instabil werden. Bitte deinstallieren Sie also mit Vorsicht. Falls Sie unsicher sind, kontaktieren Sie den Autor des Pakets.</key>
-    <key alias="packageUpgradeDownload">Update vom Paket-Repository herunterladen</key>
-    <key alias="packageUpgradeHeader">Paket-Update</key>
-    <key alias="packageUpgradeInstructions">Hinweise für die Durchführung des Updates</key>
-    <key alias="packageUpgradeText"> Es ist ein Update für dieses Paket verfügbar. Sie können es direkt vom Umbraco-Paket-Repository herunterladen.</key>
-    <key alias="packageVersion">Version des Pakets</key>
-    <key alias="viewPackageWebsite">Paket-Webseite aufrufen</key>
-    <key alias="packageVersionHistory">Versionsverlauf des Pakets</key>
-  </area>
-  <area alias="paste">
-    <key alias="doNothing">Einfügen mit Formatierung (Nicht empfohlen)</key>
-    <key alias="errorMessage">Der Text, den Sie einfügen möchten, enthält Sonderzeichen oder spezielle Formatierungen. Dies kann zum Beispiel beim Kopieren aus Microsoft Word heraus passieren. Umbraco kann Sonderzeichen und spezielle Formatierungen automatisch entfernen, damit der eingefügte Inhalt besser für die Veröffentlichung im Web geeignet ist.</key>
-    <key alias="removeAll">Als reinen Text ohne jede Formatierung einfügen</key>
-    <key alias="removeSpecialFormattering">Einfügen, aber Formatierung bereinigen (Empfohlen)</key>
-  </area>
-  <area alias="publicAccess">
-    <key alias="paAdvanced">Rollenbasierter Zugriffschutz</key>
-    <key alias="paAdvancedHelp">Wenn Sie rollenbasierte Authentifikation mit Umbraco-Mitgliedsgruppen verwenden wollen.</key>
-    <key alias="paAdvancedNoGroups">Sie müssen zuerst eine Mitgliedsgruppe erstellen, bevor derrollenbasierte Zugriffschutz aktiviert werden kann.</key>
-    <key alias="paErrorPage">Fehlerseite</key>
-    <key alias="paErrorPageHelp">Seite mit Fehlermeldung (Benutzer-Login erfolgt, aber keinen Zugriff auf die aufgerufene Seite erlaubt)</key>
-    <key alias="paHowWould">Bitte wählen Sie, auf welche Art der Zugriff auf diese Seite geschützt werden soll</key>
-    <key alias="paIsProtected">%0% ist nun zugriffsgeschützt</key>
-    <key alias="paIsRemoved">Zugriffsschutz von %0% entfernt</key>
-    <key alias="paLoginPage">Login-Seite</key>
-    <key alias="paLoginPageHelp">Seite mit Login-Formular</key>
-    <key alias="paRemoveProtection">Zugriffsschutz entfernen</key>
-    <key alias="paSelectPages">Auswahl der Seiten, die das Login-Formular und die Fehlermeldung enthalten</key>
-    <key alias="paSelectRoles">Auswahl der Benutzerrollen, die Zugriff haben sollen</key>
-    <key alias="paSetLogin">Kennwort und Login für diese Seite setzen</key>
-    <key alias="paSimple">Zugriffsschutz durch einzelnen Benutzerzugang</key>
-    <key alias="paSimpleHelp">Wenn Sie einen einfachen Zugriffsschutz unter Verwendung eines einzelnen Logins mit Kennwort aktivieren wollen</key>
-  </area>
-  <area alias="publish">
-    <key alias="contentPublishedFailedByEvent">%0% konnte nicht veröffentlicht werden, da ein Plug-In die Aktion abgebrochen hat.</key>
-    <key alias="includeUnpublished">Unveröffentlichte Unterelemente einschließen</key>
-    <key alias="inProgress">Bitte warten, Veröffentlichung läuft...</key>
-    <key alias="inProgressCounter">%0% Elemente veröffentlicht, %1% Elemente ausstehend ...</key>
-    <key alias="nodePublish">%0% wurde veröffentlicht</key>
-    <key alias="nodePublishAll">%0% und die untergeordneten Elemente wurden veröffentlicht</key>
-    <key alias="publishAll">%0% und alle untergeordneten Elemente veröffentlichen</key>
-    <key alias="publishHelp">Mit &lt;em&gt;Ok&lt;/em&gt; wird &lt;strong&gt;%0%&lt;/strong&gt; veröffentlicht und auf der Website sichtbar.&lt;br/&gt;&lt;br /&gt;Sie können dieses Element mitsamt seinen untergeordneten Elementen veröffentlichen, indem Sie &lt;em&gt;Unveröffentlichte Unterelemente einschließen&lt;/em&gt; aktivieren.</key>
-    <key alias="contentPublishedFailedInvalid">%0% konnte nicht veröffentlicht werden, da einige Daten die Gültigkeitsprüfung nicht bestanden haben.</key>
-    <key alias="contentPublishedFailedByParent">%0% kann nicht veröffentlicht werden, da das übergeordnete Dokument nicht veröffentlicht ist.</key>
-    <key alias="contentPublishedFailedAwaitingRelease">%0% kann nicht veröffentlicht werden, da die Veröffentlichung zeitlich geplant ist.</key>
-  </area>
-  <area alias="relatedlinks">
-    <key alias="addExternal">Neuer externer Link</key>
-    <key alias="addInternal">Neuer interner Link</key>
-    <key alias="addlink">Link hinzufügen</key>
-    <key alias="caption">Beschriftung</key>
-    <key alias="internalPage">interne Seite</key>
-    <key alias="linkurl">URL</key>
-    <key alias="modeDown">nach unten</key>
-    <key alias="modeUp">nach oben</key>
-    <key alias="newWindow">In neuem Fenster öffnen</key>
-    <key alias="removeLink">Link entfernen</key>
-  </area>
-  <area alias="rollback">
-    <key alias="currentVersion">Aktuelle Version</key>
-    <key alias="diffHelp">Zeigt die Unterschiede zwischen der aktuellen und der ausgewählten Version an.&lt;br /&gt;Text in &lt;del&gt;rot&lt;/del&gt; fehlen in der ausgewählten Version, &lt;ins&gt;grün&lt;/ins&gt; markierter Text wurde hinzugefügt.</key>
-    <key alias="documentRolledBack">Dokument wurde zurückgesetzt</key>
-    <key alias="htmlHelp">Zeigt die ausgewählte Version als HTML an. Wenn Sie sich die Unterschiede zwischen zwei Versionen anzeigen lassen wollen, benutzen Sie bitte die Vergleichsansicht.</key>
-    <key alias="rollbackTo">Zurücksetzen auf</key>
-    <key alias="selectVersion">Version auswählen</key>
-    <key alias="view">Ansicht</key>
-  </area>
-  <area alias="scripts">
-    <key alias="editscript">Skript bearbeiten</key>
-  </area>
-  <area alias="sections">
-    <key alias="concierge">Umbraco Concierge</key>
-    <key alias="content">Inhalte</key>
-    <key alias="courier">Umbraco Courier</key>
-    <key alias="developer">Entwickler</key>
-    <key alias="installer">Konfigurationsassistent</key>
-    <key alias="media">Medien</key>
-    <key alias="member">Mitglieder</key>
-    <key alias="newsletters">Newsletter</key>
-    <key alias="settings">Einstellungen</key>
-    <key alias="statistics">Statistiken</key>
-    <key alias="translation">Übersetzung</key>
-    <key alias="users">Benutzer</key>
-    <key alias="contour">Umbraco Contour</key>
-    <key alias="help">Hilfe</key>
-  </area>
-  <area alias="settings">
-    <key alias="defaulttemplate">Standardvorlage</key>
-    <key alias="dictionary editor egenskab">Wörterbuch-Schlüsselwort</key>
-    <key alias="importDocumentTypeHelp">Wählen Sie die lokale .udt-Datei aus, die den zu importierenden Dokumenttyp enthält und fahren Sie mit dem Import fort. Die endgültige Übernahme erfolgt im Anschluss erst nach einer weiteren Bestätigung.</key>
-    <key alias="newtabname">Beschriftung der neuen Registerkarte</key>
-    <key alias="nodetype">Elementtyp</key>
-    <key alias="objecttype">Typ</key>
-    <key alias="stylesheet">Stylesheet</key>
-    <key alias="stylesheet editor egenskab">Stylesheet-Eigenschaft</key>
-    <key alias="tab">Registerkarte</key>
-    <key alias="tabname">Registerkartenbeschriftung</key>
-    <key alias="tabs">Registerkarten</key>
-    <key alias="contentTypeUses">Dieser Dokumenttyp verwendet</key>
-    <key alias="contentTypeEnabled">Masterdokumenttyp aktiviert</key>
-    <key alias="asAContentMasterType">als Masterdokumenttyp. Register vom Masterdokumenttyp werden nicht angezeigt und können nur im Masterdokumenttyp selbst bearbeitet werden</key>
-    <key alias="noPropertiesDefinedOnTab">Für dieses Register sind keine Eigenschaften definiert. Klicken Sie oben auf "neue Eigenschaft hinzufügen", um eine neue Eigenschaft hinzuzufügen.</key>
-  </area>
-  <area alias="sort">
-    <key alias="sortDone">Sortierung abgeschlossen.</key>
-    <key alias="sortHelp">Ziehen Sie die Elemente an ihre gewünschte neue Position.</key>
-    <key alias="sortPleaseWait">Bitte warten, die Seiten werden sortiert. Das kann einen Moment dauern. Bitte schließen Sie dieses Fenster nicht, bis der Sortiervorgang abgeschlossen ist.</key>
-  </area>
-  <area alias="speechBubbles">
-    <key alias="contentPublishedFailedByEvent">Das Veröffentlichen wurde von einem individuellen Ereignishandler abgebrochen</key>
-    <key alias="contentTypeDublicatePropertyType">Eigenschaft existiert bereits</key>
-    <key alias="contentTypePropertyTypeCreated">Eigenschaft erstellt</key>
-    <key alias="contentTypePropertyTypeCreatedText">Name: %0%  Datentyp: %1%</key>
-    <key alias="contentTypePropertyTypeDeleted">Eigenschaft gelöscht</key>
-    <key alias="contentTypeSavedHeader">Dokumenttyp gespeichert</key>
-    <key alias="contentTypeTabCreated">Registerkarte erstellt</key>
-    <key alias="contentTypeTabDeleted">Registerkarte gelöscht</key>
-    <key alias="contentTypeTabDeletedText">Registerkarte %0% gelöscht</key>
-    <key alias="cssErrorHeader">Stylesheet wurde nicht gespeichert</key>
-    <key alias="cssSavedHeader">Stylesheet gespeichert</key>
-    <key alias="cssSavedText">Stylesheet erfolgreich gespeichert</key>
-    <key alias="dataTypeSaved">Datentyp gespeichert</key>
-    <key alias="dictionaryItemSaved">Wörterbucheintrag gespeichert</key>
-    <key alias="editContentPublishedFailedByParent">Veröffentlichung nicht möglich, da das übergeordnete Dokument nicht veröffentlicht ist.</key>
-    <key alias="editContentPublishedHeader">Inhalte veröffentlicht</key>
-    <key alias="editContentPublishedText">und sichtbar auf der Webseite</key>
-    <key alias="editContentSavedHeader">Inhalte gespeichert</key>
-    <key alias="editContentSavedText">Denken Sie daran die Inhalte zu veröffentlichen, um die Änderungen sichtbar zu machen</key>
-    <key alias="editContentSendToPublish">Zur Abnahme eingereicht</key>
-    <key alias="editContentSendToPublishText">Die Änderungen wurden zur Abnahme eingereicht</key>
-    <key alias="editMemberSaved">Mitglied gespeichert</key>
-    <key alias="editStylesheetPropertySaved">Stylesheet-Regel gespeichert</key>
-    <key alias="editStylesheetSaved">Stylesheet gespeichert</key>
-    <key alias="editTemplateSaved">Vorlage gespeichert</key>
-    <key alias="editUserError">Fehler beim Speichern des Benutzers.</key>
-    <key alias="editUserSaved">Benutzer gespeichert</key>
-    <key alias="fileErrorHeader">Datei wurde nicht gespeichert</key>
-    <key alias="fileErrorText">Datei konnte nicht gespeichert werden. Bitte überprüfen Sie die Schreibrechte auf Dateiebene.</key>
-    <key alias="fileSavedHeader">Datei gespeichert</key>
-    <key alias="fileSavedText">Datei erfolgreich gespeichert</key>
-    <key alias="languageSaved">Sprache gespeichert</key>
-    <key alias="pythonErrorHeader">Python-Skript nicht gespeichert</key>
-    <key alias="pythonErrorText">Das Python-Skript enthält Fehler</key>
-    <key alias="pythonSavedHeader">Python-Skript gespeichert</key>
-    <key alias="pythonSavedText">Keine Fehler im Python-Skript</key>
-    <key alias="templateErrorHeader">Vorlage wurde nicht gespeichert</key>
-    <key alias="templateErrorText">Bitte prüfen Sie, ob möglicherweise zwei Vorlagen den gleichen Alias verwenden.</key>
-    <key alias="templateSavedHeader">Vorlage gespeichert</key>
-    <key alias="templateSavedText">Vorlage erfolgreich gespeichert!</key>
-    <key alias="xsltErrorHeader">XSLT nicht gespeichert</key>
-    <key alias="xsltErrorText">Das XSLT enthält Fehler</key>
-    <key alias="xsltPermissionErrorText">XSLT kann nicht gespeichert werden. Bitte überprüfen Sie die Schreibrechte auf Dateiebene.</key>
-    <key alias="xsltSavedHeader">XSLT gespeichert</key>
-    <key alias="xsltSavedText">Keine Fehler im XSLT</key>
-    <key alias="editMediaSaved">Medium gespeichert</key>
-    <key alias="contentUnpublished">Veröffentlichung des Inhalts aufgehoben</key>
-    <key alias="partialViewSavedHeader">Partielle Ansicht gespeichert</key>
-    <key alias="partialViewSavedText">Partielle Ansicht ohne Fehler gespeichert.</key>
-    <key alias="partialViewErrorHeader">Partielle Ansicht nicht gespeichert</key>
-    <key alias="partialViewErrorText">Fehler beim Speichern der Datei.</key>
-    <key alias="editUserTypeSaved">Benutzertyp gepsichert</key>
-    <key alias="editMediaSavedText">Medium fehlerfrei gespeichert</key>
-  </area>
-  <area alias="stylesheet">
-    <key alias="aliasHelp">Gewünschter CSS-Selektor, zum Beispiel 'h1', '.bigHeader' oder 'p.infoText'</key>
-    <key alias="editstylesheet">Stylesheet bearbeiten</key>
-    <key alias="editstylesheetproperty">Stylesheet-Regel bearbeiten</key>
-    <key alias="nameHelp">Bezeichnung im Auswahlmenü des Rich-Text-Editors  </key>
-    <key alias="preview">Vorschau</key>
-    <key alias="styles">Stile</key>
-  </area>
-  <area alias="template">
-    <key alias="edittemplate">Vorlage bearbeiten</key>
-    <key alias="insertContentArea">Platzhalter-Bereich verwenden</key>
-    <key alias="insertContentAreaPlaceHolder">Platzhalter einfügen</key>
-    <key alias="insertDictionaryItem">Wörterbucheintrag einfügen</key>
-    <key alias="insertMacro">Makro einfügen</key>
-    <key alias="insertPageField">Umbraco-Feld einfügen</key>
-    <key alias="mastertemplate">Mastervorlage</key>
-    <key alias="quickGuide">Schnellübersicht zu den verfügbaren Umbraco-Feldern</key>
-    <key alias="template">Vorlage</key>
-  </area>
-  <area alias="templateEditor">
-    <key alias="alternativeField">Alternatives Feld</key>
-    <key alias="alternativeText">Alternativer Text</key>
-    <key alias="casing">Groß- und Kleinschreibung</key>
-    <key alias="chooseField">Feld auswählen</key>
-    <key alias="convertLineBreaks">Zeilenumbrüche ersetzen</key>
-    <key alias="convertLineBreaksHelp">Ersetzt Zeilenumbrüche durch das HTML-Tag &lt;br /&gt;</key>
-    <key alias="dateOnly">nur Datum</key>
-    <key alias="formatAsDate">Als Datum formatieren</key>
-    <key alias="htmlEncode">HTML kodieren</key>
-    <key alias="htmlEncodeHelp">Wandelt Sonderzeichen in HTML-Zeichencodes um</key>
-    <key alias="insertedAfter">Wird nach dem Feldinhalt eingefügt</key>
-    <key alias="insertedBefore">Wird vor dem Feldinhalt eingefügt</key>
-    <key alias="lowercase">Kleinbuchstaben</key>
-    <key alias="none">Keine</key>
-    <key alias="postContent">An den Feldinhalt anhängen</key>
-    <key alias="preContent">Dem Feldinhalt voranstellen</key>
-    <key alias="recursive">Rekursiv</key>
-    <key alias="removeParagraph">Textabsatz entfernen</key>
-    <key alias="removeParagraphHelp">Alle &lt;p&gt; am Anfang und am Ende des Feldinhalts werden entfernt</key>
-    <key alias="uppercase">Großbuchstaben</key>
-    <key alias="urlEncode">URL kodieren</key>
-    <key alias="urlEncodeHelp">Wandelt Sonderzeichen zur Verwendung in URLs um</key>
-    <key alias="usedIfAllEmpty">Wird nur verwendet, wenn beide vorgenannten Felder leer sind</key>
-    <key alias="usedIfEmpty">Dieses Feld wird nur verwendet, wenn das primäre Feld leer ist</key>
-    <key alias="withTime">Datum und Zeit mit Trennzeichen: </key>
-    <key alias="customFields">Benutzerdefinierte Felder</key>
-    <key alias="standardFields">Standardfelder</key>
-    <key alias="encoding">Kodierung</key>
-  </area>
-  <area alias="translation">
-    <key alias="assignedTasks">Ihre Aufgaben</key>
-    <key alias="assignedTasksHelp">Die Liste unten zeigt &lt;strong&gt;ihre&lt;/strong&gt; Übersetzungsaufträge. Um eine ausführliche Liste mit Kommentaren zu sehen, klicken Sie auf "Details" oder einfach auf den Seitennamen. Sie können die Seite auch direkt als XML herunterladen, indem Sie den Link "XML herunterladen" anklicken. &lt;br/&gt;Um eine Übersetzung abzuschließen, gehen Sie bitte auf die Detailansicht und klicken Sie auf "Aufgabe abschließen".</key>
-    <key alias="closeTask">Aufgabe abschließen</key>
-    <key alias="details">Details zur Übersetzung</key>
-    <key alias="downloadAllAsXml">Alle Übersetzungsaufgaben als XML-Datei herunterladen</key>
-    <key alias="downloadTaskAsXml">XML herunterladen</key>
-    <key alias="DownloadXmlDTD">Herunterladen der XML-Defintionen (XML-DTD)</key>
-    <key alias="fields">Felder</key>
-    <key alias="includeSubpages">Einschließlich der Unterseiten</key>
-    <key alias="mailBody">
-Hallo %0%,
-
-das Dokument '%1%' wurde von '%2%' zur Übersetzung in '%5%' freigegeben.
-
-Zum Bearbeiten verwenden Sie bitte diesen Link: http://%3%/Umbraco/translation/details.aspx?id=%4%.
-
-Sie können sich auch alle anstehenden Übersetzungen gesammelt im Umbraco-Verwaltungsbereich anzeigen lassen: http://%3%/Umbraco/Umbraco.aspx
-
-Einen schönen Tag wünscht
-Ihr freundlicher Umbraco-Robot
-	</key>
-    <key alias="mailSubject">[%0%] Aufgabe zur Übersetzung von '%1%'</key>
-    <key alias="noTranslators">Bitte erstellen Sie zuerst mindestens einen Übersetzer.</key>
-    <key alias="ownedTasks">Von Ihnen erstellte Aufgaben</key>
-    <key alias="ownedTasksHelp">Die Liste unten zeigt die von &lt;strong&gt;Ihnen&lt;/strong&gt; erstellten Seiten. Um eine ausführliche Liste mit Kommentaren zu sehen, klicken Sie auf "Details" oder einfach auf den Seitennamen. Sie können die Seite auch direkt als XML herunterladen, indem Sie den Link "XML herunterladen" anklicken. Um eine Übersetzung abzuschließen, gehen Sie bitte auf die Detailansicht und klicken Sie auf "Aufgabe abschließen".</key>
-    <key alias="pageHasBeenSendToTranslation">Die Seite '%0%' wurde zur Übersetzung gesendet</key>
-    <key alias="sendToTranslate">Sendet die Seite '%0%' zur Übersetzung</key>
-    <key alias="taskAssignedBy">Zugewiesen von</key>
-    <key alias="taskOpened">Aufgabe aktiviert</key>
-    <key alias="totalWords">Anzahl der Wörter</key>
-    <key alias="translateTo">Übersetzen in</key>
-    <key alias="translationDone">Übersetzung abgeschlossen.</key>
-    <key alias="translationDoneHelp">Sie können eine Vorschau der Seiten anzeigen, die Sie gerade übersetzt haben, indem Sie sie unten anklicken. Wenn die Originalseite zugeordnet werden kann, erhalten Sie einen Vergleich der beiden Seiten angezeigt.</key>
-    <key alias="translationFailed">Übersetzung fehlgeschlagen, die XML-Datei könnte beschädigt oder falsch formatiert sein</key>
-    <key alias="translationOptions">Übersetzungsoptionen</key>
-    <key alias="translator">Übersetzer</key>
-    <key alias="uploadTranslationXml">Hochladen der XML-Übersetzungsdatei</key>
-  </area>
-  <area alias="treeHeaders">
-    <key alias="cacheBrowser">Zwischenspeicher</key>
-    <key alias="contentRecycleBin">Papierkorb</key>
-    <key alias="createdPackages">Erstellte Pakete</key>
-    <key alias="datatype">Datentypen</key>
-    <key alias="dictionary">Wörterbuch</key>
-    <key alias="installedPackages">Installierte Pakete</key>
-    <key alias="installSkin">Design-Skin installieren</key>
-    <key alias="installStarterKit">Starter-Kit installieren</key>
-    <key alias="languages">Sprachen</key>
-    <key alias="localPackage">Lokales Paket hochladen und installieren</key>
-    <key alias="macros">Makros</key>
-    <key alias="mediaTypes">Medientypen</key>
-    <key alias="member">Mitglieder</key>
-    <key alias="memberGroup">Mitgliedergruppen</key>
-    <key alias="memberRoles">Mitgliederrollen</key>
-    <key alias="memberType">Mitglieder-Typen</key>
-    <key alias="nodeTypes">Dokumenttypen</key>
-    <key alias="packager">Pakete</key>
-    <key alias="packages">Pakete</key>
-    <key alias="python">Python-Dateien</key>
-    <key alias="repositories">Paket-Repositories</key>
-    <key alias="runway">'Runway' installieren</key>
-    <key alias="runwayModules">Runway-Module</key>
-    <key alias="scripting">Server-Skripte</key>
-    <key alias="scripts">Client-Skripte</key>
-    <key alias="stylesheets">Stylesheets</key>
-    <key alias="templates">Vorlagen</key>
-    <key alias="xslt">XSLT-Dateien</key>
-  </area>
-  <area alias="update">
-    <key alias="updateAvailable">Neues Update verfügbar</key>
-    <key alias="updateDownloadText">%0% verfügbar, hier klicken zum Herunterladen</key>
-    <key alias="updateNoServer">Keine Verbindung zum Update-Server</key>
-    <key alias="updateNoServerError">Fehler beim Überprüfen der Updates. Weitere Informationen finden Sie im Stacktrace.</key>
-  </area>
-  <area alias="user">
-    <key alias="administrators">Administrator</key>
-    <key alias="categoryField">Feld für Kategorie</key>
-    <key alias="changePassword">Kennwort ändern</key>
-    <key alias="changePasswordDescription">Sie können Ihr Kennwort für den Zugriff auf den Umbraco-Verwaltungsbereich ändern, indem Sie das nachfolgende Formular ausfüllen und auf die 'Kennwort ändern'-Schaltfläche klicken</key>
-    <key alias="contentChannel">Schnittstelle für externe Editoren</key>
-    <key alias="descriptionField">Feld für Beschreibung</key>
-    <key alias="disabled">Benutzer endgültig deaktivieren</key>
-    <key alias="documentType">Dokumenttyp</key>
-    <key alias="editors">Editor</key>
-    <key alias="excerptField">Feld für Textausschnitt</key>
-    <key alias="language">Sprache</key>
-    <key alias="loginname">Login</key>
-    <key alias="mediastartnode">Startelement in der Medienbibliothek</key>
-    <key alias="modules">Freigegebene Bereiche</key>
-    <key alias="noConsole">Zugang sperren</key>
-    <key alias="password">Kennwort</key>
-    <key alias="passwordChanged">Ihr Kennwort wurde geändert!</key>
-    <key alias="passwordCurrent">Aktuelle Kennwort</key>
-    <key alias="passwordInvalid">Ungültig aktuelle Kennwort</key>
-    <key alias="passwordEnterNew">Geben Sie Ihr neues Kennwort ein</key>
-    <key alias="passwordIsBlank">Ihr neues Kennwort darf nicht leer sein!</key>
-    <key alias="passwordIsDifferent">Ihr neues Kennwort und die Wiederholung Ihres neuen Kennworts stimmen nicht überein. Bitte versuchen Sie es erneut!</key>
-    <key alias="passwordMismatch">Die Wiederholung Ihres Kennworts stimmt nicht mit dem neuen Kennwort überein!</key>
-    <key alias="permissionReplaceChildren">Die Berechtigungen der untergeordneten Elemente ersetzen</key>
-    <key alias="permissionSelectedPages">Die Berechtigungen für folgende Seiten werden angepasst:</key>
-    <key alias="permissionSelectPages">Dokumente auswählen, um deren Berechtigungen zu ändern</key>
-    <key alias="searchAllChildren">Auch untergeordnete Elemente</key>
-    <key alias="startnode">Startelement in den Inhalten</key>
-    <key alias="username">Benutzername</key>
-    <key alias="userPermissions">Berechtigungen</key>
-    <key alias="usertype">Rolle</key>
-    <key alias="userTypes">Rollen</key>
-    <key alias="writer">Autor</key>
-    <key alias="newPassword">Neues Kennwort</key>
-    <key alias="confirmNewPassword">Neues Kennwort (Bestätigung)</key>
-    <key alias="passwordConfirm">Bitte bestätigen Sie das neue Kennwort</key>
-    <key alias="resetPassword">Kennwort zurücksetzen</key>
-    <key alias="yourProfile">Ihr Profil</key>
-    <key alias="yourHistory">Ihr Verlauf</key>
-    <key alias="sessionExpires">Sitzung läuft ab in</key>
-  </area>
-</language>
+<?xml version="1.0" encoding="utf-8"?>
+<language alias="de" intName="German" localName="Deutsch" lcid="7" culture="de-DE">
+  <creator>
+    <name>The Umbraco community</name>
+    <link>http://our.umbraco.org/documentation/Extending-Umbraco/Language-Files</link>
+  </creator>
+  <area alias="actions">
+    <key alias="assignDomain">Hostnamen verwalten</key>
+    <key alias="auditTrail">Protokoll</key>
+    <key alias="browse">Durchsuchen</key>
+    <key alias="copy">Kopieren</key>
+    <key alias="create">Erstellen</key>
+    <key alias="createPackage">Paket erstellen</key>
+    <key alias="delete">Löschen</key>
+    <key alias="disable">Deaktivieren</key>
+    <key alias="emptyTrashcan">Papierkorb leeren</key>
+    <key alias="exportDocumentType">Dokumenttyp exportieren</key>
+    <key alias="importDocumentType">Dokumenttyp importieren</key>
+    <key alias="importPackage">Paket importieren</key>
+    <key alias="liveEdit">'Canvas'-Modus starten</key>
+    <key alias="logout">Abmelden</key>
+    <key alias="move">Verschieben</key>
+    <key alias="notify">Benachrichtigungen</key>
+    <key alias="protect">Öffentlicher Zugriff</key>
+    <key alias="publish">Veröffentlichen</key>
+    <key alias="refreshNode">Aktualisieren</key>
+    <key alias="republish">Erneut veröffentlichen</key>
+    <key alias="rights">Berechtigungen</key>
+    <key alias="rollback">Zurücksetzen</key>
+    <key alias="sendtopublish">Zur Veröffentlichung einreichen</key>
+    <key alias="sendToTranslate">Zur Übersetzung senden</key>
+    <key alias="sort">Sortieren</key>
+    <key alias="toPublish">Zur Veröffentlichung einreichen</key>
+    <key alias="translate">Übersetzen</key>
+    <key alias="update">Aktualisieren</key>
+    <key alias="unpublish">Veröffentlichung zurücknehmen</key>
+  </area>
+  <area alias="assignDomain">
+    <key alias="addNew">Neue Domain hinzufügen</key>
+    <key alias="domain">Domain</key>
+    <key alias="domainCreated">Domain '%0%' hinzugefügt</key>
+    <key alias="domainDeleted">Domain '%0%' entfernt</key>
+    <key alias="domainExists">Die Domain '%0%' ist bereits zugeordnet</key>
+    <key alias="domainHelp">Beispiel: example.com, www.example.com</key>
+    <key alias="domainUpdated">Domain '%0%' aktualisiert</key>
+    <key alias="orEdit">Domains bearbeiten</key>
+    <key alias="permissionDenied">Erlaubnis verweigert.</key>
+    <key alias="remove">entfernen</key>
+    <key alias="invalidNode">Ungültiges Element.</key>
+    <key alias="invalidDomain">Format der Domain ungültig.</key>
+    <key alias="duplicateDomain">Domain wurde bereits zugewiesen.</key>
+    <key alias="language">Sprache</key>
+    <key alias="inherit">Vererben</key>
+    <key alias="setLanguage">Kultur</key>
+    <key alias="setDomains">Domains</key>
+    <key alias="setLanguageHelp">Definiert die Kultureinstellung für untergeordnete Elemente dieses Elements oder vererbt vom übergeordneten Element. Wird auch auf das aktuelle Element angewendet, sofern auf tieferer Ebene keine Domain zugeordnet ist.</key>
+  </area>
+  <area alias="auditTrails">
+    <key alias="atViewingFor">Ansicht für</key>
+  </area>
+  <area alias="buttons">
+    <key alias="bold">Fett</key>
+    <key alias="deindent">Ausrücken</key>
+    <key alias="formFieldInsert">Formularelement einfügen</key>
+    <key alias="graphicHeadline">Graphische Überschrift einfügen</key>
+    <key alias="htmlEdit">HTML bearbeiten</key>
+    <key alias="indent">Einrücken</key>
+    <key alias="italic">Kursiv</key>
+    <key alias="justifyCenter">Zentriert</key>
+    <key alias="justifyLeft">Linksbündig</key>
+    <key alias="justifyRight">Rechtsbündig</key>
+    <key alias="linkInsert">Link einfügen</key>
+    <key alias="linkLocal">Anker einfügen</key>
+    <key alias="listBullet">Aufzählung</key>
+    <key alias="listNumeric">Nummerierung</key>
+    <key alias="macroInsert">Makro einfügen</key>
+    <key alias="pictureInsert">Abbildung einfügen</key>
+    <key alias="relations">Datenbeziehungen bearbeiten</key>
+    <key alias="save">Speichern</key>
+    <key alias="saveAndPublish">Speichern und veröffentlichen</key>
+    <key alias="saveToPublish">Speichern und zur Abnahme übergeben</key>
+    <key alias="showPage">Vorschau</key>
+    <key alias="styleChoose">Stil auswählen</key>
+    <key alias="styleShow">Stil anzeigen</key>
+    <key alias="tableInsert">Tabelle einfügen</key>
+    <key alias="showPageDisabled">Die Vorschaufunktion ist deaktiviert, da keine Vorlage zugewiesen ist</key>
+    <key alias="select">Auswählen</key>
+    <key alias="somethingElse">Etwas anders machen</key>
+  </area>
+  <area alias="content">
+    <key alias="about">Über dieses Dokument</key>
+    <key alias="alias">Alias</key>
+    <key alias="alternativeTextHelp">(Wie würden Sie das Bild über das Telefon beschreiben?)</key>
+    <key alias="alternativeUrls">Alternative Links</key>
+    <key alias="clickToEdit">Klicken, um das Dokument zu bearbeiten</key>
+    <key alias="createBy">Erstellt von</key>
+    <key alias="createDate">Erstellt am</key>
+    <key alias="documentType">Dokumenttyp</key>
+    <key alias="editing">In Bearbeitung</key>
+    <key alias="expireDate">Veröffentlichung aufheben am</key>
+    <key alias="itemChanged">Dieses Dokument wurde nach dem Veröffentlichen bearbeitet.</key>
+    <key alias="itemNotPublished">Dieses Dokument ist nicht veröffentlicht.</key>
+    <key alias="lastPublished">Zuletzt veröffentlicht</key>
+    <key alias="mediatype">Medientyp</key>
+    <key alias="membergroup">Mitgliedergruppe</key>
+    <key alias="memberrole">Mitgliederrolle</key>
+    <key alias="membertype">Mitglieder-Typ</key>
+    <key alias="noDate">Kein Datum gewählt</key>
+    <key alias="nodeName">Name des Dokument</key>
+    <key alias="otherElements">Eigenschaften</key>
+    <key alias="parentNotPublished">Dieses Dokument ist veröffentlicht aber nicht sichtbar, da das übergeordnete Dokument '%0%' nicht publiziert ist</key>
+    <key alias="publish">Veröffentlichen</key>
+    <key alias="publishStatus">Publikationsstatus</key>
+    <key alias="releaseDate">Veröffentlichen am</key>
+    <key alias="removeDate">Datum entfernen</key>
+    <key alias="sortDone">Sortierung abgeschlossen</key>
+    <key alias="sortHelp">Um die Dokumente zu sortieren, ziehen Sie sie einfach an die gewünschte Position. Sie können mehrere Zeilen markieren indem Sie die Umschalttaste ("Shift") oder die Steuerungstaste ("Strg") gedrückt halten</key>
+    <key alias="statistics">Statistiken</key>
+    <key alias="titleOptional">Titel (optional)</key>
+    <key alias="type">Typ</key>
+    <key alias="unPublish">Ausblenden</key>
+    <key alias="updateDate">Zuletzt bearbeitet am</key>
+    <key alias="uploadClear">Datei entfernen</key>
+    <key alias="urls">Link zum Dokument</key>
+    <key alias="mediaLinks">Verweis auf Medienobjekt(e)</key>
+    <key alias="parentNotPublishedAnomaly">Ups! Dieses Dokument ist veröffentlicht aber nicht im internen Cache aufzufinden: Systemfehler.</key>
+    <key alias="createByDesc">Ursprünglicher Autor</key>
+    <key alias="updatedBy">Aktualisiert von</key>
+    <key alias="createDateDesc">Erstellungszeitpunkt des Dokuments</key>
+    <key alias="unpublishDate">Veröffentlichung widerrufen am</key>
+    <key alias="updateDateDesc">Letzter Änderungszeitpunkt des Dokuments</key>
+    <key alias="memberof">Mitglied der Gruppe(n)</key>
+    <key alias="notmemberof">Kein Mitglied der Gruppe(n)</key>
+    <key alias="childItems">Untergeordnete Elemente</key>
+  </area>
+  <area alias="create">
+    <key alias="chooseNode">An welcher Stellen wollen Sie das Element erstellen</key>
+    <key alias="createUnder">Erstellen unter</key>
+    <key alias="updateData">Wählen Sie einen Namen und einen Typ</key>
+    <key alias="noDocumentTypes">Es stehen keine erlaubten Dokumenttypen zur Verfügung. Sie müssen diese in den Einstellungen (unter "Dokumenttypen") aktivieren.</key>
+    <key alias="noMediaTypes">Es stehen keine erlaubten Medientypen zur Verfügung. Sie müssen diese in den Einstellungen (unter "Medientypen") aktivieren.</key>
+  </area>
+  <area alias="dashboard">
+    <key alias="browser">Website anzeigen</key>
+    <key alias="dontShowAgain">- Verstecken</key>
+    <key alias="nothinghappens">Wenn Umbraco nicht geöffnet wurde, wurde möglicherweise das Pop-Up unterdrückt.</key>
+    <key alias="openinnew">wurde in einem neuen Fenster geöffnet</key>
+    <key alias="restart">Neu öffnen</key>
+    <key alias="visit">Besuchen</key>
+    <key alias="welcome">Willkommen</key>
+  </area>
+  <area alias="defaultdialogs">
+    <key alias="anchorInsert">Name</key>
+    <key alias="assignDomain">Hostnamen verwalten</key>
+    <key alias="closeThisWindow">Fenster schließen</key>
+    <key alias="confirmdelete">Sind Sie sicher?</key>
+    <key alias="confirmdisable">Deaktivieren bestätigen</key>
+    <key alias="confirmEmptyTrashcan">Löschen von %0% Element(en) bestätigen</key>
+    <key alias="confirmlogout">Sind Sie sicher?</key>
+    <key alias="confirmSure">Sind Sie sicher?</key>
+    <key alias="cut">Ausschneiden</key>
+    <key alias="editdictionary">Wörterbucheintrag bearbeiten</key>
+    <key alias="editlanguage">Sprache bearbeiten</key>
+    <key alias="insertAnchor">Anker einfügen</key>
+    <key alias="insertCharacter">Zeichen einfügen</key>
+    <key alias="insertgraphicheadline">Grafische Überschrift einfügen</key>
+    <key alias="insertimage">Abbildung einfügen</key>
+    <key alias="insertlink">Link einfügen</key>
+    <key alias="insertMacro">klicken um Macro hinzuzufügen</key>
+    <key alias="inserttable">Tabelle einfügen</key>
+    <key alias="lastEdited">Zuletzt bearbeitet</key>
+    <key alias="link">Link</key>
+    <key alias="linkinternal">Anker:</key>
+    <key alias="linklocaltip">Wenn lokale Links verwendet werden, füge ein "#" vor den Link ein</key>
+    <key alias="linknewwindow">In einem neuen Fenster öffnen?</key>
+    <key alias="macroContainerSettings">Macro Einstellungen</key>
+    <key alias="macroDoesNotHaveProperties">Dieses Makro enthält keine einstellbaren Eigenschaften.</key>
+    <key alias="paste">Einfügen</key>
+    <key alias="permissionsEdit">Berechtigungen bearbeiten für</key>
+    <key alias="recycleBinDeleting">Der Papierkorb wird geleert. Bitte warten Sie und schließen Sie das Fenster erst, wenn der Vorgang abgeschlossen ist.</key>
+    <key alias="recycleBinIsEmpty">Der Papierkorb ist leer</key>
+    <key alias="recycleBinWarning">Wenn Sie den Papierkorb leeren, werden die enthaltenen Elemente endgültig gelöscht. Dieser Vorgang kann nicht rückgängig gemacht werden.</key>
+    <key alias="regexSearchError">Der Webservice von &lt;a target='_blank' href='http://regexlib.com'&gt;regexlib.com&lt;/a&gt; ist zur Zeit nicht erreichbar. Bitte versuchen Sie es später erneut.</key>
+    <key alias="regexSearchHelp">Finden Sie einen vorbereiteten regulären Ausdruck zur Validierung der Werte, die in dieses Feld eingegeben werden - zum Beispiel 'email, 'plz', 'url' oder ähnlich.</key>
+    <key alias="removeMacro">Macro entfernen</key>
+    <key alias="requiredField">Pflichtfeld</key>
+    <key alias="sitereindexed">Die Website-Index wurd neu erstellt</key>
+    <key alias="siterepublished">Der Zwischenspeicher der Website wurde aktualisiert und alle veröffentlichten Inhalte sind jetzt auf dem neuesten Stand. Bisher unveröffentliche Inhalte wurden dabei nicht veröffentlicht.</key>
+    <key alias="siterepublishHelp">Der Zwischenspeicher der Website wird aktualisiert und der veröffentlichte Inhalt auf den neuesten Stand gebracht. Unveröffentlichte Inhalte bleiben dabei weiterhin unveröffentlicht.</key>
+    <key alias="tableColumns">Anzahl der Spalten</key>
+    <key alias="tableRows">Anzahl der Zeilen</key>
+    <key alias="templateContentAreaHelp">&lt;strong&gt;Legen Sie eine Platzhalter-ID fest.&lt;/strong&gt; Anhand der festgelegten Platzhalter-ID können Sie Inhalte von untergeordneten Vorlagen in diese Vorlage integrieren, indem Sie das &lt;code&gt;&amp;lt;asp:content /&amp;gt;&lt;/code&gt;-Element und die zugehörige Platzhalter-ID verwenden.</key>
+    <key alias="templateContentPlaceHolderHelp">&lt;strong&gt;Wählen Sie eine Platzhalter-ID aus.&lt;/strong&gt; Sie können nur unter den Platzhaltern der übergeordneten Vorlage wählen.</key>
+    <key alias="thumbnailimageclickfororiginal">Für Originalgröße auf die Abbildung klicken</key>
+    <key alias="treepicker">Element auswählen</key>
+    <key alias="viewCacheItem">Zwischenspeicher-Element anzeigen</key>
+  </area>
+  <area alias="dictionaryItem">
+    <key alias="description">Bearbeiten Sie nachfolgend die verschiedenen Sprachversionen für den Wörterbucheintrag '&lt;em&gt;%0%&lt;/em&gt;'. &lt;br/&gt;Unter dem links angezeigten Menüpunkt 'Sprachen' können Sie weitere hinzufügen.</key>
+    <key alias="displayName">Name der Kultur</key>
+  </area>
+  <area alias="editcontenttype">
+    <key alias="allowedchildnodetypes">Dokumenttypen, die unterhalb dieses Typs erlaubt sind</key>
+    <key alias="create">Erstellen</key>
+    <key alias="deletetab">Registerkarte löschen</key>
+    <key alias="description">Beschreibung</key>
+    <key alias="newtab">Neue Registerkarte</key>
+    <key alias="tab">Registerkarte</key>
+    <key alias="thumbnail">Illustration</key>
+    <key alias="hasListView">Listenansicht aktivieren</key>
+  </area>
+  <area alias="editdatatype">
+    <key alias="addPrevalue">Vorgabewert hinzufügen</key>
+    <key alias="dataBaseDatatype">Feldtyp in der Datenbank</key>
+    <key alias="guid">Datentyp-GUID</key>
+    <key alias="renderControl">Steuerelement zur Darstellung</key>
+    <key alias="rteButtons">Schaltflächen</key>
+    <key alias="rteEnableAdvancedSettings">Erweiterte Einstellungen aktivieren für</key>
+    <key alias="rteEnableContextMenu">Kontextmenü aktivieren</key>
+    <key alias="rteMaximumDefaultImgSize">Maximale Standardgröße für eingefügte Bilder</key>
+    <key alias="rteRelatedStylesheets">Verknüpfte Stylesheets</key>
+    <key alias="rteShowLabel">Beschriftung anzeigen</key>
+    <key alias="rteWidthAndHeight">Breite und Höhe</key>
+  </area>
+  <area alias="errorHandling">
+    <key alias="errorButDataWasSaved">Ihre Daten wurden gespeichert. Bevor Sie diese Seite jedoch veröffentlichen können, müssen Sie die folgenden Korrekturen vornehmen:</key>
+    <key alias="errorChangingProviderPassword">Der aktuelle Mitgliedschaftsanbieter erlaubt keine Kennwortänderung (EnablePasswordRetrieval muss auf "true" gesetzt sein)</key>
+    <key alias="errorExistsWithoutTab">'%0%' ist bereits vorhanden</key>
+    <key alias="errorHeader">Bitte prüfen und korrigieren:</key>
+    <key alias="errorHeaderWithoutTab">Bitte prüfen und korrigieren:</key>
+    <key alias="errorInPasswordFormat">Für das Kennwort ist eine Mindestlänge von %0% Zeichen vorgesehen, wovon mindestens %1% Sonderzeichen (nicht alphanumerisch) sein müssen</key>
+    <key alias="errorIntegerWithoutTab">'%0%' muss eine Zahl sein</key>
+    <key alias="errorMandatory">'%0%' (in Registerkarte '%1%') ist ein Pflichtfeld</key>
+    <key alias="errorMandatoryWithoutTab">'%0%' ist ein Pflichtfeld</key>
+    <key alias="errorRegExp">'%0%' (in Registerkarte '%1%') hat ein falsches Format</key>
+    <key alias="errorRegExpWithoutTab">'%0%' hat ein falsches Format</key>
+  </area>
+  <area alias="errors">
+    <key alias="codemirroriewarning">ACHTUNG! Obwohl CodeMirror in den Einstellungen aktiviert ist, bleibt das Modul wegen mangelnder Stabilität in Internet Explorer deaktiviert.</key>
+    <key alias="contentTypeAliasAndNameNotNull">Bitte geben Sie die Bezeichnung und den Alias des neuen Dokumenttyps ein.</key>
+    <key alias="filePermissionsError">Es besteht ein Problem mit den Lese-/Schreibrechten auf eine Datei oder einen Ordner</key>
+    <key alias="missingTitle">Bitte geben Sie einen Titel ein</key>
+    <key alias="missingType">Bitte wählen Sie einen Typ</key>
+    <key alias="pictureResizeBiggerThanOrg">Soll die Abbildung wirklich über die Originalgröße hinaus vergrößert werden?</key>
+    <key alias="pythonErrorHeader">Fehler im Python-Skript</key>
+    <key alias="pythonErrorText">Das Python-Skript ist fehlerhaft und wurde daher nicht gespeichert.</key>
+    <key alias="startNodeDoesNotExists">Startelement gelöscht, bitte kontaktieren Sie den System-Administrator.</key>
+    <key alias="stylesMustMarkBeforeSelect">Bitte markieren Sie den gewünschten Text, bevor Sie einen Stil auswählen</key>
+    <key alias="stylesNoStylesOnPage">Keine aktiven Stile vorhanden</key>
+    <key alias="tableColMergeLeft">Bitte platzieren Sie den Mauszeiger in die erste der zusammenzuführenden Zellen</key>
+    <key alias="tableSplitNotSplittable">Sie können keine Zelle trennen, die nicht zuvor aus mehreren zusammengeführt wurde.</key>
+    <key alias="xsltErrorHeader">Fehler im XSLT</key>
+    <key alias="xsltErrorText">Das XSLT ist fehlerhaft und wurde daher nicht gespeichert.</key>
+    <key alias="dissallowedMediaType">Dieser Dateityp wird durch die Systemeinstellungen blockiert</key>
+  </area>
+  <area alias="general">
+    <key alias="about">Info</key>
+    <key alias="action">Aktion</key>
+    <key alias="add">Hinzufügen</key>
+    <key alias="alias">Alias</key>
+    <key alias="areyousure">Sind Sie sicher?</key>
+    <key alias="border">Rahmen</key>
+    <key alias="by">von</key>
+    <key alias="cancel">Abbrechen</key>
+    <key alias="cellMargin">Zellabstand</key>
+    <key alias="choose">Auswählen</key>
+    <key alias="close">Schließen</key>
+    <key alias="closewindow">Fenster schließen</key>
+    <key alias="comment">Kommentar</key>
+    <key alias="confirm">bestätigen</key>
+    <key alias="constrainProportions">Seitenverhältnis beibehalten</key>
+    <key alias="continue">Weiter</key>
+    <key alias="copy">Kopieren</key>
+    <key alias="create">Erstellen</key>
+    <key alias="database">Datenbank</key>
+    <key alias="date">Datum</key>
+    <key alias="default">Standard</key>
+    <key alias="delete">Löschen</key>
+    <key alias="deleted">Gelöscht</key>
+    <key alias="deleting">Löschen ...</key>
+    <key alias="design">Design</key>
+    <key alias="dimensions">Abmessungen</key>
+    <key alias="down">nach unten</key>
+    <key alias="download">Herunterladen</key>
+    <key alias="edit">Bearbeiten</key>
+    <key alias="edited">Bearbeitet</key>
+    <key alias="elements">Elemente</key>
+    <key alias="email">E-Mail</key>
+    <key alias="error">Fehler</key>
+    <key alias="findDocument">Suche</key>
+    <key alias="height">Höhe</key>
+    <key alias="help">Hilfe</key>
+    <key alias="icon">Symbol</key>
+    <key alias="import">Import</key>
+    <key alias="innerMargin">Innerer Abstand</key>
+    <key alias="insert">Einfügen</key>
+    <key alias="install">installieren</key>
+    <key alias="justify">Zentrieren</key>
+    <key alias="language">Sprache</key>
+    <key alias="layout">Layout</key>
+    <key alias="loading">Laden</key>
+    <key alias="locked">Gesperrt</key>
+    <key alias="login">Anmelden</key>
+    <key alias="logoff">Abmelden</key>
+    <key alias="logout">Abmelden</key>
+    <key alias="macro">Makro</key>
+    <key alias="move">Verschieben</key>
+    <key alias="name">Name</key>
+    <key alias="new">Neu</key>
+    <key alias="next">Weiter</key>
+    <key alias="no">Nein</key>
+    <key alias="of">von</key>
+    <key alias="ok">Ok</key>
+    <key alias="open">Öffnen</key>
+    <key alias="or">oder</key>
+    <key alias="password">Kennwort</key>
+    <key alias="path">Pfad</key>
+    <key alias="placeHolderID">Platzhalter-ID</key>
+    <key alias="pleasewait">Einen Moment bitte...</key>
+    <key alias="previous">Zurück</key>
+    <key alias="properties">Eigenschaften</key>
+    <key alias="reciept">E-Mail-Empfänger für die Formulardaten</key>
+    <key alias="recycleBin">Papierkorb</key>
+    <key alias="remaining">Verbleibend</key>
+    <key alias="rename">Umbenennen</key>
+    <key alias="renew">Erneuern</key>
+    <key alias="retry">Wiederholen</key>
+    <key alias="rights">Berechtigungen</key>
+    <key alias="search">Suchen</key>
+    <key alias="server">Server</key>
+    <key alias="show">Anzeigen</key>
+    <key alias="showPageOnSend">Seite beim Senden anzeigen</key>
+    <key alias="size">Größe</key>
+    <key alias="sort">Sortieren</key>
+    <key alias="type">Typ</key>
+    <key alias="typeToSearch">nach Inhalten suchen ...</key>
+    <key alias="up">nach oben</key>
+    <key alias="update">Aktualisieren</key>
+    <key alias="upgrade">Update</key>
+    <key alias="upload">Hochladen</key>
+    <key alias="url">URL</key>
+    <key alias="user">Benutzer</key>
+    <key alias="username">Benutzername</key>
+    <key alias="value">Wert</key>
+    <key alias="view">Ansicht</key>
+    <key alias="welcome">Willkommen ...</key>
+    <key alias="width">Breite</key>
+    <key alias="yes">Ja</key>
+    <key alias="folder">Ordner</key>
+    <key alias="actions">Aktionen</key>
+    <key alias="more">Mehr</key>
+    <key alias="required">Pflichtangabe</key>
+    <key alias="searchResults">Suchergebnisse</key>
+  </area>
+  <area alias="graphicheadline">
+    <key alias="backgroundcolor">Hintergrundfarbe</key>
+    <key alias="bold">Fett</key>
+    <key alias="color">Textfarbe</key>
+    <key alias="font">Schriftart</key>
+    <key alias="text">Text</key>
+  </area>
+  <area alias="headers">
+    <key alias="page">Dokument</key>
+  </area>
+  <area alias="installer">
+    <key alias="databaseErrorCannotConnect">Mit dieser Datenbank kann leider keine Verbindung hergestellt werden.</key>
+    <key alias="databaseErrorWebConfig">Die "web.config"-Datei konnte nicht angepasst werden (Zugriffsrechte?). Bitte passen Sie die Verbindungszeichenfolge manuell an.</key>
+    <key alias="databaseFound">Die Datenbank ist erreichbar und wurde identifiziert als</key>
+    <key alias="databaseHeader">Datenbank</key>
+    <key alias="databaseInstall">Klicken Sie auf &lt;strong&gt;Installieren&lt;/strong&gt;, um die Datenbank für Umbraco %0% einzurichten.</key>
+    <key alias="databaseInstallDone">Die Datenbank wurde für Umbraco %0% konfiguriert. Klicken Sie auf &lt;strong&gt;weiter&lt;/strong&gt;, um fortzufahren.</key>
+    <key alias="databaseNotFound">&lt;p&gt;Die angegebene Datenbank ist leider nicht erreichbar. Bitte prüfen Sie die Verbindungszeichenfolge ("Connection String") in der "web.config"-Datei.&lt;/p&gt;
+&lt;p&gt;Um fortzufahren, passen Sie bitte die "web.config"-Datei mit einem beliebigen Text-Editor an. Scrollen Sie dazu nach unten, fügen Sie die Verbindungszeichenfolge für die zuverbindende Datenbank als Eintrag "UmbracoDbDSN" hinzu und speichern Sie die Datei.&lt;/p&gt;
+&lt;p&gt;Klicken Sie nach erfolgter Anpassung auf &lt;strong&gt;Wiederholen&lt;/strong&gt;.&lt;br /&gt;Wenn Sie weitere technische Informationen benötigen, besuchen Sie &lt;a href="http://our.Umbraco.org/wiki" target="_blank"&gt;The Umbraco documentation wiki&lt;/a&gt;.&lt;/p&gt;
+</key>
+    <key alias="databaseText">Um diesen Schritt abzuschließen, müssen Sie die notwendigen Informationen zur Datenbankverbindung angeben.&lt;br /&gt;Bitte kontaktieren Sie Ihren Provider bzw. Server-Administrator für weitere Informationen.</key>
+    <key alias="databaseUpgrade">
+  &lt;p&gt;
+  Bitte bestätigen Sie mit einem Klick auf &lt;strong&gt;Update&lt;/strong&gt;, dass die Datenbank auf Umbraco %0% aktualisiert werden soll.&lt;/p&gt;
+  &lt;p&gt;
+  Keine Sorge - Dabei werden keine Inhalte gelöscht und alles wird weiterhin funktionieren!
+  &lt;/p&gt;
+</key>
+    <key alias="databaseUpgradeDone">Die Datenbank wurde auf die Version %0% aktualisiert. Klicken Sie auf &lt;strong&gt;weiter&lt;/strong&gt;, um fortzufahren.</key>
+    <key alias="databaseUpToDate">Die Datenbank ist fertig eingerichtet. Klicken Sie auf &lt;strong&gt;"weiter"&lt;/strong&gt;, um mit der Einrichtung fortzufahren.</key>
+    <key alias="defaultUserChangePass">&lt;strong&gt;Das Kennwort des Standard-Benutzers muss geändert werden!&lt;/strong&gt;</key>
+    <key alias="defaultUserDisabled">&lt;strong&gt;Der Standard-Benutzer wurde deaktiviert oder hat keinen Zugriff auf Umbraco.&lt;/strong&gt;&lt;/p&gt;&lt;p&gt;Es sind keine weiteren Aktionen notwendig. Klicken Sie auf &lt;b&gt;Weiter&lt;/b&gt; um fortzufahren.</key>
+    <key alias="defaultUserPassChanged">&lt;strong&gt;Das Kennwort des Standard-Benutzers wurde seit der Installation verändert.&lt;/strong&gt;&lt;/p&gt;&lt;p&gt;Es sind keine weiteren Aktionen notwendig. Klicken Sie auf &lt;b&gt;Weiter&lt;/b&gt; um fortzufahren.</key>
+    <key alias="defaultUserPasswordChanged">Das Kennwort wurde geändert!</key>
+    <key alias="defaultUserText">&lt;p&gt;
+	  Bei der Installation von Umbraco wurde ein Standard-Benutzer mit dem Login-Namen &lt;strong&gt;'admin'&lt;/strong&gt; und dem Kennwort &lt;strong&gt;'default'&lt;/strong&gt; erstellt.
+	  &lt;strong&gt;WICHTIG:&lt;/strong&gt; Das Kennwort sollte auf ein sicheres, eigenes Kennwort geändert werden.
+	&lt;/p&gt;
+	&lt;p&gt;
+	  Das Kennwort des Standard-Benutzers wird jetzt geprüft und im Anschluss werden eventuell notwendige Änderungen vorschlagen.
+	&lt;/p&gt;</key>
+    <key alias="greatStart">Schauen Sie sich die Einführungsvideos für einen schnellen und einfachen Start an.</key>
+    <key alias="licenseText">Mit der Installation stimmen Sie der angezeigten Lizenz für diese Software zu. Bitte beachten Sie, dass diese Umbraco-Distribution aus zwei Lizenzen besteht. Einer freien Open-Source MIT-Lizenz für das Framework und der Umbraco-Freeware-Lizenz für die Verwaltungsoberfläche.</key>
+    <key alias="None">Noch nicht installiert.</key>
+    <key alias="permissionsAffectedFolders">Betroffene Verzeichnisse und Dateien</key>
+    <key alias="permissionsAffectedFoldersMoreInfo">Weitere Informationen zum Thema "Dateiberechtigungen" für Umbraco</key>
+    <key alias="permissionsAffectedFoldersText">Für die folgenden Dateien und Verzeichnisse müssen ASP.NET-Schreibberechtigungen gesetzt werden</key>
+    <key alias="permissionsAlmostPerfect">&lt;strong&gt;Die Dateiberechtigungen sind fast perfekt eingestellt!&lt;/strong&gt;&lt;br /&gt;&lt;br /&gt;Damit können Sie Umbraco ohne Probleme verwenden, werden aber viele Erweiterungspakete können nicht installiert werden.</key>
+    <key alias="permissionsHowtoResolve">Problemlösung</key>
+    <key alias="permissionsHowtoResolveLink">Klicken Sie hier, um den technischen Artikel zu lesen</key>
+    <key alias="permissionsHowtoResolveText">Schauen Sie sich die &lt;strong&gt;Video-Lehrgänge&lt;/strong&gt; zum Thema Verzeichnisberechtigungen für Umbraco an oder lesen Sie den technischen Artikel.</key>
+    <key alias="permissionsMaybeAnIssue">&lt;strong&gt;Die Dateiberechtigungen sind möglicherweise fehlerhaft!&lt;/strong&gt;Sie können Umbraco vermutlich ohne Probleme verwenden, werden aber viele Erweiterungspakete können nicht installiert werden.</key>
+    <key alias="permissionsNotReady">&lt;strong&gt;Die Dateiberechtigungen sind nicht geeignet!&lt;/strong&gt;&lt;br /&gt;&lt;br /&gt;Die Dateiberechtigungen müssen angepasst werden.</key>
+    <key alias="permissionsPerfect">&lt;strong&gt;Die Dateiberechtigungen sind perfekt eingestellt!&lt;/strong&gt;&lt;br /&gt;&lt;br /&gt; Damit ist Umbraco komplett eingerichtet und es können problemlos Erweiterungspakete installiert werden.</key>
+    <key alias="permissionsResolveFolderIssues">Verzeichnisprobleme lösen</key>
+    <key alias="permissionsResolveFolderIssuesLink">Folgen Sie diesem Link für weitere Informationen zum Thema ASP.NET und der Erstellung von Verzeichnissen.</key>
+    <key alias="permissionsSettingUpPermissions">Verzeichnisberechtigungen anpassen</key>
+    <key alias="permissionsText">Umbraco benötigt Schreibrechte auf verschiedene Verzeichnisse, um Dateien wie Bilder oder PDF-Dokumente speichern zu können. Außerdem werden temporäre Daten zur Leistungssteigerung der Website angelegt.</key>
+    <key alias="runwayFromScratch">Ich möchte mit einem leeren System ohne Inhalte und Vorgaben starten</key>
+    <key alias="runwayFromScratchText">
+	Die Website ist zur Zeit komplett leer und ohne Inhalte und Vorgaben zu Erstellung eigener Dokumenttypen und Vorlagen bereit. 
+	(&lt;a href="http://Umbraco.tv/documentation/videos/for-site-builders/foundation/document-types"&gt;So geht's&lt;/a&gt;)
+	Sie können "Runway" auch jederzeit später installieren. Verwenden Sie hierzu den Punkt "Pakete" im Entwickler-Bereich.
+  </key>
+    <key alias="runwayHeader">Die Einrichtung von Umbraco ist abgeschlossen und das Content-Management-System steht bereit. Wie soll es weitergehen?</key>
+    <key alias="runwayInstalled">'Runway' wurde installiert</key>
+    <key alias="runwayInstalledText">
+Die Basis ist eingerichtet. Wählen Sie die Module aus, die Sie nun installieren möchten.&lt;br /&gt;
+Dies sind unsere empfohlenen Module. Schauen Sie sich die an, die Sie installieren möchten oder Sie sich die &lt;a href="#" onclick="toggleModules(); return false;" id="toggleModuleList"&gt;komplette Liste der Module an.&lt;/a&gt;
+</key>
+    <key alias="runwayOnlyProUsers">Nur für erfahrene Benutzer empfohlen</key>
+    <key alias="runwaySimpleSite">Ich möchte mit einer einfache Website starten</key>
+    <key alias="runwaySimpleSiteText">
+&lt;p&gt;
+"Runway" ist eine einfache Website mit einfachen Dokumententypen und Vorlagen. Der Installer kann Runway automatisch einrichten, 
+aber es kann einfach verändert, erweitert oder entfernt werden. Es ist nicht zwingend notwendig und Umbraco kann auch ohne Runway verwendet werden. 
+Runway bietet eine einfache Basis zum schnellen Start mit Umbraco.
+Wenn Sie sich für Runway entscheiden, können Sie optional Blöcke nutzen, die "Runway Modules" und Ihre Runway-Seite erweitern.
+&lt;/p&gt;
+&lt;small&gt;
+&lt;em&gt;Runway umfasst:&lt;/em&gt; Home page, Getting Started page, Installing Modules page.&lt;br /&gt;
+&lt;em&gt;Optionale Module:&lt;/em&gt; Top Navigation, Sitemap, Contact, Gallery.
+&lt;/small&gt;
+</key>
+    <key alias="runwayWhatIsRunway">Was ist 'Runway'?</key>
+    <key alias="step1">Schritt 1/5 Lizenz</key>
+    <key alias="step2">Schritt 2/5: Datenbank</key>
+    <key alias="step3">Schritt 3/5: Dateiberechtigungen</key>
+    <key alias="step4">Schritt 4/5: Sicherheit</key>
+    <key alias="step5">Schritt 5/5: Umbraco ist startklar!</key>
+    <key alias="thankYou">Vielen Dank, dass Sie Umbraco installieren!</key>
+    <key alias="theEndBrowseSite">&lt;h3&gt;Zur neuen Seite&lt;/h3&gt;Sie haben Runway installiert, schauen Sie sich doch mal auf Ihrer Website um.</key>
+    <key alias="theEndFurtherHelp">&lt;h3&gt;Weitere Hilfe und Informationen&lt;/h3&gt;Hilfe von unserer preisgekrönten Community, Dokumentation und kostenfreie Videos, wie Sie eine einfache Website erstellen, ein Packages nutzen und eine schnelle Einführung in alle Umbraco-Begriffe</key>
+    <key alias="theEndHeader">Umbraco %0% wurde installiert und kann verwendet werden</key>
+    <key alias="theEndInstallFailed">Um die Installation abzuschließen, müssen Sie die &lt;strong&gt;"web.config"-Datei&lt;/strong&gt; von Hand anpassen und den AppSetting-Schlüssel &lt;strong&gt;UmbracoConfigurationStatus&lt;/strong&gt; auf den Wert &lt;strong&gt;'%0%'&lt;/strong&gt; ändern.</key>
+    <key alias="theEndInstallSuccess">Sie können &lt;strong&gt;sofort starten&lt;/strong&gt;, in dem Sie auf "Umbraco starten" klicken.</key>
+    <key alias="theEndOpenUmbraco">&lt;h3&gt;Umbraco starten&lt;/h3&gt;Um Ihre Website zu verwalten, öffnen Sie einfach den Administrationsbereich und beginnen Sie damit, Inhalte hinzuzufügen sowie Vorlagen und Stylesheets zu bearbeiten oder neue Funktionen einzurichten</key>
+    <key alias="Unavailable">Verbindung zur Datenbank fehlgeschlagen.</key>
+    <key alias="Version3">Umbraco Version 3</key>
+    <key alias="Version4">Umbraco Version 4</key>
+    <key alias="watch">Anschauen</key>
+    <key alias="welcomeIntro">Dieser Assistent führt Sie durch die Einrichtung einer neuen Installation von &lt;strong&gt;Umbraco %0%&lt;/strong&gt; oder einem Upgrade von Version 3.0.&lt;br /&gt;&lt;br /&gt;Klicken Sie auf &lt;strong&gt;weiter&lt;/strong&gt;, um zu beginnen.</key>
+  </area>
+  <area alias="language">
+    <key alias="cultureCode">Code der Kultur</key>
+    <key alias="displayName">Name der Kultur</key>
+  </area>
+  <area alias="lockout">
+    <key alias="lockoutWillOccur">Sie haben keine Tätigkeiten mehr durchgeführt und werden automatisch abgemeldet in</key>
+    <key alias="renewSession">Erneuern Sie, um Ihre Arbeit zu speichern ...</key>
+  </area>
+  <area alias="login">
+    <key alias="bottomText">&lt;p style="text-align:right;"&gt;&amp;copy; 2001 - %0% &lt;br /&gt;&lt;a href="http://umbraco.com" style="text-decoration: none" target="_blank"&gt;umbraco.org&lt;/a&gt;&lt;/p&gt; </key>
+    <key alias="greeting1">Einen wunderbaren Sonntag</key>
+    <key alias="greeting6">Frohen freundlichen Freitag</key>
+    <key alias="greeting5">Donnerwetter Donnerstag</key>
+    <key alias="greeting2">Schönen Montag</key>
+    <key alias="greeting3">Einen großartigen Dienstag</key>
+    <key alias="greeting4">Wunderbaren Mittwoch</key>
+    <key alias="greeting7">Wunderbaren sonnigen Samstag</key>
+    <key alias="instruction">Hier anmelden:</key>
+  </area>
+  <area alias="main">
+    <key alias="dashboard">Dashboard</key>
+    <key alias="sections">Bereiche</key>
+    <key alias="tree">Inhalt</key>
+  </area>
+  <area alias="moveOrCopy">
+    <key alias="choose">Bitte Element auswählen ...</key>
+    <key alias="copyDone">%0% wurde nach %1% kopiert</key>
+    <key alias="copyTo">Bitte wählen Sie, wohin das Element %0% kopiert werden soll:</key>
+    <key alias="moveDone">%0% wurde nach %1% verschoben</key>
+    <key alias="moveTo">Bitte wählen Sie, wohin das Element %0% verschoben werden soll:</key>
+    <key alias="nodeSelected">wurde als das Ziel ausgewählt. Bestätigen mit 'Ok'.</key>
+    <key alias="noNodeSelected">Es ist noch kein Element ausgewählt. Bitte wählen Sie ein Element aus der Liste aus, bevor Sie fortfahren.</key>
+    <key alias="notAllowedByContentType">Das aktuelle Element kann aufgrund seines Dokumenttyps nicht an diese Stelle verschoben werden.</key>
+    <key alias="notAllowedByPath">Das ausgewählte Element kann nicht zu einem seiner eigenen Unterelemente verschoben werden.</key>
+    <key alias="notValid">Diese Aktion ist nicht erlaubt, da Sie unzureichende Berechtigungen für mindestens ein untergeordnetes Element haben.</key>
+    <key alias="relateToOriginal">Kopierte Elemente mit dem Original verknüpfen</key>
+    <key alias="notAllowedAtRoot">Dieses Element kann nicht auf der obersten Ebene platziert werden.</key>
+  </area>
+  <area alias="notifications">
+    <key alias="editNotifications">Bearbeiten Sie Ihre Benachrichtigungseinstellungen für '%0%'</key>
+    <key alias="mailBody">
+      Hallo %0%,
+
+      die Aufgabe '%1%' (von Benutzer '%3%') an der Seite '%2%' wurde ausgeführt.
+
+      Zum Bearbeiten verwenden Sie bitte diesen Link: http://%4%/#/content/content/edit/%5%
+
+      Einen schönen Tag wünscht
+      Ihr freundlicher Umbraco-Robot
+    </key>
+    <key alias="mailBodyHtml">
+&lt;p&gt;Hallo %0%,&lt;/p&gt;
+
+&lt;p&gt;die Aufgabe &lt;strong&gt;'%1%'&lt;/strong&gt; (von Benutzer '%3%') an der Seite &lt;a href="http://%4%/actions/preview.aspx?id=%5%"&gt;&lt;strong&gt;'%2%'&lt;/strong&gt;&lt;/a&gt; wurde ausgeführt.&lt;/p&gt;
+&lt;div style="margin: 8px 0; padding: 8px; display: block;"&gt;
+	&lt;br /&gt;
+	&lt;a style="color: white; font-weight: bold; background-color: #66cc66; text-decoration : none; margin-right: 20px; border: 8px solid #66cc66; width: 150px;" href="http://%4%/Umbraco/actions/publish.aspx?id=%5%"&gt;&amp;nbsp;&amp;nbsp;VERÖFFENTLICHEN&amp;nbsp;&amp;nbsp;&lt;/a&gt; &amp;nbsp; 
+	&lt;a style="color: white; font-weight: bold; background-color: #5372c3; text-decoration : none; margin-right: 20px; border: 8px solid #5372c3; width: 150px;" href="http://%4%/Umbraco/actions/editContent.aspx?id=%5%"&gt;&amp;nbsp;&amp;nbsp;&amp;nbsp;&amp;nbsp;&amp;nbsp;BEARBEITEN&amp;nbsp;&amp;nbsp;&amp;nbsp;&amp;nbsp;&amp;nbsp;&lt;/a&gt; &amp;nbsp; 
+	&lt;a style="color: white; font-weight: bold; background-color: #ca4a4a; text-decoration : none; margin-right: 20px; border: 8px solid #ca4a4a; width: 150px;" href="http://%4%/Umbraco/actions/delete.aspx?id=%5%"&gt;&amp;nbsp;&amp;nbsp;&amp;nbsp;&amp;nbsp;LÖSCHEN&amp;nbsp;&amp;nbsp;&amp;nbsp;&amp;nbsp;&lt;/a&gt;
+	&lt;br /&gt;
+&lt;/div&gt;
+&lt;p&gt;
+  &lt;h3&gt;Zusammenfassung der Aktualisierung:&lt;/h3&gt;
+  &lt;table style="width: 100%;"&gt;
+			   %6%
+	&lt;/table&gt;
+ &lt;/p&gt;
+&lt;div style="margin: 8px 0; padding: 8px; display: block;"&gt;
+	&lt;br /&gt;
+	&lt;a style="color: white; font-weight: bold; background-color: #66cc66; text-decoration : none; margin-right: 20px; border: 8px solid #66cc66; width: 150px;" href="http://%4%/Umbraco/actions/publish.aspx?id=%5%"&gt;&amp;nbsp;&amp;nbsp;VERÖFFENTLICHEN&amp;nbsp;&amp;nbsp;&lt;/a&gt; &amp;nbsp; 
+	&lt;a style="color: white; font-weight: bold; background-color: #5372c3; text-decoration : none; margin-right: 20px; border: 8px solid #5372c3; width: 150px;" href="http://%4%/Umbraco/actions/editContent.aspx?id=%5%"&gt;&amp;nbsp;&amp;nbsp;&amp;nbsp;&amp;nbsp;&amp;nbsp;BEARBEITEN&amp;nbsp;&amp;nbsp;&amp;nbsp;&amp;nbsp;&amp;nbsp;&lt;/a&gt; &amp;nbsp; 
+	&lt;a style="color: white; font-weight: bold; background-color: #ca4a4a; text-decoration : none; margin-right: 20px; border: 8px solid #ca4a4a; width: 150px;" href="http://%4%/Umbraco/actions/delete.aspx?id=%5%"&gt;&amp;nbsp;&amp;nbsp;&amp;nbsp;&amp;nbsp;LÖSCHEN&amp;nbsp;&amp;nbsp;&amp;nbsp;&amp;nbsp;&lt;/a&gt;
+	&lt;br /&gt;
+&lt;/div&gt;
+&lt;p&gt;Einen schönen Tag wünscht&lt;br /&gt;Ihr freundlicher Umbraco-Robot&lt;/p&gt;
+</key>
+    <key alias="mailSubject">[%0%] Benachrichtigung: %1% ausgeführt an Seite '%2%' </key>
+    <key alias="notifications">Benachrichtigungen</key>
+  </area>
+  <area alias="packager">
+    <key alias="chooseLocalPackageText">Wählen Sie ein Paket auf Ihrem lokalen Computer über "Datei auswählen" aus. &lt;br /&gt;Umbraco-Pakete besitzen üblicherweise die Dateiendungen ".umb" oder ".zip".</key>
+    <key alias="packageAuthor">Autor</key>
+    <key alias="packageDemonstration">Demonstration</key>
+    <key alias="packageDocumentation">Dokumentation</key>
+    <key alias="packageMetaData">Paket-Meta-Daten</key>
+    <key alias="packageName">Name des Pakets</key>
+    <key alias="packageNoItemsHeader">Paket enthält keine Elemente</key>
+    <key alias="packageNoItemsText">Die Paket-Datei enthält keine Elemente die deinstalliert werden können.&lt;br/&gt;&lt;br/&gt;Sie können das Paket ohne Gefahr deinstallieren indem Sie "Paket deinstallieren" anklicken.</key>
+    <key alias="packageNoUpgrades">Keine Updates für das Paket verfügbar</key>
+    <key alias="packageOptions">Paket-Optionen</key>
+    <key alias="packageReadme">Informationen zum Paket</key>
+    <key alias="packageRepository">Paket-Repository</key>
+    <key alias="packageUninstallConfirm">Deinstallation bestätigen</key>
+    <key alias="packageUninstalledHeader">Paket wurde deinstalliert</key>
+    <key alias="packageUninstalledText">Das Paket wurde erfolgreich deinstalliert</key>
+    <key alias="packageUninstallHeader">Paket deinstallieren</key>
+    <key alias="packageUninstallText">Sie können einzelne Elemente, die Sie nicht deinstallieren möchten, unten abwählen. Wenn Sie "Deinstallation bestätigen" klicken, werden alle markierten Elemente entfernt.&lt;br /&gt;&lt;span style="color: Red; font-weight: bold;"&gt;Achtung:&lt;/span&gt; alle Dokumente, Medien, etc, die von den zu entfernenden Elementen abhängen, werden nicht mehr funktionieren und im Zweifelsfall kann dass gesamte CMS instabil werden. Bitte deinstallieren Sie also mit Vorsicht. Falls Sie unsicher sind, kontaktieren Sie den Autor des Pakets.</key>
+    <key alias="packageUpgradeDownload">Update vom Paket-Repository herunterladen</key>
+    <key alias="packageUpgradeHeader">Paket-Update</key>
+    <key alias="packageUpgradeInstructions">Hinweise für die Durchführung des Updates</key>
+    <key alias="packageUpgradeText"> Es ist ein Update für dieses Paket verfügbar. Sie können es direkt vom Umbraco-Paket-Repository herunterladen.</key>
+    <key alias="packageVersion">Version des Pakets</key>
+    <key alias="viewPackageWebsite">Paket-Webseite aufrufen</key>
+    <key alias="packageVersionHistory">Versionsverlauf des Pakets</key>
+  </area>
+  <area alias="paste">
+    <key alias="doNothing">Einfügen mit Formatierung (Nicht empfohlen)</key>
+    <key alias="errorMessage">Der Text, den Sie einfügen möchten, enthält Sonderzeichen oder spezielle Formatierungen. Dies kann zum Beispiel beim Kopieren aus Microsoft Word heraus passieren. Umbraco kann Sonderzeichen und spezielle Formatierungen automatisch entfernen, damit der eingefügte Inhalt besser für die Veröffentlichung im Web geeignet ist.</key>
+    <key alias="removeAll">Als reinen Text ohne jede Formatierung einfügen</key>
+    <key alias="removeSpecialFormattering">Einfügen, aber Formatierung bereinigen (Empfohlen)</key>
+  </area>
+  <area alias="publicAccess">
+    <key alias="paAdvanced">Rollenbasierter Zugriffschutz</key>
+    <key alias="paAdvancedHelp">Wenn Sie rollenbasierte Authentifikation mit Umbraco-Mitgliedsgruppen verwenden wollen.</key>
+    <key alias="paAdvancedNoGroups">Sie müssen zuerst eine Mitgliedsgruppe erstellen, bevor derrollenbasierte Zugriffschutz aktiviert werden kann.</key>
+    <key alias="paErrorPage">Fehlerseite</key>
+    <key alias="paErrorPageHelp">Seite mit Fehlermeldung (Benutzer-Login erfolgt, aber keinen Zugriff auf die aufgerufene Seite erlaubt)</key>
+    <key alias="paHowWould">Bitte wählen Sie, auf welche Art der Zugriff auf diese Seite geschützt werden soll</key>
+    <key alias="paIsProtected">%0% ist nun zugriffsgeschützt</key>
+    <key alias="paIsRemoved">Zugriffsschutz von %0% entfernt</key>
+    <key alias="paLoginPage">Login-Seite</key>
+    <key alias="paLoginPageHelp">Seite mit Login-Formular</key>
+    <key alias="paRemoveProtection">Zugriffsschutz entfernen</key>
+    <key alias="paSelectPages">Auswahl der Seiten, die das Login-Formular und die Fehlermeldung enthalten</key>
+    <key alias="paSelectRoles">Auswahl der Benutzerrollen, die Zugriff haben sollen</key>
+    <key alias="paSetLogin">Kennwort und Login für diese Seite setzen</key>
+    <key alias="paSimple">Zugriffsschutz durch einzelnen Benutzerzugang</key>
+    <key alias="paSimpleHelp">Wenn Sie einen einfachen Zugriffsschutz unter Verwendung eines einzelnen Logins mit Kennwort aktivieren wollen</key>
+  </area>
+  <area alias="publish">
+    <key alias="contentPublishedFailedByEvent">%0% konnte nicht veröffentlicht werden, da ein Plug-In die Aktion abgebrochen hat.</key>
+    <key alias="includeUnpublished">Unveröffentlichte Unterelemente einschließen</key>
+    <key alias="inProgress">Bitte warten, Veröffentlichung läuft...</key>
+    <key alias="inProgressCounter">%0% Elemente veröffentlicht, %1% Elemente ausstehend ...</key>
+    <key alias="nodePublish">%0% wurde veröffentlicht</key>
+    <key alias="nodePublishAll">%0% und die untergeordneten Elemente wurden veröffentlicht</key>
+    <key alias="publishAll">%0% und alle untergeordneten Elemente veröffentlichen</key>
+    <key alias="publishHelp">Mit &lt;em&gt;Ok&lt;/em&gt; wird &lt;strong&gt;%0%&lt;/strong&gt; veröffentlicht und auf der Website sichtbar.&lt;br/&gt;&lt;br /&gt;Sie können dieses Element mitsamt seinen untergeordneten Elementen veröffentlichen, indem Sie &lt;em&gt;Unveröffentlichte Unterelemente einschließen&lt;/em&gt; aktivieren.</key>
+    <key alias="contentPublishedFailedInvalid">%0% konnte nicht veröffentlicht werden, da einige Daten die Gültigkeitsprüfung nicht bestanden haben.</key>
+    <key alias="contentPublishedFailedByParent">%0% kann nicht veröffentlicht werden, da das übergeordnete Dokument nicht veröffentlicht ist.</key>
+    <key alias="contentPublishedFailedAwaitingRelease">%0% kann nicht veröffentlicht werden, da die Veröffentlichung zeitlich geplant ist.</key>
+  </area>
+  <area alias="relatedlinks">
+    <key alias="addExternal">Neuer externer Link</key>
+    <key alias="addInternal">Neuer interner Link</key>
+    <key alias="addlink">Link hinzufügen</key>
+    <key alias="caption">Beschriftung</key>
+    <key alias="internalPage">interne Seite</key>
+    <key alias="linkurl">URL</key>
+    <key alias="modeDown">nach unten</key>
+    <key alias="modeUp">nach oben</key>
+    <key alias="newWindow">In neuem Fenster öffnen</key>
+    <key alias="removeLink">Link entfernen</key>
+  </area>
+  <area alias="rollback">
+    <key alias="currentVersion">Aktuelle Version</key>
+    <key alias="diffHelp">Zeigt die Unterschiede zwischen der aktuellen und der ausgewählten Version an.&lt;br /&gt;Text in &lt;del&gt;rot&lt;/del&gt; fehlen in der ausgewählten Version, &lt;ins&gt;grün&lt;/ins&gt; markierter Text wurde hinzugefügt.</key>
+    <key alias="documentRolledBack">Dokument wurde zurückgesetzt</key>
+    <key alias="htmlHelp">Zeigt die ausgewählte Version als HTML an. Wenn Sie sich die Unterschiede zwischen zwei Versionen anzeigen lassen wollen, benutzen Sie bitte die Vergleichsansicht.</key>
+    <key alias="rollbackTo">Zurücksetzen auf</key>
+    <key alias="selectVersion">Version auswählen</key>
+    <key alias="view">Ansicht</key>
+  </area>
+  <area alias="scripts">
+    <key alias="editscript">Skript bearbeiten</key>
+  </area>
+  <area alias="sections">
+    <key alias="concierge">Umbraco Concierge</key>
+    <key alias="content">Inhalte</key>
+    <key alias="courier">Umbraco Courier</key>
+    <key alias="developer">Entwickler</key>
+    <key alias="installer">Konfigurationsassistent</key>
+    <key alias="media">Medien</key>
+    <key alias="member">Mitglieder</key>
+    <key alias="newsletters">Newsletter</key>
+    <key alias="settings">Einstellungen</key>
+    <key alias="statistics">Statistiken</key>
+    <key alias="translation">Übersetzung</key>
+    <key alias="users">Benutzer</key>
+    <key alias="contour">Umbraco Contour</key>
+    <key alias="help">Hilfe</key>
+  </area>
+  <area alias="settings">
+    <key alias="defaulttemplate">Standardvorlage</key>
+    <key alias="dictionary editor egenskab">Wörterbuch-Schlüsselwort</key>
+    <key alias="importDocumentTypeHelp">Wählen Sie die lokale .udt-Datei aus, die den zu importierenden Dokumenttyp enthält und fahren Sie mit dem Import fort. Die endgültige Übernahme erfolgt im Anschluss erst nach einer weiteren Bestätigung.</key>
+    <key alias="newtabname">Beschriftung der neuen Registerkarte</key>
+    <key alias="nodetype">Elementtyp</key>
+    <key alias="objecttype">Typ</key>
+    <key alias="stylesheet">Stylesheet</key>
+    <key alias="stylesheet editor egenskab">Stylesheet-Eigenschaft</key>
+    <key alias="tab">Registerkarte</key>
+    <key alias="tabname">Registerkartenbeschriftung</key>
+    <key alias="tabs">Registerkarten</key>
+    <key alias="contentTypeUses">Dieser Dokumenttyp verwendet</key>
+    <key alias="contentTypeEnabled">Masterdokumenttyp aktiviert</key>
+    <key alias="asAContentMasterType">als Masterdokumenttyp. Register vom Masterdokumenttyp werden nicht angezeigt und können nur im Masterdokumenttyp selbst bearbeitet werden</key>
+    <key alias="noPropertiesDefinedOnTab">Für dieses Register sind keine Eigenschaften definiert. Klicken Sie oben auf "neue Eigenschaft hinzufügen", um eine neue Eigenschaft hinzuzufügen.</key>
+  </area>
+  <area alias="sort">
+    <key alias="sortDone">Sortierung abgeschlossen.</key>
+    <key alias="sortHelp">Ziehen Sie die Elemente an ihre gewünschte neue Position.</key>
+    <key alias="sortPleaseWait">Bitte warten, die Seiten werden sortiert. Das kann einen Moment dauern. Bitte schließen Sie dieses Fenster nicht, bis der Sortiervorgang abgeschlossen ist.</key>
+  </area>
+  <area alias="speechBubbles">
+    <key alias="contentPublishedFailedByEvent">Das Veröffentlichen wurde von einem individuellen Ereignishandler abgebrochen</key>
+    <key alias="contentTypeDublicatePropertyType">Eigenschaft existiert bereits</key>
+    <key alias="contentTypePropertyTypeCreated">Eigenschaft erstellt</key>
+    <key alias="contentTypePropertyTypeCreatedText">Name: %0%  Datentyp: %1%</key>
+    <key alias="contentTypePropertyTypeDeleted">Eigenschaft gelöscht</key>
+    <key alias="contentTypeSavedHeader">Dokumenttyp gespeichert</key>
+    <key alias="contentTypeTabCreated">Registerkarte erstellt</key>
+    <key alias="contentTypeTabDeleted">Registerkarte gelöscht</key>
+    <key alias="contentTypeTabDeletedText">Registerkarte %0% gelöscht</key>
+    <key alias="cssErrorHeader">Stylesheet wurde nicht gespeichert</key>
+    <key alias="cssSavedHeader">Stylesheet gespeichert</key>
+    <key alias="cssSavedText">Stylesheet erfolgreich gespeichert</key>
+    <key alias="dataTypeSaved">Datentyp gespeichert</key>
+    <key alias="dictionaryItemSaved">Wörterbucheintrag gespeichert</key>
+    <key alias="editContentPublishedFailedByParent">Veröffentlichung nicht möglich, da das übergeordnete Dokument nicht veröffentlicht ist.</key>
+    <key alias="editContentPublishedHeader">Inhalte veröffentlicht</key>
+    <key alias="editContentPublishedText">und sichtbar auf der Webseite</key>
+    <key alias="editContentSavedHeader">Inhalte gespeichert</key>
+    <key alias="editContentSavedText">Denken Sie daran die Inhalte zu veröffentlichen, um die Änderungen sichtbar zu machen</key>
+    <key alias="editContentSendToPublish">Zur Abnahme eingereicht</key>
+    <key alias="editContentSendToPublishText">Die Änderungen wurden zur Abnahme eingereicht</key>
+    <key alias="editMemberSaved">Mitglied gespeichert</key>
+    <key alias="editStylesheetPropertySaved">Stylesheet-Regel gespeichert</key>
+    <key alias="editStylesheetSaved">Stylesheet gespeichert</key>
+    <key alias="editTemplateSaved">Vorlage gespeichert</key>
+    <key alias="editUserError">Fehler beim Speichern des Benutzers.</key>
+    <key alias="editUserSaved">Benutzer gespeichert</key>
+    <key alias="fileErrorHeader">Datei wurde nicht gespeichert</key>
+    <key alias="fileErrorText">Datei konnte nicht gespeichert werden. Bitte überprüfen Sie die Schreibrechte auf Dateiebene.</key>
+    <key alias="fileSavedHeader">Datei gespeichert</key>
+    <key alias="fileSavedText">Datei erfolgreich gespeichert</key>
+    <key alias="languageSaved">Sprache gespeichert</key>
+    <key alias="pythonErrorHeader">Python-Skript nicht gespeichert</key>
+    <key alias="pythonErrorText">Das Python-Skript enthält Fehler</key>
+    <key alias="pythonSavedHeader">Python-Skript gespeichert</key>
+    <key alias="pythonSavedText">Keine Fehler im Python-Skript</key>
+    <key alias="templateErrorHeader">Vorlage wurde nicht gespeichert</key>
+    <key alias="templateErrorText">Bitte prüfen Sie, ob möglicherweise zwei Vorlagen den gleichen Alias verwenden.</key>
+    <key alias="templateSavedHeader">Vorlage gespeichert</key>
+    <key alias="templateSavedText">Vorlage erfolgreich gespeichert!</key>
+    <key alias="xsltErrorHeader">XSLT nicht gespeichert</key>
+    <key alias="xsltErrorText">Das XSLT enthält Fehler</key>
+    <key alias="xsltPermissionErrorText">XSLT kann nicht gespeichert werden. Bitte überprüfen Sie die Schreibrechte auf Dateiebene.</key>
+    <key alias="xsltSavedHeader">XSLT gespeichert</key>
+    <key alias="xsltSavedText">Keine Fehler im XSLT</key>
+    <key alias="editMediaSaved">Medium gespeichert</key>
+    <key alias="contentUnpublished">Veröffentlichung des Inhalts aufgehoben</key>
+    <key alias="partialViewSavedHeader">Partielle Ansicht gespeichert</key>
+    <key alias="partialViewSavedText">Partielle Ansicht ohne Fehler gespeichert.</key>
+    <key alias="partialViewErrorHeader">Partielle Ansicht nicht gespeichert</key>
+    <key alias="partialViewErrorText">Fehler beim Speichern der Datei.</key>
+    <key alias="editUserTypeSaved">Benutzertyp gepsichert</key>
+    <key alias="editMediaSavedText">Medium fehlerfrei gespeichert</key>
+  </area>
+  <area alias="stylesheet">
+    <key alias="aliasHelp">Gewünschter CSS-Selektor, zum Beispiel 'h1', '.bigHeader' oder 'p.infoText'</key>
+    <key alias="editstylesheet">Stylesheet bearbeiten</key>
+    <key alias="editstylesheetproperty">Stylesheet-Regel bearbeiten</key>
+    <key alias="nameHelp">Bezeichnung im Auswahlmenü des Rich-Text-Editors  </key>
+    <key alias="preview">Vorschau</key>
+    <key alias="styles">Stile</key>
+  </area>
+  <area alias="template">
+    <key alias="edittemplate">Vorlage bearbeiten</key>
+    <key alias="insertContentArea">Platzhalter-Bereich verwenden</key>
+    <key alias="insertContentAreaPlaceHolder">Platzhalter einfügen</key>
+    <key alias="insertDictionaryItem">Wörterbucheintrag einfügen</key>
+    <key alias="insertMacro">Makro einfügen</key>
+    <key alias="insertPageField">Umbraco-Feld einfügen</key>
+    <key alias="mastertemplate">Mastervorlage</key>
+    <key alias="quickGuide">Schnellübersicht zu den verfügbaren Umbraco-Feldern</key>
+    <key alias="template">Vorlage</key>
+  </area>
+  <area alias="templateEditor">
+    <key alias="alternativeField">Alternatives Feld</key>
+    <key alias="alternativeText">Alternativer Text</key>
+    <key alias="casing">Groß- und Kleinschreibung</key>
+    <key alias="chooseField">Feld auswählen</key>
+    <key alias="convertLineBreaks">Zeilenumbrüche ersetzen</key>
+    <key alias="convertLineBreaksHelp">Ersetzt Zeilenumbrüche durch das HTML-Tag &lt;br /&gt;</key>
+    <key alias="dateOnly">nur Datum</key>
+    <key alias="formatAsDate">Als Datum formatieren</key>
+    <key alias="htmlEncode">HTML kodieren</key>
+    <key alias="htmlEncodeHelp">Wandelt Sonderzeichen in HTML-Zeichencodes um</key>
+    <key alias="insertedAfter">Wird nach dem Feldinhalt eingefügt</key>
+    <key alias="insertedBefore">Wird vor dem Feldinhalt eingefügt</key>
+    <key alias="lowercase">Kleinbuchstaben</key>
+    <key alias="none">Keine</key>
+    <key alias="postContent">An den Feldinhalt anhängen</key>
+    <key alias="preContent">Dem Feldinhalt voranstellen</key>
+    <key alias="recursive">Rekursiv</key>
+    <key alias="removeParagraph">Textabsatz entfernen</key>
+    <key alias="removeParagraphHelp">Alle &lt;p&gt; am Anfang und am Ende des Feldinhalts werden entfernt</key>
+    <key alias="uppercase">Großbuchstaben</key>
+    <key alias="urlEncode">URL kodieren</key>
+    <key alias="urlEncodeHelp">Wandelt Sonderzeichen zur Verwendung in URLs um</key>
+    <key alias="usedIfAllEmpty">Wird nur verwendet, wenn beide vorgenannten Felder leer sind</key>
+    <key alias="usedIfEmpty">Dieses Feld wird nur verwendet, wenn das primäre Feld leer ist</key>
+    <key alias="withTime">Datum und Zeit mit Trennzeichen: </key>
+    <key alias="customFields">Benutzerdefinierte Felder</key>
+    <key alias="standardFields">Standardfelder</key>
+    <key alias="encoding">Kodierung</key>
+  </area>
+  <area alias="translation">
+    <key alias="assignedTasks">Ihre Aufgaben</key>
+    <key alias="assignedTasksHelp">Die Liste unten zeigt &lt;strong&gt;ihre&lt;/strong&gt; Übersetzungsaufträge. Um eine ausführliche Liste mit Kommentaren zu sehen, klicken Sie auf "Details" oder einfach auf den Seitennamen. Sie können die Seite auch direkt als XML herunterladen, indem Sie den Link "XML herunterladen" anklicken. &lt;br/&gt;Um eine Übersetzung abzuschließen, gehen Sie bitte auf die Detailansicht und klicken Sie auf "Aufgabe abschließen".</key>
+    <key alias="closeTask">Aufgabe abschließen</key>
+    <key alias="details">Details zur Übersetzung</key>
+    <key alias="downloadAllAsXml">Alle Übersetzungsaufgaben als XML-Datei herunterladen</key>
+    <key alias="downloadTaskAsXml">XML herunterladen</key>
+    <key alias="DownloadXmlDTD">Herunterladen der XML-Defintionen (XML-DTD)</key>
+    <key alias="fields">Felder</key>
+    <key alias="includeSubpages">Einschließlich der Unterseiten</key>
+    <key alias="mailBody">
+Hallo %0%,
+
+das Dokument '%1%' wurde von '%2%' zur Übersetzung in '%5%' freigegeben.
+
+Zum Bearbeiten verwenden Sie bitte diesen Link: http://%3%/Umbraco/translation/details.aspx?id=%4%.
+
+Sie können sich auch alle anstehenden Übersetzungen gesammelt im Umbraco-Verwaltungsbereich anzeigen lassen: http://%3%/Umbraco/Umbraco.aspx
+
+Einen schönen Tag wünscht
+Ihr freundlicher Umbraco-Robot
+	</key>
+    <key alias="mailSubject">[%0%] Aufgabe zur Übersetzung von '%1%'</key>
+    <key alias="noTranslators">Bitte erstellen Sie zuerst mindestens einen Übersetzer.</key>
+    <key alias="ownedTasks">Von Ihnen erstellte Aufgaben</key>
+    <key alias="ownedTasksHelp">Die Liste unten zeigt die von &lt;strong&gt;Ihnen&lt;/strong&gt; erstellten Seiten. Um eine ausführliche Liste mit Kommentaren zu sehen, klicken Sie auf "Details" oder einfach auf den Seitennamen. Sie können die Seite auch direkt als XML herunterladen, indem Sie den Link "XML herunterladen" anklicken. Um eine Übersetzung abzuschließen, gehen Sie bitte auf die Detailansicht und klicken Sie auf "Aufgabe abschließen".</key>
+    <key alias="pageHasBeenSendToTranslation">Die Seite '%0%' wurde zur Übersetzung gesendet</key>
+    <key alias="sendToTranslate">Sendet die Seite '%0%' zur Übersetzung</key>
+    <key alias="taskAssignedBy">Zugewiesen von</key>
+    <key alias="taskOpened">Aufgabe aktiviert</key>
+    <key alias="totalWords">Anzahl der Wörter</key>
+    <key alias="translateTo">Übersetzen in</key>
+    <key alias="translationDone">Übersetzung abgeschlossen.</key>
+    <key alias="translationDoneHelp">Sie können eine Vorschau der Seiten anzeigen, die Sie gerade übersetzt haben, indem Sie sie unten anklicken. Wenn die Originalseite zugeordnet werden kann, erhalten Sie einen Vergleich der beiden Seiten angezeigt.</key>
+    <key alias="translationFailed">Übersetzung fehlgeschlagen, die XML-Datei könnte beschädigt oder falsch formatiert sein</key>
+    <key alias="translationOptions">Übersetzungsoptionen</key>
+    <key alias="translator">Übersetzer</key>
+    <key alias="uploadTranslationXml">Hochladen der XML-Übersetzungsdatei</key>
+  </area>
+  <area alias="treeHeaders">
+    <key alias="cacheBrowser">Zwischenspeicher</key>
+    <key alias="contentRecycleBin">Papierkorb</key>
+    <key alias="createdPackages">Erstellte Pakete</key>
+    <key alias="datatype">Datentypen</key>
+    <key alias="dictionary">Wörterbuch</key>
+    <key alias="installedPackages">Installierte Pakete</key>
+    <key alias="installSkin">Design-Skin installieren</key>
+    <key alias="installStarterKit">Starter-Kit installieren</key>
+    <key alias="languages">Sprachen</key>
+    <key alias="localPackage">Lokales Paket hochladen und installieren</key>
+    <key alias="macros">Makros</key>
+    <key alias="mediaTypes">Medientypen</key>
+    <key alias="member">Mitglieder</key>
+    <key alias="memberGroup">Mitgliedergruppen</key>
+    <key alias="memberRoles">Mitgliederrollen</key>
+    <key alias="memberType">Mitglieder-Typen</key>
+    <key alias="nodeTypes">Dokumenttypen</key>
+    <key alias="packager">Pakete</key>
+    <key alias="packages">Pakete</key>
+    <key alias="python">Python-Dateien</key>
+    <key alias="repositories">Paket-Repositories</key>
+    <key alias="runway">'Runway' installieren</key>
+    <key alias="runwayModules">Runway-Module</key>
+    <key alias="scripting">Server-Skripte</key>
+    <key alias="scripts">Client-Skripte</key>
+    <key alias="stylesheets">Stylesheets</key>
+    <key alias="templates">Vorlagen</key>
+    <key alias="xslt">XSLT-Dateien</key>
+  </area>
+  <area alias="update">
+    <key alias="updateAvailable">Neues Update verfügbar</key>
+    <key alias="updateDownloadText">%0% verfügbar, hier klicken zum Herunterladen</key>
+    <key alias="updateNoServer">Keine Verbindung zum Update-Server</key>
+    <key alias="updateNoServerError">Fehler beim Überprüfen der Updates. Weitere Informationen finden Sie im Stacktrace.</key>
+  </area>
+  <area alias="user">
+    <key alias="administrators">Administrator</key>
+    <key alias="categoryField">Feld für Kategorie</key>
+    <key alias="changePassword">Kennwort ändern</key>
+    <key alias="changePasswordDescription">Sie können Ihr Kennwort für den Zugriff auf den Umbraco-Verwaltungsbereich ändern, indem Sie das nachfolgende Formular ausfüllen und auf die 'Kennwort ändern'-Schaltfläche klicken</key>
+    <key alias="contentChannel">Schnittstelle für externe Editoren</key>
+    <key alias="descriptionField">Feld für Beschreibung</key>
+    <key alias="disabled">Benutzer endgültig deaktivieren</key>
+    <key alias="documentType">Dokumenttyp</key>
+    <key alias="editors">Editor</key>
+    <key alias="excerptField">Feld für Textausschnitt</key>
+    <key alias="language">Sprache</key>
+    <key alias="loginname">Login</key>
+    <key alias="mediastartnode">Startelement in der Medienbibliothek</key>
+    <key alias="modules">Freigegebene Bereiche</key>
+    <key alias="noConsole">Zugang sperren</key>
+    <key alias="password">Kennwort</key>
+    <key alias="passwordChanged">Ihr Kennwort wurde geändert!</key>
+    <key alias="passwordCurrent">Aktuelle Kennwort</key>
+    <key alias="passwordInvalid">Ungültig aktuelle Kennwort</key>
+    <key alias="passwordEnterNew">Geben Sie Ihr neues Kennwort ein</key>
+    <key alias="passwordIsBlank">Ihr neues Kennwort darf nicht leer sein!</key>
+    <key alias="passwordIsDifferent">Ihr neues Kennwort und die Wiederholung Ihres neuen Kennworts stimmen nicht überein. Bitte versuchen Sie es erneut!</key>
+    <key alias="passwordMismatch">Die Wiederholung Ihres Kennworts stimmt nicht mit dem neuen Kennwort überein!</key>
+    <key alias="permissionReplaceChildren">Die Berechtigungen der untergeordneten Elemente ersetzen</key>
+    <key alias="permissionSelectedPages">Die Berechtigungen für folgende Seiten werden angepasst:</key>
+    <key alias="permissionSelectPages">Dokumente auswählen, um deren Berechtigungen zu ändern</key>
+    <key alias="searchAllChildren">Auch untergeordnete Elemente</key>
+    <key alias="startnode">Startelement in den Inhalten</key>
+    <key alias="username">Benutzername</key>
+    <key alias="userPermissions">Berechtigungen</key>
+    <key alias="usertype">Rolle</key>
+    <key alias="userTypes">Rollen</key>
+    <key alias="writer">Autor</key>
+    <key alias="newPassword">Neues Kennwort</key>
+    <key alias="confirmNewPassword">Neues Kennwort (Bestätigung)</key>
+    <key alias="passwordConfirm">Bitte bestätigen Sie das neue Kennwort</key>
+    <key alias="resetPassword">Kennwort zurücksetzen</key>
+    <key alias="yourProfile">Ihr Profil</key>
+    <key alias="yourHistory">Ihr Verlauf</key>
+    <key alias="sessionExpires">Sitzung läuft ab in</key>
+  </area>
+</language>