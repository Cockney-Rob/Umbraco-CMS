﻿<?xml version="1.0" encoding="utf-8" standalone="yes"?>
<language alias="it" intName="Italian" localName="italiano" lcid="16" culture="it-IT">
  <creator>
    <name>The Umbraco community</name>
<<<<<<< HEAD
    <link>http://Umbraco.org/documentation/language-files</link>
=======
    <link>http://our.umbraco.org/documentation/Extending-Umbraco/Language-Files</link>
>>>>>>> 9d50a4d2
  </creator>
  <area alias="actions">
    <key alias="assignDomain">Gestisci hostnames</key>
    <key alias="auditTrail">Audit Trail</key>
    <key alias="browse">Sfoglia</key>
    <key alias="copy">Copia</key>
    <key alias="create">Crea</key>
    <key alias="createPackage">Crea pacchetto</key>
    <key alias="delete">Cancella</key>
    <key alias="disable">Disabilita</key>
    <key alias="emptyTrashcan">Svuota il cestino</key>
    <key alias="exportDocumentType">Esporta il tipo di documento</key>
    <key alias="importDocumentType">Importa il tipo di documento</key>
    <key alias="importPackage">Importa il pacchetto</key>
    <key alias="liveEdit">Modifica in Area di Lavoro</key>
    <key alias="logout">Uscita</key>
    <key alias="move">Sposta</key>
    <key alias="notify">Notifiche</key>
    <key alias="protect">Accesso pubblico</key>
    <key alias="publish">Pubblica</key>
    <key alias="refreshNode">Aggiorna nodi</key>
    <key alias="republish">Ripubblica intero sito</key>
    <key alias="rights">Permessi</key>
    <key alias="rollback">Annulla ultima modifica</key>
    <key alias="sendtopublish">Invia per la pubblicazione</key>
    <key alias="sendToTranslate">Invia per la traduzione</key>
    <key alias="sort">Ordina</key>
    <key alias="toPublish">Invia la pubblicazione</key>
    <key alias="translate">Traduci</key>
    <key alias="unpublish">Annulla pubblicazione</key>
    <key alias="update">Aggiorna</key>
  </area>
   <area alias="assignDomain">
    <key alias="addNew">Aggiungi nuovo dominio</key>
    <key alias="domain">Dominio</key>
    <key alias="domainCreated"><![CDATA[Il dominio '%0%' è stato creato]]></key>
    <key alias="domainDeleted"><![CDATA[Il dominio '%0%' è stato cancellato]]></key>
    <key alias="domainExists"><![CDATA[Il dominio '%0%' è già stato assegnato]]></key>
    <key alias="domainHelp"><![CDATA[per esempio: yourdomain.com, www.yourdomain.com]]></key>
    <key alias="domainUpdated"><![CDATA[Il dominio '%0%' è stato aggiornato]]></key>
    <key alias="invalidDomain">Hostname non valido</key>
    <key alias="orEdit">Modifica il dominio corrente</key>
  </area>
  <area alias="auditTrails">
    <key alias="atViewingFor">Visualizzazione per</key>
  </area>
  <area alias="buttons">
    <key alias="bold">Grassetto</key>
    <key alias="deindent">Cancella rientro paragrafo</key>
    <key alias="formFieldInsert">Inserisci dal file</key>
    <key alias="graphicHeadline">Inserisci intestazione grafica</key>
    <key alias="htmlEdit">Modifica Html</key>
    <key alias="indent">Inserisci rientro paragrafo</key>
    <key alias="italic">Corsivo</key>
    <key alias="justifyCenter">Centra</key>
    <key alias="justifyLeft">Allinea testo a sinistra</key>
    <key alias="justifyRight">Allinea testo a destra</key>
    <key alias="linkInsert">Inserisci Link</key>
    <key alias="linkLocal">Inserisci local link (ancora)</key>
    <key alias="listBullet">Elenco puntato</key>
    <key alias="listNumeric">Elenco numerato</key>
    <key alias="macroInsert">Inserisci macro</key>
    <key alias="pictureInsert">Inserisci immagine</key>
    <key alias="relations">Modifica relazioni</key>
    <key alias="save">Salva</key>
    <key alias="saveAndPublish">Salva e pubblica</key>
    <key alias="saveToPublish">Salva e invia per approvazione</key>
    <key alias="showPage">Anteprima</key>
    <key alias="showPageDisabled"><![CDATA[L'anteprima è disabilitata dato che non è stato assegnato alcun template]]></key>
    <key alias="styleChoose">Scegli lo stile</key>
    <key alias="styleShow">Mostra gli stili</key>
    <key alias="tableInsert">Inserisci tabella</key>
  </area>
  <area alias="content">
    <key alias="about">Informazioni su questa pagina</key>
    <key alias="alias">Link alternativo</key>
    <key alias="alternativeTextHelp"><![CDATA[(come descriveresti l'immagine via telefono)]]></key>
    <key alias="alternativeUrls">Links alternativi</key>
    <key alias="clickToEdit">Clicca per modificare questo elemento</key>
    <key alias="createBy">Creato da</key>
    <key alias="createDate">Creato il</key>
    <key alias="documentType">Tipo di documento</key>
    <key alias="editing">Modifica</key>
    <key alias="expireDate">Attivo fino al</key>
    <key alias="itemChanged"><![CDATA[Questo elemento è stato modificato dopo la pubblicazione]]></key>
    <key alias="itemNotPublished"><![CDATA[Questo elemento non è stato pubblicato]]></key>
    <key alias="lastPublished">Ultima pubblicazione</key>
    <key alias="mediaLinks">Link ai media</key>
    <key alias="mediatype">Tipo di media</key>
    <key alias="membergroup">Gruppo di membri</key>
    <key alias="memberrole">Ruolo</key>
    <key alias="membertype">Tipologia Membro</key>
    <key alias="noDate"><![CDATA[La data non è stata selezionata]]></key>
    <key alias="nodeName">Titolo della Pagina</key>
    <key alias="otherElements"><![CDATA[Proprietà]]></key>
    <key alias="parentNotPublished"><![CDATA[Questo documento è pubblicato ma non è visibile perchè il padre '%0%' non è pubblicato]]></key>
    <key alias="publish">Pubblicato</key>
    <key alias="publishStatus">Stato della pubblicazione</key>
    <key alias="releaseDate">Pubblicato il</key>
    <key alias="removeDate">Rimuovi data</key>
    <key alias="sortDone">Ordinamento dei nodi aggiornato</key>
    <key alias="sortHelp"><![CDATA[Per ordinare i nodi, è sufficiente trascinare i nodi o fare clic su una delle intestazioni di colonna. È possibile selezionare più nodi tenendo premuto il tasto "shift" o "control" durante la selezione]]></key>
    <key alias="statistics">Statistiche</key>
    <key alias="titleOptional">Titolo (opzionale)</key>
    <key alias="type">Tipo</key>
    <key alias="unPublish">Non pubblicare</key>
    <key alias="updateDate">Ultima modifica</key>
    <key alias="uploadClear">Rimuovi il file</key>
    <key alias="urls">Link al documento</key>
  </area>
  <area alias="create">
    <key alias="chooseNode"><![CDATA[Dove vuoi creare il nuovo %0%]]></key>
    <key alias="createUnder">Crea al</key>
    <key alias="updateData">Scegli il tipo ed il titolo</key>
  </area>
  <area alias="dashboard">
    <key alias="browser"><![CDATA[Naviga il tuo sito web]]></key>
    <key alias="dontShowAgain"><![CDATA[Non mostrare più]]></key>
    <key alias="nothinghappens"><![CDATA[se Umbraco non si sta aprendo, potresti aver bisogno di rimuovere il blocco popup]]></key>
    <key alias="openinnew">hai aperto una nuova finestra</key>
    <key alias="restart">Riavvia</key>
    <key alias="visit">Visita</key>
    <key alias="welcome">Benvenuto</key>
  </area>
  <area alias="defaultdialogs">
    <key alias="anchorInsert">Nome</key>
    <key alias="assignDomain">Gestione alias Hostnames</key>
    <key alias="closeThisWindow">Chiudi questa finestra</key>
    <key alias="confirmdelete"><![CDATA[Sei sicuro di voler eliminare?]]></key>
    <key alias="confirmdisable"><![CDATA[Sei sicuro di voler disabilitare?]]></key>
    <key alias="confirmEmptyTrashcan"><![CDATA[Cliccare per confermare la cancellazione di %0% elemento(i)]]></key>
    <key alias="confirmlogout"><![CDATA[Sei sicuro?]]></key>
    <key alias="confirmSure"><![CDATA[Sei sicuro?]]></key>
    <key alias="cut">Taglia</key>
   <key alias="editdictionary">Modifica elemento Dictionary</key>
    <key alias="editlanguage">Modifica il linguaggio</key>
    <key alias="insertAnchor">Inserisci il link locale</key>
    <key alias="insertCharacter">Inserisci carattere</key>
    <key alias="insertgraphicheadline"><![CDATA[Inserisci Titolo Modalità Grafica]]></key>
    <key alias="insertimage"><![CDATA[Inserisci immagine]]></key>
    <key alias="insertlink">Inserisci link</key>
    <key alias="insertMacro">Inserisci macro</key>
    <key alias="inserttable">Inserisci tabella</key>
    <key alias="lastEdited">Ultima modifica</key>
    <key alias="link">Link</key>
    <key alias="linkinternal"><![CDATA[Link interno:]]></key>
    <key alias="linklocaltip"><![CDATA[Quando usi il link locale, inserisci # prima del link]]></key>
    <key alias="linknewwindow"><![CDATA[Apri in nuova finestra?]]></key>
    <key alias="macroContainerSettings">Impostazioni Macro</key>
    <key alias="macroDoesNotHaveProperties"><![CDATA[Questa macro non contiene proprietà editabili]]></key>
    <key alias="paste">Incolla</key>
    <key alias="permissionsEdit">Modifica il Permesso per</key>
    <key alias="recycleBinDeleting"><![CDATA[Gli elementi presenti nel cestino verranno cancellati. Non chiudere questa finestra finchè l'operazione non è terminata.]]></key>
    <key alias="recycleBinIsEmpty"><![CDATA[Il cestino è vuoto]]></key>
    <key alias="recycleBinWarning"><![CDATA[Gli elementi cancellati dal cestino non potranno essere recuperati.]]></key>
    <key alias="regexSearchError"><![CDATA[Il webservice <a target='_blank' href='http://regexlib.com'>regexlib.com</a> ha attualmente qualche problema, di cui non abbiamo il controllo. Siamo spiacevoli dell'inconveniente.]]></key>
    <key alias="regexSearchHelp"><![CDATA[Ricerca un'espressione regolare da aggiungere al campo della form per poter validare il contenuto. Esempio: 'email, 'zip-code' 'url']]></key>
    <key alias="removeMacro">Elimina Macro</key>
    <key alias="requiredField">Campo obbligatorio</key>
    <key alias="sitereindexed"><![CDATA[Il sito è stato reindicizzato]]></key>
    <key alias="siterepublished"><![CDATA[Il sito è stato ripubblicato]]></key>
    <key alias="siterepublishHelp"><![CDATA[La cache del sito sarà ricreata. Tutti gli elementi pubblicati saranno aggiornati, tutti quelli non pubblicati rimarranno tali.]]></key>
    <key alias="tableColumns">Numero di colonne</key>
    <key alias="tableRows">Numero di righe</key>
    <key alias="templateContentAreaHelp"><![CDATA[<strong>Imposta identificativo del placeholder</strong>. Settando tale ID puoi inserire il contenuto in questo template dai template figli, facendo riferimento a questo ID usando il codice <code>&lt;asp:content /&gt;</code>.]]></key>
    <key alias="templateContentPlaceHolderHelp"><![CDATA[<strong>Seleziona Identificativo del placeholder</strong> dalla lista seguente. Puoi scegliere solo l'ID appartenente al template master corrente.]]></key>
    <key alias="thumbnailimageclickfororiginal"><![CDATA[Clicca sull'immmagine per ingrandirla]]></key>
    <key alias="treepicker">Seleziona elemento</key>
    <key alias="viewCacheItem">Visualizza gli elementi in cache</key>
  </area>
  <area alias="dictionaryItem">
    <key alias="description"><![CDATA[Modifica le traduzioni per l'elemento '%0%'. Puoi aggiungere una lingua sotto "Lingue" nel menù a sinistra]]></key>
    <key alias="displayName"><![CDATA[Identificativo Cultura]]></key>
  </area>
  <area alias="editcontenttype">
    <key alias="allowedchildnodetypes">Possibili nodetypes figli</key>
    <key alias="create">Crea</key>
    <key alias="deletetab">Cancella tab</key>
    <key alias="description">Descrizione</key>
    <key alias="newtab">Nuova tab</key>
    <key alias="tab">Tab</key>
    <key alias="thumbnail">Miniatura</key>
  </area>
  <area alias="editdatatype">
    <key alias="addPrevalue"><![CDATA[Aggiungi valore predefinito]]></key>
    <key alias="dataBaseDatatype"><![CDATA[Tipo di Dato del database]]></key>
    <key alias="guid"><![CDATA[Tipo di dati GUID]]></key>
    <key alias="renderControl">Rendering controllo</key>
    <key alias="rteButtons">Bottoni</key>
    <key alias="rteEnableAdvancedSettings">Abilita impostazioni avanzate per</key>
    <key alias="rteEnableContextMenu">Abilita menu contestuale</key>
    <key alias="rteMaximumDefaultImgSize">Dimensione massima delle immagini inserite</key>
    <key alias="rteRelatedStylesheets">Fogli di stile collegati</key>
    <key alias="rteShowLabel">Visualizza etichetta</key>
    <key alias="rteWidthAndHeight">Larghezza e altezza</key>
  </area>
  <area alias="errorHandling">
    <key alias="errorButDataWasSaved"><![CDATA[I tuoi dati sono stati salvati, ma prima che tu possa pubblicare la tua pagina ci sono degli errori che devono essere corretti:]]></key>
    <key alias="errorChangingProviderPassword"><![CDATA[Il MemberShip provider corrente non supporta il cambio password (EnablePasswordRetrieval deve essere true)]]></key>
    <key alias="errorExistsWithoutTab"><![CDATA[%0% esiste già]]></key>
    <key alias="errorHeader"><![CDATA[Si sono verificati degli errori:]]></key>
    <key alias="errorHeaderWithoutTab"><![CDATA[Si sono verificati degli errori:]]></key>
    <key alias="errorInPasswordFormat"><![CDATA[La password deve essere lunga almeno %0% caratteri e deve contenere almeno %1% carattere(i) non alfanumerico(i)]]></key>
    <key alias="errorIntegerWithoutTab"><![CDATA[%0% deve essere un intero]]></key>
    <key alias="errorMandatory"><![CDATA[%0% nella tab %1% è un campo obbligatorio]]></key>
    <key alias="errorMandatoryWithoutTab"><![CDATA[%0% è un campo obbligatorio]]></key>
    <key alias="errorRegExp"><![CDATA[%0% in %1% non è un formato corretto]]></key>
    <key alias="errorRegExpWithoutTab"><![CDATA[%0% non è un formato corretto]]></key>
  </area>
  <area alias="errors">
    <key alias="codemirroriewarning"><![CDATA[NOTA! Anche se CodeMirror è attivata per la configurazione, è disattivato in Internet Explorer perché non è abbastanza stabile.]]></key>
    <key alias="contentTypeAliasAndNameNotNull"><![CDATA[Per favore compila entrambi i campi alias e nome sul nuovo propertytype!]]></key>
    <key alias="filePermissionsError"><![CDATA[Si è verificato un problema nella lettura/scrittura di un file o di una cartella]]></key>
    <key alias="missingTitle"><![CDATA[Per favore inserisci un titolo]]></key>
    <key alias="missingType"><![CDATA[Per favore scegli un tipo]]></key>
    <key alias="pictureResizeBiggerThanOrg"><![CDATA[Stai allargano l'immagine più dell'originale. Sei sicuro che vuoi procedere?]]></key>
    <key alias="pythonErrorHeader"><![CDATA[Errore nello script python]]></key>
    <key alias="pythonErrorText"><![CDATA[Lo script python non è stato salvato, perchè contiene degli errori]]></key>
    <key alias="startNodeDoesNotExists"><![CDATA[Nodo iniziale cancellato, per favore contatta il tuo amministratore]]></key>
    <key alias="stylesMustMarkBeforeSelect"><![CDATA[Per favore evidenzia il contenuto prima di cambiare lo stile]]></key>
    <key alias="stylesNoStylesOnPage"><![CDATA[Nessuno stile attivo disponibile]]></key>
    <key alias="tableColMergeLeft"><![CDATA[Per favore posiziona il cursore a sinistra delle due celle che desideri unire ]]></key>
    <key alias="tableSplitNotSplittable"><![CDATA[Non puoi dividere una cella che non è stata unita.]]></key>
    <key alias="xsltErrorHeader"><![CDATA[Errore nel file sorgente XSLT]]></key>
    <key alias="xsltErrorText"><![CDATA[Il file XSLT non è stato salvato, perchè conteneva degli errori]]></key>
  </area>
  <area alias="general">
    <key alias="about">Info</key>
    <key alias="action">Azione</key>
    <key alias="add">Aggiungi</key>
    <key alias="alias">Alias</key>
    <key alias="areyousure"><![CDATA[Sei sicuro?]]></key>
    <key alias="border">Bordo</key>
    <key alias="by">o</key>
    <key alias="cancel">Annulla</key>
    <key alias="cellMargin"><![CDATA[Margine Cella (cell margin)]]></key>
    <key alias="choose">Scegli</key>
    <key alias="close">Chiudi</key>
    <key alias="closewindow">Chiudi la finestra</key>
    <key alias="comment">Commento</key>
    <key alias="confirm">Conferma</key>
    <key alias="constrainProportions">Blocca le proporzioni</key>
    <key alias="continue">Continua</key>
    <key alias="copy">Copia</key>
    <key alias="create">Crea</key>
    <key alias="database">Base di dati</key>
    <key alias="date">Data</key>
    <key alias="default">Default</key>
    <key alias="delete">Elimina</key>
    <key alias="deleted">Eliminato</key>
    <key alias="deleting">Elimina...</key>
    <key alias="design">Design</key>
    <key alias="dimensions">Dimensioni</key>
    <key alias="down"><![CDATA[Giù]]></key>
    <key alias="download">Scarica</key>
    <key alias="edit">Modifica</key>
    <key alias="edited">Modificato</key>
    <key alias="elements">Elementi</key>
    <key alias="email">Email</key>
    <key alias="error">Errore</key>
    <key alias="findDocument">Trova</key>
    <key alias="folder">Cartella</key>
    <key alias="height">Altezza</key>
    <key alias="help">Guida</key>
    <key alias="icon">Icona</key>
    <key alias="import">Importa</key>
    <key alias="innerMargin"><![CDATA[Margine interno (inner margin)]]></key>
    <key alias="insert">Inserisci</key>
    <key alias="install">Installa</key>
    <key alias="justify">Giustificato</key>
    <key alias="language">Lingua</key>
    <key alias="layout">Layout</key>
    <key alias="loading">Caricamento</key>
    <key alias="locked">Bloccato</key>
    <key alias="login">Login</key>
    <key alias="logoff">Log off</key>
    <key alias="logout">Logout</key>
    <key alias="macro">Macro</key>
    <key alias="move">Sposta</key>
    <key alias="name">Nome</key>
    <key alias="new">Nuovo</key>
    <key alias="next">Successivo</key>
    <key alias="no">No</key>
    <key alias="of">di</key>
    <key alias="ok">Ok</key>
    <key alias="open">Apri</key>
    <key alias="or">o</key>
    <key alias="password">Password</key>
    <key alias="path">Percorso</key>
    <key alias="placeHolderID"><![CDATA[Identificativo "Placeholder"]]></key>
    <key alias="pleasewait"><![CDATA[Attendere prego...]]></key>
    <key alias="previous">Precedente</key>
    <key alias="properties"><![CDATA[Proprietà]]></key>
    <key alias="reciept"><![CDATA[Email ricevuta in data]]></key>
    <key alias="recycleBin">Cestino</key>
    <key alias="remaining">Rimangono</key>
    <key alias="rename">Rinomina</key>
    <key alias="renew">Rinnova</key>
    <key alias="retry">Riprova</key>
    <key alias="rights">Permessi</key>
    <key alias="search">Cerca</key>
    <key alias="server">Server</key>
    <key alias="show">Mostra</key>
    <key alias="showPageOnSend">Mostra la pagina inviata</key>
    <key alias="size">Dimensione</key>
    <key alias="sort">Ordina</key>
    <key alias="type">Tipo</key>
    <key alias="typeToSearch"><![CDATA[Parola da cercare...]]></key>
    <key alias="up">Su</key>
    <key alias="update">Aggiorna</key>
    <key alias="upgrade">Aggiornamento</key>
    <key alias="upload">Carica</key>
    <key alias="url">Url</key>
    <key alias="user">Utente</key>
    <key alias="username"><![CDATA[Username]]></key>
    <key alias="value">Valore</key>
    <key alias="view">Vedi</key>
    <key alias="welcome">Benvenuto...</key>
    <key alias="width">Larghezza</key>
    <key alias="yes">Si</key>
  </area>
  <area alias="graphicheadline">
    <key alias="backgroundcolor">Colore di sfondo</key>
    <key alias="bold">Grassetto</key>
    <key alias="color">Colore del testo</key>
    <key alias="font">Carattere</key>
    <key alias="text">Testo</key>
  </area>
  <area alias="headers">
    <key alias="page">Pagina</key>
  </area>
  <area alias="installer">
    <key alias="databaseErrorCannotConnect"><![CDATA[Impossibile connettersi alla base dati.]]></key>
    <key alias="databaseErrorWebConfig"><![CDATA[Impossibile salvare il file web.config. Modificare la stringa di connessione manualmente.]]></key>
    <key alias="databaseFound"><![CDATA[Database trovato ed identificato come]]></key>
    <key alias="databaseHeader"><![CDATA[Configurazione database]]></key>
    <key alias="databaseInstall"><![CDATA[Premi il tasto <strong>installa</strong> per installare il database Umbraco %0% ]]></key>
    <key alias="databaseInstallDone"><![CDATA[Umbraco %0% è stato copiato nel tuo database. Premi <strong>Avanti</strong> per proseguire.]]></key>
    <key alias="databaseNotFound">
      <![CDATA[<p>Database non trovato! Perfavore, controlla che le informazioni della stringa di connessione nel file "web.config" siano corrette.</p>
<<<<<<< HEAD
<p>Per procedere, edita il file "web.config" (utilizzando Visual Studio o l'editor di testo che preferisci), scorri in basso, aggiungi la stringa di connessione per il database chiamato "UmbracoDbDSN" e salva il file.</p><p>Clicca il tasto <strong>riprova</strong> quando hai finito.<br /><a href="http://Umbraco.org/redir/installWebConfig" target="_blank"> Maggiori dettagli per la modifica del file web.config qui.</a></p>]]>
=======
<p>Per procedere, edita il file "web.config" (utilizzando Visual Studio o l'editor di testo che preferisci), scorri in basso, aggiungi la stringa di connessione per il database chiamato "umbracoDbDSN" e salva il file.</p><p>Clicca il tasto <strong>riprova</strong> quando hai finito.<br /><a href="http://our.umbraco.org/documentation/Using-Umbraco/Config-files/webconfig7" target="_blank"> Maggiori dettagli per la modifica del file web.config qui.</a></p>]]>
>>>>>>> 9d50a4d2
    </key>
    <key alias="databaseText"><![CDATA[Per completare questo passaggio, devi conoscere alcune informazioni riguardanti il tuo database server ("connection string"). Se è necessario contatta il tuo ISP per reperire le informazioni necessarie. Se stai effettuando l'installazione in locale o su un server, puoi richiederle al tuo amministratore di sistema]]></key>
    <key alias="databaseUpgrade"><![CDATA[<p>Premi il tasto <strong>aggiorna</strong> per aggiornare il database ad Umbraco %0%</p><p>Non preoccuparti, il contenuto non verrà perso e tutto continuerà a funzionare dopo l'aggiornamento!</p>]]></key>
    <key alias="databaseUpgradeDone"><![CDATA[Il tuo database è stato aggiornato all'ultima versione %0%.<br />Premi il tasto <strong>Avanti</strong> per continuare.]]></key>
    <key alias="databaseUpToDate"><![CDATA[Il tuo database è stato aggiornato!. Clicca il tasto <strong>Avanti</strong> per continuare la configurazione.]]></key>
    <key alias="defaultUserChangePass"><![CDATA[<strong>La password predefinita per l'utente di default deve essere cambiata!</strong>]]></key>
    <key alias="defaultUserDisabled"><![CDATA[<strong>L'utente di default è stato disabilitato o non ha accesso ad Umbraco!</strong></p><p>Non è necessario eseguire altre operazioni. Clicca il tasto <strong>Avanti</strong> per continuare.]]></key>
    <key alias="defaultUserPassChanged"><![CDATA[<strong>La password è stata modificata con successo</strong></p><p>Non è necessario eseguire altre operazioni. Clicca il tasto <strong>Avanti</strong> per continuare.]]></key>
    <key alias="defaultUserPasswordChanged"><![CDATA[La password è stata modificata!]]></key>
    <key alias="defaultUserText"><![CDATA[<p>Umbraco crea un utente <strong>('admin')</strong>predefinito e password <strong>('default')</strong>. E' <strong>importante</strong> modificare la password con una personale.</p><p>Questo passaggio controlla la password predefinita e ricorda, se necessario, di modificarla.</p>]]></key>
    <key alias="greatStart"><![CDATA[Parti alla grande, guarda i nostri video introduttivi]]></key>
    <key alias="licenseText"><![CDATA[Cliccando il pulsante Avanti (o modificando la voce UmbracoConfigurationStatus nel file web.config), accettti le condizioni di licenza specificate nel box sottostante. Nota che questa distribuzione di Umbraco è composta da due differenti licenze, la MIT open source per il framework e la Umbraco freeware per la UI.]]></key>
    <key alias="None"><![CDATA[Ancora non installato.]]></key>
    <key alias="permissionsAffectedFolders"><![CDATA[File e directory interessati]]></key>
    <key alias="permissionsAffectedFoldersMoreInfo"><![CDATA[Ulteriori informazioni sull'impostazione dei permessi per Umbraco]]></key>
    <key alias="permissionsAffectedFoldersText"><![CDATA[Devi autorizzare l'utente ASP.NET a modificare i seguenti files/cartelle]]></key>
    <key alias="permissionsAlmostPerfect"><![CDATA[<strong>Le impostazioni dei permessi sono perfette!</strong><br /><br />Puoi eseguire Umbraco senza problemi, ma potresti non poter installare i pacchetti che sono consigliati per sfruttare tutti i vantaggi offerti da Umbraco.]]></key>
    <key alias="permissionsHowtoResolve"><![CDATA[Risoluzione del problema]]></key>
    <key alias="permissionsHowtoResolveLink"><![CDATA[Clicca qui per leggere la versione testuale]]></key>
    <key alias="permissionsHowtoResolveText"><![CDATA[Guarda il nostro <strong>video tutorial</strong> su come impostare i permessi delle cartelle per Umbraco o leggi la versione testuale.]]></key>
    <key alias="permissionsMaybeAnIssue"><![CDATA[<strong>Le impostazioni dei permessi potrebbero avere dei problemi!</strong> <br/><br /> Puoi eseguire Umbraco, ma potresti non essere in grado di creare cartelle o installare pacchetti che sono raccomandati per sfruttare tutti i vantaggi di Umbraco.]]></key>
    <key alias="permissionsNotReady"><![CDATA[<strong>Le impostazioni dei permessi non sono corrette per Umbraco!</strong> <br /><br /> Per eseguire Umbraco, devi aggiornare le impostazioni dei permessi.]]></key>
    <key alias="permissionsPerfect"><![CDATA[<strong>La configurazione dei permessi è perfetta!</strong><br /><br /> Sei pronto per avviare Umbraco e installare i pacchetti!]]></key>
    <key alias="permissionsResolveFolderIssues"><![CDATA[Risolvere il problema sulla cartella]]></key>
    <key alias="permissionsResolveFolderIssuesLink"><![CDATA[Clicca questo link per ulteriori informazioni sui problemi con ASP.NET e la creazione di cartelle.]]></key>
    <key alias="permissionsSettingUpPermissions"><![CDATA[Impostazione dei permessi delle cartelle]]></key>
    <key alias="permissionsText"><![CDATA[per poter archiviare file come immagini e PDF, Umbraco deve avere accesso in scrittura/modifica ad alcune directory. Inoltre per incrementare le prestazioni del tuo sito, deve essere possibile memorizzare informazioni temporanee (es: cache).]]></key>
    <key alias="runwayFromScratch"><![CDATA[Voglio partire da zero]]></key>
    <key alias="runwayFromScratchText"><![CDATA[Il tuo sito al momento è completamente vuoto, e questo è il punto di partenza ideale per creare da zero i tuoi tipi documento e i tuoi templates. (<a href="http://Umbraco.tv/documentation/videos/for-site-builders/foundation/document-types">Guarda come</a>) Puoi anche installare eventuali Runway in un secondo momento. Vai nella sezione Developer e scegli Pacchetti.]]></key>
    <key alias="runwayHeader"><![CDATA[Hai configurato una versione pulita della piattaforma Umbraco. Cosa vuoi fare adesso?]]></key>
    <key alias="runwayInstalled">Runway è installato</key>
    <key alias="runwayInstalledText"><![CDATA[
      Hai le basi. Seleziona quali moduli vorresti installare.<br />
      Questa è la lista dei nostri moduli raccomandati, seleziona quali vorresti installare, o vedi <a href="#" onclick="toggleModules(); return false;" id="toggleModuleList">l'intera lista di moduli</a>
      ]]></key>
    <key alias="runwayOnlyProUsers">Raccommandato solo per utenti esperti</key>
    <key alias="runwaySimpleSite">Vorrei iniziare da un sito semplice</key>
    <key alias="runwaySimpleSiteText"><![CDATA[
      <p>
      "Runway" è un semplice sito web contenente alcuni tipi di documento e alcuni templates di base. L'installer configurerà Runway per te automaticamente, 
        ma tu potrai facilmente modificarlo, estenderlo o eliminarlo. Non è necessario installarlo e potrai usare Umbraco anche senza di esso, ma 
        Runway ti offre le basi e le best practices per cominciare velocemente.
        Se sceglierai di installare Runway, volendo potrai anche selezionare i moduli di Runway per migliorare le pagine.
        </p>
        <small>
        <em>Inclusi in Runway:</em> Home page, pagina Guida introduttiva, pagina Installazione moduli<br />
        <em>Moduli opzionali:</em> Top Navigation, Sitemap, Contatti, Gallery.
        </small>
      ]]></key>
    <key alias="runwayWhatIsRunway">Cosa è Runway</key>
    <key alias="step1">Passo 1/5 Accettazione licenza</key>
    <key alias="step2">Passo 2/5: Configurazione database</key>
    <key alias="step3">Passo 3/5: Controllo permessi dei file</key>
    <key alias="step4">Passo 4/5: Controllo impostazioni sicurezza</key>
    <key alias="step5">Passo 5/5: Umbraco è pronto per iniziare</key>
    <key alias="thankYou">Grazie per aver scelto Umbraco</key>
    <key alias="theEndBrowseSite"><![CDATA[<h3>Naviga per il tuo nuovo sito</h3>
Hai installato Runway, quindi perché non dare uno sguardo al vostro nuovo sito web.]]></key>
    <key alias="theEndFurtherHelp"><![CDATA[<h3>Ulteriori informazioni e assistenza</h3>
Fatti aiutare dalla nostra community, consulta la documentazione o guarda alcuni video gratuiti su come costruire un semplice sito web, come usare i pacchetti e una guida rapida alla terminologia Umbraco]]></key>
    <key alias="theEndHeader"><![CDATA[Umbraco %0% è installato e pronto per l'uso]]></key>
    <key alias="theEndInstallFailed"><![CDATA[Per terminare l'installazione, dovrai modificare manualmente il file <strong>/web.config</strong> e aggiornare la chiave AppSetting <strong>UmbracoConfigurationStatus</strong> impostando il valore <strong>'%0%'</strong>.]]></key>
    <key alias="theEndInstallSuccess">
      <![CDATA[Puoi <strong>iniziare immediatamente</strong> cliccando sul bottone "Avvia Umbraco". <br />Se sei <strong>nuovo a Umbraco</strong>, si possono trovare un sacco di risorse sulle nostre pagine Getting Started.]]></key>
    <key alias="theEndOpenUmbraco">
      <![CDATA[<h3>Avvia Umbraco</h3>
Per gestire il tuo sito web, è sufficiente aprire il back office di Umbraco e iniziare ad aggiungere i contenuti, aggiornando i modelli e i fogli di stile o aggiungere nuove funzionalità]]></key>
    <key alias="Unavailable">Connessione al database non riuscita.</key>
    <key alias="Version3">Umbraco Versione 3</key>
    <key alias="Version4">Umbraco Versione 4</key>
    <key alias="watch">Guarda</key>
    <key alias="welcomeIntro"><![CDATA[Questa procedura guidata ti guiderà attraverso il processo di configurazione <strong>Umbraco %0%</strong> per una nuova installazione o per l'aggiornamento dalla versione 3.0.
                                <br /><br />
                                Clicca <strong>"avanti"</strong> per avviare la procedura.]]></key>
  </area>
  <area alias="language">
    <key alias="cultureCode">Codice cultura</key>
    <key alias="displayName">Nome cultura</key>
  </area>
  <area alias="lockout">
    <key alias="lockoutWillOccur"><![CDATA[Sei stato inattivo e si è verificata una disconnessione automatica]]></key>
    <key alias="renewSession">Riconnetti adesso per salvare il tuo lavoro</key>
  </area>
  <area alias="login">
<<<<<<< HEAD
    <key alias="bottomText"><![CDATA[<p style="text-align:right;">&copy; 2001 - %0% <br /><a href="http://Umbraco.org" style="text-decoration: none" target="_blank">Umbraco.org</a></p> ]]></key>
=======
    <key alias="bottomText"><![CDATA[<p style="text-align:right;">&copy; 2001 - %0% <br /><a href="http://umbraco.com" style="text-decoration: none" target="_blank">umbraco.com</a></p> ]]></key>
>>>>>>> 9d50a4d2
    <key alias="topText">Benvenuti in Umbraco, digita il tuo username e la tua password nelle caselle seguenti:</key>
  </area>
  <area alias="main">
    <key alias="dashboard">Dashboard</key>
    <key alias="sections">Sezioni</key>
    <key alias="tree">Contenuto</key>
  </area>
  <area alias="moveOrCopy">
    <key alias="choose">Scegli la pagina sopra...</key>
    <key alias="copyDone"><![CDATA[%0% è sto copiato per %1%]]></key>
    <key alias="copyTo">Seleziona dove il documento %0% deve essere copiato</key>
    <key alias="moveDone"><![CDATA[%0% è stato spostato in %1%]]></key>
    <key alias="moveTo">Seleziona dove il documento %0% deve essere spostato</key>
    <key alias="nodeSelected"><![CDATA[è stato selezionato come radice del nuovo contenuto, clicca 'ok' per proseguire.]]></key>
    <key alias="noNodeSelected"><![CDATA[Nessun nodo selezionato, si prega di selezionare un nodo nella lista di cui sopra prima di fare click su 'Ok']]></key>
    <key alias="notAllowedByContentType"><![CDATA[Non è possibile associare questo tipo di nodo sotto il nodo selezionato.]]></key>
    <key alias="notAllowedByPath"><![CDATA[Il nodo corrente non può essere spostato ad un'altra sua sottopagina]]></key>
    <key alias="notValid"><![CDATA[Quest'azione non è consentita dato che non hai i permessi su uno o più documenti figlio.]]></key>
    <key alias="relateToOriginal"><![CDATA[Collega gli elementi copiati all'originale]]></key>
  </area>
  <area alias="notifications">
    <key alias="editNotifications"><![CDATA[Modifica la tua notifica per %0%]]></key>
    <key alias="mailBody"><![CDATA[
      Salve %0%

      Questa è un'email automatica per informare che l'azione '%1%'
      è stata eseguita sulla pagina '%2%'
      dall'utente '%3%'

      Vai al link http://%4%/#/content/content/edit/%5% per effettuare le modifiche.

      Buona giornata!

      Grazie da Umbraco
    ]]></key>
    <key alias="mailBodyHtml">
        <![CDATA[<p>Salve %0%</p>

		  <p>Questa è un'email automatica per informare che l'azione <strong>'%1%'</strong> 
		  è stata eseguita sulla pagina <a href="http://%4%/actions/preview.aspx?id=%5%"><strong>'%2%'</strong></a>
		  dall'utente <strong>'%3%'</strong>
	  </p>
		  <div style="margin: 8px 0; padding: 8px; display: block;">
				<br />
				<a style="color: white; font-weight: bold; background-color: #5372c3; text-decoration : none; margin-right: 20px; border: 8px solid #5372c3; width: 150px;" href="http://%4%/#/content/content/edit/%5%">&nbsp;&nbsp;&nbsp;&nbsp;&nbsp;MODIFICA&nbsp;&nbsp;&nbsp;&nbsp;&nbsp;</a> &nbsp; 
				<br />
		  </div>
		  <p>
			  <h3>Riepilogo aggiornamento:</h3>
			  <table style="width: 100%;">
						   %6%
				</table>
			 </p>

		  <div style="margin: 8px 0; padding: 8px; display: block;">
				<br />
				<a style="color: white; font-weight: bold; background-color: #5372c3; text-decoration : none; margin-right: 20px; border: 8px solid #5372c3; width: 150px;" href="http://%4%/#/content/content/edit/%5%">&nbsp;&nbsp;&nbsp;&nbsp;&nbsp;EDIT&nbsp;&nbsp;&nbsp;&nbsp;&nbsp;</a> &nbsp; 
				<br />
		  </div>

		  <p>Buona giornata!<br /><br />
			  Grazie da Umbraco
		  </p>]]></key>
    <key alias="mailSubject">[%0%] Notifica per %1% eseguita su %2%</key>
    <key alias="notifications">Notifiche</key>
  </area>
  <area alias="packager">
    <key alias="chooseLocalPackageText"><![CDATA[
      Scegli un pacchetto dal tuo computer cliccando il pulsante Sfoglia<br />
         e selezionando il pacchetto. I pacchetti Umbraco generalmente hanno l'estensione ".umb" o ".zip".
      ]]></key>
    <key alias="packageAuthor">Autore</key>
    <key alias="packageDemonstration">Dimostrazione</key>
    <key alias="packageDocumentation">Documentazione</key>
    <key alias="packageMetaData">Meta dati pacchetto</key>
    <key alias="packageName">Nome del pacchetto</key>
    <key alias="packageNoItemsHeader">Il pacchetto non contiene tutti gli elementi</key>
    <key alias="packageNoItemsText"><![CDATA[Questo pacchetto non contiene elementi da disinstallare.<br/><br/>
      E' possibile rimuovere questo pacchetto dal sistema cliccando "rimuovi pacchetto" in basso.]]></key>
    <key alias="packageNoUpgrades">Non ci sono aggiornamenti disponibili</key>
    <key alias="packageOptions">Opzioni pacchetto</key>
    <key alias="packageReadme">Pacchetto leggimi</key>
    <key alias="packageRepository">Pacchetto repository</key>
    <key alias="packageUninstallConfirm">Conferma eliminazione</key>
    <key alias="packageUninstalledHeader"><![CDATA[Il pacchetto è stato disinstallato]]></key>
    <key alias="packageUninstalledText"><![CDATA[Il pacchetto è stato disinstallato con successo]]></key>
    <key alias="packageUninstallHeader">Disinstalla pacchetto</key>
    <key alias="packageUninstallText"><![CDATA[È possibile deselezionare gli elementi che non si desidera rimuovere, in questo momento, in basso. Quando si fa click su "Conferma eliminazione" verranno rimossi tutti gli elementi selezionati.<br />
      <span style="color: Red; font-weight: bold;">Avviso:</span> tutti i documenti, i media, etc a seconda degli elementi che rimuoverai, smetteranno di funzionare, e potrebbero portare a un'instabilità del sistema,
      perciò disinstalla con cautela. In caso di dubbio contattare l'autore del pacchetto.]]></key>
    <key alias="packageUpgradeDownload"><![CDATA[Scarica l'aggiornamento dal repository]]></key>
    <key alias="packageUpgradeHeader">Aggiorna pacchetto</key>
    <key alias="packageUpgradeInstructions"><![CDATA[Istruzioni per l'aggiornamento]]></key>
    <key alias="packageUpgradeText"><![CDATA[C'è un aggiornamento disponibile per questo pacchetto. Potete scaricarlo direttamente dal repository dei pacchetti Umbraco.]]></key>
    <key alias="packageVersion">Versione del pacchetto</key>
    <key alias="viewPackageWebsite">Vedi sito web pacchetto</key>
  </area>
  <area alias="paste">
    <key alias="doNothing"><![CDATA[Incolla con tutte le formattazioni (Non consigliato)]]></key>
    <key alias="errorMessage"><![CDATA[Il testo che stai cercando di incollare contiene caratteri speciali o una formattazione. Questo potrebbe essere causato da Microsoft Word. Umbraco può rimuovere carattere speciali o formattazioni automaticamente, per rendere il contenuto da incollare più adatto per il web.]]></key>
    <key alias="removeAll"><![CDATA[Incolla come testo semplice senza alcuna formattazione]]></key>
    <key alias="removeSpecialFormattering"><![CDATA[Incolla, ma rimuove  la formattazione (Consigliato)]]></key>
  </area>
  <area alias="publicAccess">
    <key alias="paAdvanced"><![CDATA[Protezione basata su ruoli]]></key>
    <key alias="paAdvancedHelp"><![CDATA[Se vuoi controllare gli accessi alla pagina tramite l'autenticazione basata sui ruoli,<br /> usando i gruppi di membri di Umbraco.]]></key>
    <key alias="paAdvancedNoGroups"><![CDATA[Devi creare un gruppo di membri prima di utilizzare <br />l'autenticazione basata sui ruoli.]]></key>
    <key alias="paErrorPage"><![CDATA[Pagina di Errore]]></key>
    <key alias="paErrorPageHelp"><![CDATA[Usato quando qualcuno è connesso, ma non ha accesso]]></key>
    <key alias="paHowWould"><![CDATA[Vuoi restringere l'accesso a questa pagina?]]></key>
    <key alias="paIsProtected"><![CDATA[%0% è ora protetta]]></key>
    <key alias="paIsRemoved"><![CDATA[Protezione rimossa da %0%]]></key>
    <key alias="paLoginPage"><![CDATA[Pagina di Login]]></key>
    <key alias="paLoginPageHelp"><![CDATA[Scegliere la pagina che ha il formulario di login]]></key>
    <key alias="paRemoveProtection"><![CDATA[Rimuovere la protezione]]></key>
    <key alias="paSelectPages"><![CDATA[Seleziona le pagine che contengono la form di login e i messaggi di errore]]></key>
    <key alias="paSelectRoles"><![CDATA[Seleziona i ruoli che hanno accesso a questa pagina]]></key>
    <key alias="paSetLogin"><![CDATA[Imposta login e password per questa pagina]]></key>
    <key alias="paSimple"><![CDATA[Semplice: Proteggi usando login e password]]></key>
    <key alias="paSimpleHelp"><![CDATA[Se vuoi impostare la protezione usando solo login e password]]></key>
  </area>
  <area alias="publish">
    <key alias="contentPublishedFailedByEvent"><![CDATA[%0% non può esser pubblicato a causa di una estensione di terze parti che causa l'annullamento dell'operazione]]></key>
    <key alias="contentPublishedFailedByParent"><![CDATA[%0% non può essere pubblicato perchè una pagina padre non è pubblicata.]]></key>
    <key alias="includeUnpublished"><![CDATA[Includi tutte le pagine figlio non pubblicate]]></key>
    <key alias="inProgress"><![CDATA[Pubblicazione in corso - attendere...]]></key>
    <key alias="inProgressCounter"><![CDATA[%0% su di %1% pagine sono state pubblicate...]]></key>
    <key alias="nodePublish"><![CDATA[%0% è stato pubblicato]]></key>
    <key alias="nodePublishAll"><![CDATA[%0% e sottopagine sono state pubblicate]]></key>
    <key alias="publishAll"><![CDATA[Pubblica %0% è tutte le sue sottopagine]]></key>
    <key alias="publishHelp"><![CDATA[Clicca <em>ok</em> per pubblicare <strong>%0%</strong> e rendere questo contenuto accessibile al pubblico.<br/><br />Puoi pubblicare questa pagina e tutte le sue sottopagine selezionando <em>pubblica tutti i figli</em> qui sotto.]]></key>
  </area>
  <area alias="relatedlinks">
    <key alias="addExternal"><![CDATA[Aggiungi link esterno]]></key>
    <key alias="addInternal"><![CDATA[Aggiungi link interno]]></key>
    <key alias="addlink"><![CDATA[Aggiungi]]></key>
    <key alias="caption"><![CDATA[Didascalia]]></key>
    <key alias="internalPage"><![CDATA[Pagina locale]]></key>
    <key alias="linkurl"><![CDATA[URL]]></key>
    <key alias="modeDown"><![CDATA[Sposta giù]]></key>
    <key alias="modeUp"><![CDATA[Sposta su]]></key>
    <key alias="newWindow"><![CDATA[Apri in una nuova finestra]]></key>
    <key alias="removeLink"><![CDATA[Rimuovi link]]></key>
  </area>
  <area alias="rollback">
    <key alias="currentVersion"><![CDATA[Versione corrente]]></key>
    <key alias="diffHelp"><![CDATA[Qui vengono mostrate le differenze tra la versione corrente e la versione selezionata<br />Il testo <del>in rosso</del> non verrà mostrato nella versione selezionata, <ins>quello in verde verrà aggiunto</ins>]]></key>
    <key alias="documentRolledBack"><![CDATA[Il documento è stato riportato alla versione scelta.]]></key>
    <key alias="htmlHelp"><![CDATA[Qui viene mostrata la versione selezionata in formato html, se vuoi vedere contemporaneamente le differenze tra le due versioni, usa la modalità diff view]]></key>
    <key alias="rollbackTo"><![CDATA[Ritorna alla versione ]]></key>
    <key alias="selectVersion"><![CDATA[Seleziona la versione]]></key>
    <key alias="view"><![CDATA[Vedi]]></key>
  </area>
  <area alias="scripts">
    <key alias="editscript"><![CDATA[Modifica il file di script]]></key>
  </area>
  <area alias="sections">
    <key alias="concierge">Concierge</key>
    <key alias="content">Contenuto</key>
    <key alias="courier">Courier</key>
    <key alias="developer">Sviluppo</key>
    <key alias="installer">Configurazione guidata Umbraco</key>
    <key alias="media">Media</key>
    <key alias="member">Membri</key>
    <key alias="newsletters">Newsletters</key>
    <key alias="settings">Impostazioni</key>
    <key alias="statistics">Statistiche</key>
    <key alias="translation">Traduzione</key>
    <key alias="users">Utenti</key>
  </area>
  <area alias="settings">
    <key alias="asAContentMasterType"><![CDATA[come tipo di contenuto master. Le tab del tipo di contenuto master non sono mostrate e possono essere modificate solo direttamente dal tipo di contenuto master.]]></key>
    <key alias="contentTypeEnabled">Tipo di contenuto master abilitato</key>
    <key alias="contentTypeUses">Questo tipo di contenuto usa</key>
    <key alias="defaulttemplate"><![CDATA[Template di base]]></key>
    <key alias="dictionary editor egenskab"><![CDATA[Dictionary Key]]></key>
    <key alias="importDocumentTypeHelp"><![CDATA[Importa  un tipo di documento, trova il file con estensione ".udt" sul tuo computer dopo aver cliccato il pulsante "Sfoglia" e poi clicca  "Importa" (potrebbe chiederti una conferma nella prossima schermata)]]></key>
    <key alias="newtabname"><![CDATA[Titolo nuova tab]]></key>
    <key alias="nodetype"><![CDATA[Tipo di nodo]]></key>
    <key alias="objecttype">Tipo</key>
    <key alias="stylesheet">Foglio di stile</key>
    <key alias="stylesheet editor egenskab"><![CDATA[Proprietà del foglio di stile]]></key>
    <key alias="tab">Tab</key>
    <key alias="tabname">Titolo tab</key>
    <key alias="tabs">Tabs</key>
  </area>
  <area alias="sort">
    <key alias="sortDone"><![CDATA[Ordinamento completato.]]></key>
    <key alias="sortHelp"><![CDATA[Sposta su o giù le pagine trascinandole per determinarne l'ordinamento. Oppure clicca la testata della colonna per ordinare l'intero gruppo di pagine]]></key>
    <key alias="sortPleaseWait"><![CDATA[Si prega di attendere. Gli elementi sono in fase di ordinamento, questo può richiedere del tempo.<br/> <br/>Non chiudere questa finestra durante l'operazione]]></key>
  </area>
  <area alias="speechBubbles">
    <key alias="contentPublishedFailedByEvent"><![CDATA[La pubblicazione è stata cancellata da un add-in di terze parti.]]></key>
    <key alias="contentTypeDublicatePropertyType"><![CDATA[Proprietà già esistente]]></key>
    <key alias="contentTypePropertyTypeCreated"><![CDATA[Tipo di proprietà creata]]></key>
    <key alias="contentTypePropertyTypeCreatedText"><![CDATA[Nome: %0% <br /> Tipo di dati: %1%]]></key>
    <key alias="contentTypePropertyTypeDeleted"><![CDATA[Tipo di proprietà eliminata]]></key>
    <key alias="contentTypeSavedHeader">Tipo di documento salvato</key>
    <key alias="contentTypeTabCreated">Tab creata</key>
    <key alias="contentTypeTabDeleted">Tab eliminata</key>
    <key alias="contentTypeTabDeletedText">Tab con id: %0% eliminata</key>
    <key alias="contentUnpublished">Contenuto non pubblicare</key>
    <key alias="cssErrorHeader"><![CDATA[Foglio di stile non salvato]]></key>
    <key alias="cssSavedHeader"><![CDATA[Foglio di stile salvato]]></key>
    <key alias="cssSavedText"><![CDATA[Foglio di stile salvato correttamente]]></key>
    <key alias="dataTypeSaved">Tipo di dato salvato</key>
    <key alias="dictionaryItemSaved"><![CDATA[Elemento del dizionario salvato]]></key>
    <key alias="editContentPublishedFailedByParent"><![CDATA[Pubblicazione fallita perchè la pagina padre non è stata pubblicata]]></key>
    <key alias="editContentPublishedHeader"><![CDATA[Contenuto pubblicato]]></key>
    <key alias="editContentPublishedText"><![CDATA[e visibile nel sito web]]></key>
    <key alias="editContentSavedHeader"><![CDATA[Contenuto salvato]]></key>
    <key alias="editContentSavedText"><![CDATA[Ricorda di pubblicare per rendere i cambiamenti visibili]]></key>
    <key alias="editContentSendToPublish"><![CDATA[Invia per approvazione]]></key>
    <key alias="editContentSendToPublishText"><![CDATA[I cambiamenti sono stati inviati per l'approvazione]]></key>
    <key alias="editMemberSaved"><![CDATA[Membro salvato]]></key>
    <key alias="editStylesheetPropertySaved"><![CDATA[Proprietà del foglio di stile salvata]]></key>
    <key alias="editStylesheetSaved"><![CDATA[Foglio di stile salvato]]></key>
    <key alias="editTemplateSaved"><![CDATA[Template salvato]]></key>
    <key alias="editUserError"><![CDATA[Errore durante il salvataggio dell'utente (verifica il log)]]></key>
    <key alias="editUserSaved"><![CDATA[Utente salvato]]></key>
    <key alias="editUserTypeSaved">Tipo utente salvato</key>
    <key alias="fileErrorHeader"><![CDATA[File non salvato]]></key>
    <key alias="fileErrorText"><![CDATA[Il file non può essere salvato. Controlla le impostazioni dei permessi sui file]]></key>
    <key alias="fileSavedHeader"><![CDATA[File salvato]]></key>
    <key alias="fileSavedText"><![CDATA[File salvato con successo]]></key>
    <key alias="languageSaved"><![CDATA[Lingua salvata]]></key>
    <key alias="partialViewSavedHeader">Partial view salvata</key>    
    <key alias="partialViewSavedText">Partial view salvata senza errori!</key>    
    <key alias="partialViewErrorHeader">Partial view non salvata</key>   
    <key alias="partialViewErrorText">Errore durante il salvataggio del file.</key>
    <key alias="pythonErrorHeader"><![CDATA[Script Python non salvato]]></key>
    <key alias="pythonErrorText"><![CDATA[A causa di un errore lo script Python non può essere salvato]]></key>
    <key alias="pythonSavedHeader"><![CDATA[Script Python salvato]]></key>
    <key alias="pythonSavedText"><![CDATA[Non ci sono errori nello script Python]]></key>
    <key alias="templateErrorHeader"><![CDATA[Template non salvato]]></key>
    <key alias="templateErrorText"><![CDATA[Per favore controlla di non avere due templates con lo stesso alias]]></key>
    <key alias="templateSavedHeader"><![CDATA[Template salvato]]></key>
    <key alias="templateSavedText"><![CDATA[Template salvato con successo!]]></key>
    <key alias="xsltErrorHeader"><![CDATA[XSLT non salvato]]></key>
    <key alias="xsltErrorText"><![CDATA[L'XSLT contiene uno o più errori]]></key>
    <key alias="xsltPermissionErrorText"><![CDATA[L'XSLT non può essere salvato, controlla i permessi sui file]]></key>
    <key alias="xsltSavedHeader"><![CDATA[XSLT salvato]]></key>
    <key alias="xsltSavedText"><![CDATA[Non ci sono errori in XSLT!]]></key>
  </area>
  <area alias="stylesheet">
    <key alias="aliasHelp"><![CDATA[Usa la sintassi CSS standard es: h1, .redHeader, .blueTex]]></key>
    <key alias="editstylesheet"><![CDATA[Modifica foglio di stile]]></key>
    <key alias="editstylesheetproperty"><![CDATA[Modifica proprietà del foglio di stile]]></key>
    <key alias="nameHelp"><![CDATA[Nome che identifica lo stile nel rich text editor]]></key>
    <key alias="preview">Anteprima</key>
    <key alias="styles">Stili</key>
  </area>
  <area alias="template">
    <key alias="edittemplate"><![CDATA[Modifica template]]></key>
    <key alias="insertContentArea"><![CDATA[Inserisci area di contenuto (content area)]]></key>
    <key alias="insertContentAreaPlaceHolder"><![CDATA[Inserisci un segnaposto per l'area per si contenuto (content area placeholder)]]></key>
    <key alias="insertDictionaryItem"><![CDATA[Inserisci una voce del dizionario]]></key>
    <key alias="insertMacro"><![CDATA[Inserisci Macro]]></key>
    <key alias="insertPageField"><![CDATA[Inserisci Campo]]></key>
    <key alias="mastertemplate">Master template</key>
    <key alias="quickGuide"><![CDATA[Guida rapida sui tags dei template Umbraco]]></key>
    <key alias="template">Template</key>
  </area>
  <area alias="templateEditor">
    <key alias="alternativeField"><![CDATA[Campo alternativo]]></key>
    <key alias="alternativeText"><![CDATA[Testo alternativo]]></key>
    <key alias="casing"><![CDATA[Maiuscole/Minuscole]]></key>
    <key alias="chooseField">Scegli il campo</key>
    <key alias="convertLineBreaks">Converte le interruzioni di linea</key>
    <key alias="convertLineBreaksHelp"><![CDATA[Copia le interruzioni di linea  con html-tag &lt;br&gt;]]></key>
    <key alias="customFields">Campi Personalizzati</key>
    <key alias="dateOnly"><![CDATA[Si, solo Data]]></key>
    <key alias="formatAsDate"><![CDATA[In formato data]]></key>
    <key alias="htmlEncode"><![CDATA[Codifica HTML]]></key>
    <key alias="htmlEncodeHelp"><![CDATA[Andrà a sostituire i caratteri speciali con il loro equivalente HTML.]]></key>
    <key alias="insertedAfter"><![CDATA[Sarà inserito dopo il valore del campo]]></key>
    <key alias="insertedBefore"><![CDATA[Sarà inserito prima il valore del campo]]></key>
    <key alias="lowercase">Minuscolo</key>
    <key alias="none">Nessuno</key>
    <key alias="postContent"><![CDATA[Inserisci dopo il campo]]></key>
    <key alias="preContent"><![CDATA[Inserisci prima il campo]]></key>
    <key alias="recursive">Ricorsivo</key>
    <key alias="removeParagraph"><![CDATA[Rimuovi i tag paragrafo]]></key>
    <key alias="removeParagraphHelp"><![CDATA[Rimuoverà &lt;P&gt; all'inizio e alla fine del testo]]></key>
    <key alias="standardFields">Campi Standard</key>
    <key alias="uppercase">Maiuscolo</key>
    <key alias="urlEncode"><![CDATA[Codifica URL]]></key>
    <key alias="urlEncodeHelp"><![CDATA[Andrà a sostituire i caratteri speciali con il loro equivalente negli url.]]></key>
    <key alias="usedIfAllEmpty"><![CDATA[Sarà usato solo se i valori dei campi sopra sono vuoti]]></key>
    <key alias="usedIfEmpty"><![CDATA[Questo campo sarà usato soltanto se il campo primario è vuoto]]></key>
    <key alias="withTime"><![CDATA[Si, aggiungi l'ora. Separatore: ]]></key>
  </area>
  <area alias="translation">
    <key alias="assignedTasks">Task assegnati a te</key>
    <key alias="assignedTasksHelp"><![CDATA[ La lista in basso mostra le traduzioni <strong>assegnate a te</strong>. Per vedere i dettagli, commenti inclusi, clicca su "Dettagli" o sul nome della pagina. 
     Puoi anche scaricare la pagina direttamente in formato XML cliccando sul link "Scarica Xml". <br/>
     Per chiudere una traduzione, vai sulla vista Dettagli e clicca sul pulsante "Chiudi".
    ]]></key>
    <key alias="closeTask">chiudi task</key>
    <key alias="details">Dettagli</key>
    <key alias="downloadAllAsXml">Scarica tutte le traduzioni in formato xml</key>
    <key alias="downloadTaskAsXml">Scarica xml</key>
    <key alias="DownloadXmlDTD">Scarica xml DTD</key>
    <key alias="fields">Campi</key>
    <key alias="includeSubpages">Includi le sottopagine</key>
    <key alias="mailBody"><![CDATA[
      Salve %0%

      Questa è un'email automatica per informarti che è stata richiesta una traduzione in '%5%' da %2%
      per il documento il documento '%1%'.

      Vai al http://%3%/translation/details.aspx?id=%4% per effettuare la modifica.

      Oppure effettua il login in Umbraco per avere una panoramica delle attività di traduzione
      http://%3%

      Buona giornata!

      Grazie da Umbraco
    ]]></key>
    <key alias="mailSubject">[%0%] Traduzione per %1%</key>
    <key alias="noTranslators"><![CDATA[Non è stato trovato nessun utente con ruolo di traduttore. Crealo prima di inviare il contenuto per la traduzione]]></key>
    <key alias="ownedTasks"><![CDATA[Task creato da te]]></key>
    <key alias="ownedTasksHelp"><![CDATA[La lista sotto contiene le pagine <strong>create da te</strong>. Per vedere i dettagli, inclusi i commenti, 
     clicca su "Dettagli" o sul nome della pagina. Puoi anche scaricare la pagina direttamente in formato XML cliccando sul link "Scarica Xml". 
     Per chiudere una traduzione, vai sulla vista Dettagli e clicca sul pulsante "Chiudi".
    ]]></key>
    <key alias="pageHasBeenSendToTranslation"><![CDATA[La pagina '%0%' è stata inviata per la traduzione]]></key>
    <key alias="sendToTranslate"><![CDATA[Invia la pagina per la traduzione]]></key>
    <key alias="taskAssignedBy"><![CDATA[Assegnato da]]></key>
    <key alias="taskOpened"><![CDATA[Task Aperto]]></key>
    <key alias="totalWords"><![CDATA[Totale parole]]></key>
    <key alias="translateTo"><![CDATA[Si traduce in]]></key>
    <key alias="translationDone"><![CDATA[Traduzione completata.]]></key>
    <key alias="translationDoneHelp"><![CDATA[È possibile visualizzare in anteprima le pagine che hai appena tradotto, cliccando qui sotto. Se esiste la pagina originale, si otterrà un confronto tra le due pagine.]]></key>
    <key alias="translationFailed"><![CDATA[Traduzione non riuscita, il file XML potrebbe essere danneggiato]]></key>
    <key alias="translationOptions"><![CDATA[Opzioni di traduzione]]></key>
    <key alias="translator">Traduttore</key>
    <key alias="uploadTranslationXml"><![CDATA[Carica il file xml di traduzione]]></key>
  </area>
  <area alias="treeHeaders">
    <key alias="cacheBrowser">Cache Browser</key>
    <key alias="contentRecycleBin">Cestino</key>
    <key alias="createdPackages">Pacchetti creati</key>
    <key alias="datatype">Tipi di dato</key>
    <key alias="dictionary">Dizionario</key>
    <key alias="installedPackages">Pacchetti installati</key>
    <key alias="installSkin">Installare skin</key>
    <key alias="installStarterKit">Installare starter kit</key>
    <key alias="languages">Lingue</key>
    <key alias="localPackage">Installa un pacchetto locale</key>
    <key alias="macros">Macros</key>
    <key alias="mediaTypes">Tipi di media</key>
    <key alias="member">Membri</key>
    <key alias="memberGroup">Gruppi di Membri</key>
    <key alias="memberRoles">Ruoli</key>
    <key alias="memberType">Tipologia Membri</key>
    <key alias="nodeTypes">Tipi di documento</key>
    <key alias="packager">Pacchetti</key>
	  <key alias="packages">Pacchetti</key>
    <key alias="python">Files Python</key>
    <key alias="repositories">Installa dal repository</key>
    <key alias="runway">Installa Runway</key>
    <key alias="runwayModules">Moduli Runway</key>
    <key alias="scripting">Files di scripting</key>
    <key alias="scripts">Scripts</key>
    <key alias="stylesheets">Fogli di stile</key>
    <key alias="templates">Templates</key>
    <key alias="xslt">Files XSLT</key>
  </area>
  <area alias="update">
    <key alias="updateAvailable"><![CDATA[Nuovo aggiornamento pronto]]></key>
    <key alias="updateDownloadText"><![CDATA[%0% è pronto, clicca qui per download]]></key>
    <key alias="updateNoServer"><![CDATA[Non connesso al server]]></key>
    <key alias="updateNoServerError"><![CDATA[Errore di controllo per l'aggiornamento. Si prega di rivedere lo stack-trace per ulteriori informazioni]]></key>
  </area>
  <area alias="user">
    <key alias="administrators">Amministratore</key>
    <key alias="categoryField">Campo Categoria</key>
    <key alias="changePassword">Cambia la tua password</key>
    <key alias="changePasswordDescription"><![CDATA[È possibile modificare la password di accesso al Back Office Umbraco compilando il modulo sottostante e clicca sul pulsante 'Modifica password']]></key>
    <key alias="confirmNewPassword">Conferma la nuova password</key>
    <key alias="contentChannel">Contenuto del canale</key>
    <key alias="descriptionField">Campo Descrizione</key>
    <key alias="disabled">Disabilita l'utente</key>
    <key alias="documentType">Tipo di Documento</key>
    <key alias="editors">Editor</key>
    <key alias="excerptField">Campo Eccezione</key>
    <key alias="language">Lingua</key>
    <key alias="loginname">Login</key>
    <key alias="mediastartnode"><![CDATA[Nodo di inizio nella sezione Media]]></key>
    <key alias="modules">Sezioni</key>
    <key alias="newPassword">Modifica la tua password</key>
    <key alias="noConsole"><![CDATA[Disabilita l'accesso ad Umbraco]]></key>
    <key alias="password">Password</key>
    <key alias="passwordChanged"><![CDATA[La tua password è stata cambiata!]]></key>
    <key alias="passwordConfirm"><![CDATA[Si prega di confermare la nuova password]]></key>
    <key alias="passwordCurrent">Password attuale</key>
    <key alias="passwordEnterNew"><![CDATA[Inserisci la tua nuova password]]></key>
    <key alias="passwordInvalid"><![CDATA[La password corrente non è valida]]></key>
    <key alias="passwordIsBlank"><![CDATA[La nuova password non può essere vuota!]]></key>
    <key alias="passwordIsDifferent"><![CDATA[C'era una differenza tra la nuova password e la conferma della password. Riprova!]]></key>
    <key alias="passwordMismatch"><![CDATA[La password di conferma non corrisponde alla nuova password!]]></key>
    <key alias="permissionReplaceChildren"><![CDATA[Sostituisci permessi sui nodi figlio]]></key>
    <key alias="permissionSelectedPages"><![CDATA[Stai modificando i permessi per le seguenti pagine:]]></key>
    <key alias="permissionSelectPages"><![CDATA[Seleziona le pagine alle quali vuoi modificare i permessi]]></key>
    <key alias="searchAllChildren"><![CDATA[Cerca in tutti i figli]]></key>
    <key alias="startnode"><![CDATA[Nodo di inizio della sezione Contenuto]]></key>
    <key alias="username">Username</key>
    <key alias="userPermissions"><![CDATA[Permessi Utente]]></key>
    <key alias="usertype"><![CDATA[Tipo di utente]]></key>
    <key alias="userTypes"><![CDATA[Tipi Utente]]></key>
    <key alias="writer">Writer</key>
  </area>
</language>
<|MERGE_RESOLUTION|>--- conflicted
+++ resolved
@@ -1,858 +1,846 @@
-﻿<?xml version="1.0" encoding="utf-8" standalone="yes"?>
-<language alias="it" intName="Italian" localName="italiano" lcid="16" culture="it-IT">
-  <creator>
-    <name>The Umbraco community</name>
-<<<<<<< HEAD
-    <link>http://Umbraco.org/documentation/language-files</link>
-=======
-    <link>http://our.umbraco.org/documentation/Extending-Umbraco/Language-Files</link>
->>>>>>> 9d50a4d2
-  </creator>
-  <area alias="actions">
-    <key alias="assignDomain">Gestisci hostnames</key>
-    <key alias="auditTrail">Audit Trail</key>
-    <key alias="browse">Sfoglia</key>
-    <key alias="copy">Copia</key>
-    <key alias="create">Crea</key>
-    <key alias="createPackage">Crea pacchetto</key>
-    <key alias="delete">Cancella</key>
-    <key alias="disable">Disabilita</key>
-    <key alias="emptyTrashcan">Svuota il cestino</key>
-    <key alias="exportDocumentType">Esporta il tipo di documento</key>
-    <key alias="importDocumentType">Importa il tipo di documento</key>
-    <key alias="importPackage">Importa il pacchetto</key>
-    <key alias="liveEdit">Modifica in Area di Lavoro</key>
-    <key alias="logout">Uscita</key>
-    <key alias="move">Sposta</key>
-    <key alias="notify">Notifiche</key>
-    <key alias="protect">Accesso pubblico</key>
-    <key alias="publish">Pubblica</key>
-    <key alias="refreshNode">Aggiorna nodi</key>
-    <key alias="republish">Ripubblica intero sito</key>
-    <key alias="rights">Permessi</key>
-    <key alias="rollback">Annulla ultima modifica</key>
-    <key alias="sendtopublish">Invia per la pubblicazione</key>
-    <key alias="sendToTranslate">Invia per la traduzione</key>
-    <key alias="sort">Ordina</key>
-    <key alias="toPublish">Invia la pubblicazione</key>
-    <key alias="translate">Traduci</key>
-    <key alias="unpublish">Annulla pubblicazione</key>
-    <key alias="update">Aggiorna</key>
-  </area>
-   <area alias="assignDomain">
-    <key alias="addNew">Aggiungi nuovo dominio</key>
-    <key alias="domain">Dominio</key>
-    <key alias="domainCreated"><![CDATA[Il dominio '%0%' è stato creato]]></key>
-    <key alias="domainDeleted"><![CDATA[Il dominio '%0%' è stato cancellato]]></key>
-    <key alias="domainExists"><![CDATA[Il dominio '%0%' è già stato assegnato]]></key>
-    <key alias="domainHelp"><![CDATA[per esempio: yourdomain.com, www.yourdomain.com]]></key>
-    <key alias="domainUpdated"><![CDATA[Il dominio '%0%' è stato aggiornato]]></key>
-    <key alias="invalidDomain">Hostname non valido</key>
-    <key alias="orEdit">Modifica il dominio corrente</key>
-  </area>
-  <area alias="auditTrails">
-    <key alias="atViewingFor">Visualizzazione per</key>
-  </area>
-  <area alias="buttons">
-    <key alias="bold">Grassetto</key>
-    <key alias="deindent">Cancella rientro paragrafo</key>
-    <key alias="formFieldInsert">Inserisci dal file</key>
-    <key alias="graphicHeadline">Inserisci intestazione grafica</key>
-    <key alias="htmlEdit">Modifica Html</key>
-    <key alias="indent">Inserisci rientro paragrafo</key>
-    <key alias="italic">Corsivo</key>
-    <key alias="justifyCenter">Centra</key>
-    <key alias="justifyLeft">Allinea testo a sinistra</key>
-    <key alias="justifyRight">Allinea testo a destra</key>
-    <key alias="linkInsert">Inserisci Link</key>
-    <key alias="linkLocal">Inserisci local link (ancora)</key>
-    <key alias="listBullet">Elenco puntato</key>
-    <key alias="listNumeric">Elenco numerato</key>
-    <key alias="macroInsert">Inserisci macro</key>
-    <key alias="pictureInsert">Inserisci immagine</key>
-    <key alias="relations">Modifica relazioni</key>
-    <key alias="save">Salva</key>
-    <key alias="saveAndPublish">Salva e pubblica</key>
-    <key alias="saveToPublish">Salva e invia per approvazione</key>
-    <key alias="showPage">Anteprima</key>
-    <key alias="showPageDisabled"><![CDATA[L'anteprima è disabilitata dato che non è stato assegnato alcun template]]></key>
-    <key alias="styleChoose">Scegli lo stile</key>
-    <key alias="styleShow">Mostra gli stili</key>
-    <key alias="tableInsert">Inserisci tabella</key>
-  </area>
-  <area alias="content">
-    <key alias="about">Informazioni su questa pagina</key>
-    <key alias="alias">Link alternativo</key>
-    <key alias="alternativeTextHelp"><![CDATA[(come descriveresti l'immagine via telefono)]]></key>
-    <key alias="alternativeUrls">Links alternativi</key>
-    <key alias="clickToEdit">Clicca per modificare questo elemento</key>
-    <key alias="createBy">Creato da</key>
-    <key alias="createDate">Creato il</key>
-    <key alias="documentType">Tipo di documento</key>
-    <key alias="editing">Modifica</key>
-    <key alias="expireDate">Attivo fino al</key>
-    <key alias="itemChanged"><![CDATA[Questo elemento è stato modificato dopo la pubblicazione]]></key>
-    <key alias="itemNotPublished"><![CDATA[Questo elemento non è stato pubblicato]]></key>
-    <key alias="lastPublished">Ultima pubblicazione</key>
-    <key alias="mediaLinks">Link ai media</key>
-    <key alias="mediatype">Tipo di media</key>
-    <key alias="membergroup">Gruppo di membri</key>
-    <key alias="memberrole">Ruolo</key>
-    <key alias="membertype">Tipologia Membro</key>
-    <key alias="noDate"><![CDATA[La data non è stata selezionata]]></key>
-    <key alias="nodeName">Titolo della Pagina</key>
-    <key alias="otherElements"><![CDATA[Proprietà]]></key>
-    <key alias="parentNotPublished"><![CDATA[Questo documento è pubblicato ma non è visibile perchè il padre '%0%' non è pubblicato]]></key>
-    <key alias="publish">Pubblicato</key>
-    <key alias="publishStatus">Stato della pubblicazione</key>
-    <key alias="releaseDate">Pubblicato il</key>
-    <key alias="removeDate">Rimuovi data</key>
-    <key alias="sortDone">Ordinamento dei nodi aggiornato</key>
-    <key alias="sortHelp"><![CDATA[Per ordinare i nodi, è sufficiente trascinare i nodi o fare clic su una delle intestazioni di colonna. È possibile selezionare più nodi tenendo premuto il tasto "shift" o "control" durante la selezione]]></key>
-    <key alias="statistics">Statistiche</key>
-    <key alias="titleOptional">Titolo (opzionale)</key>
-    <key alias="type">Tipo</key>
-    <key alias="unPublish">Non pubblicare</key>
-    <key alias="updateDate">Ultima modifica</key>
-    <key alias="uploadClear">Rimuovi il file</key>
-    <key alias="urls">Link al documento</key>
-  </area>
-  <area alias="create">
-    <key alias="chooseNode"><![CDATA[Dove vuoi creare il nuovo %0%]]></key>
-    <key alias="createUnder">Crea al</key>
-    <key alias="updateData">Scegli il tipo ed il titolo</key>
-  </area>
-  <area alias="dashboard">
-    <key alias="browser"><![CDATA[Naviga il tuo sito web]]></key>
-    <key alias="dontShowAgain"><![CDATA[Non mostrare più]]></key>
-    <key alias="nothinghappens"><![CDATA[se Umbraco non si sta aprendo, potresti aver bisogno di rimuovere il blocco popup]]></key>
-    <key alias="openinnew">hai aperto una nuova finestra</key>
-    <key alias="restart">Riavvia</key>
-    <key alias="visit">Visita</key>
-    <key alias="welcome">Benvenuto</key>
-  </area>
-  <area alias="defaultdialogs">
-    <key alias="anchorInsert">Nome</key>
-    <key alias="assignDomain">Gestione alias Hostnames</key>
-    <key alias="closeThisWindow">Chiudi questa finestra</key>
-    <key alias="confirmdelete"><![CDATA[Sei sicuro di voler eliminare?]]></key>
-    <key alias="confirmdisable"><![CDATA[Sei sicuro di voler disabilitare?]]></key>
-    <key alias="confirmEmptyTrashcan"><![CDATA[Cliccare per confermare la cancellazione di %0% elemento(i)]]></key>
-    <key alias="confirmlogout"><![CDATA[Sei sicuro?]]></key>
-    <key alias="confirmSure"><![CDATA[Sei sicuro?]]></key>
-    <key alias="cut">Taglia</key>
-   <key alias="editdictionary">Modifica elemento Dictionary</key>
-    <key alias="editlanguage">Modifica il linguaggio</key>
-    <key alias="insertAnchor">Inserisci il link locale</key>
-    <key alias="insertCharacter">Inserisci carattere</key>
-    <key alias="insertgraphicheadline"><![CDATA[Inserisci Titolo Modalità Grafica]]></key>
-    <key alias="insertimage"><![CDATA[Inserisci immagine]]></key>
-    <key alias="insertlink">Inserisci link</key>
-    <key alias="insertMacro">Inserisci macro</key>
-    <key alias="inserttable">Inserisci tabella</key>
-    <key alias="lastEdited">Ultima modifica</key>
-    <key alias="link">Link</key>
-    <key alias="linkinternal"><![CDATA[Link interno:]]></key>
-    <key alias="linklocaltip"><![CDATA[Quando usi il link locale, inserisci # prima del link]]></key>
-    <key alias="linknewwindow"><![CDATA[Apri in nuova finestra?]]></key>
-    <key alias="macroContainerSettings">Impostazioni Macro</key>
-    <key alias="macroDoesNotHaveProperties"><![CDATA[Questa macro non contiene proprietà editabili]]></key>
-    <key alias="paste">Incolla</key>
-    <key alias="permissionsEdit">Modifica il Permesso per</key>
-    <key alias="recycleBinDeleting"><![CDATA[Gli elementi presenti nel cestino verranno cancellati. Non chiudere questa finestra finchè l'operazione non è terminata.]]></key>
-    <key alias="recycleBinIsEmpty"><![CDATA[Il cestino è vuoto]]></key>
-    <key alias="recycleBinWarning"><![CDATA[Gli elementi cancellati dal cestino non potranno essere recuperati.]]></key>
-    <key alias="regexSearchError"><![CDATA[Il webservice <a target='_blank' href='http://regexlib.com'>regexlib.com</a> ha attualmente qualche problema, di cui non abbiamo il controllo. Siamo spiacevoli dell'inconveniente.]]></key>
-    <key alias="regexSearchHelp"><![CDATA[Ricerca un'espressione regolare da aggiungere al campo della form per poter validare il contenuto. Esempio: 'email, 'zip-code' 'url']]></key>
-    <key alias="removeMacro">Elimina Macro</key>
-    <key alias="requiredField">Campo obbligatorio</key>
-    <key alias="sitereindexed"><![CDATA[Il sito è stato reindicizzato]]></key>
-    <key alias="siterepublished"><![CDATA[Il sito è stato ripubblicato]]></key>
-    <key alias="siterepublishHelp"><![CDATA[La cache del sito sarà ricreata. Tutti gli elementi pubblicati saranno aggiornati, tutti quelli non pubblicati rimarranno tali.]]></key>
-    <key alias="tableColumns">Numero di colonne</key>
-    <key alias="tableRows">Numero di righe</key>
-    <key alias="templateContentAreaHelp"><![CDATA[<strong>Imposta identificativo del placeholder</strong>. Settando tale ID puoi inserire il contenuto in questo template dai template figli, facendo riferimento a questo ID usando il codice <code>&lt;asp:content /&gt;</code>.]]></key>
-    <key alias="templateContentPlaceHolderHelp"><![CDATA[<strong>Seleziona Identificativo del placeholder</strong> dalla lista seguente. Puoi scegliere solo l'ID appartenente al template master corrente.]]></key>
-    <key alias="thumbnailimageclickfororiginal"><![CDATA[Clicca sull'immmagine per ingrandirla]]></key>
-    <key alias="treepicker">Seleziona elemento</key>
-    <key alias="viewCacheItem">Visualizza gli elementi in cache</key>
-  </area>
-  <area alias="dictionaryItem">
-    <key alias="description"><![CDATA[Modifica le traduzioni per l'elemento '%0%'. Puoi aggiungere una lingua sotto "Lingue" nel menù a sinistra]]></key>
-    <key alias="displayName"><![CDATA[Identificativo Cultura]]></key>
-  </area>
-  <area alias="editcontenttype">
-    <key alias="allowedchildnodetypes">Possibili nodetypes figli</key>
-    <key alias="create">Crea</key>
-    <key alias="deletetab">Cancella tab</key>
-    <key alias="description">Descrizione</key>
-    <key alias="newtab">Nuova tab</key>
-    <key alias="tab">Tab</key>
-    <key alias="thumbnail">Miniatura</key>
-  </area>
-  <area alias="editdatatype">
-    <key alias="addPrevalue"><![CDATA[Aggiungi valore predefinito]]></key>
-    <key alias="dataBaseDatatype"><![CDATA[Tipo di Dato del database]]></key>
-    <key alias="guid"><![CDATA[Tipo di dati GUID]]></key>
-    <key alias="renderControl">Rendering controllo</key>
-    <key alias="rteButtons">Bottoni</key>
-    <key alias="rteEnableAdvancedSettings">Abilita impostazioni avanzate per</key>
-    <key alias="rteEnableContextMenu">Abilita menu contestuale</key>
-    <key alias="rteMaximumDefaultImgSize">Dimensione massima delle immagini inserite</key>
-    <key alias="rteRelatedStylesheets">Fogli di stile collegati</key>
-    <key alias="rteShowLabel">Visualizza etichetta</key>
-    <key alias="rteWidthAndHeight">Larghezza e altezza</key>
-  </area>
-  <area alias="errorHandling">
-    <key alias="errorButDataWasSaved"><![CDATA[I tuoi dati sono stati salvati, ma prima che tu possa pubblicare la tua pagina ci sono degli errori che devono essere corretti:]]></key>
-    <key alias="errorChangingProviderPassword"><![CDATA[Il MemberShip provider corrente non supporta il cambio password (EnablePasswordRetrieval deve essere true)]]></key>
-    <key alias="errorExistsWithoutTab"><![CDATA[%0% esiste già]]></key>
-    <key alias="errorHeader"><![CDATA[Si sono verificati degli errori:]]></key>
-    <key alias="errorHeaderWithoutTab"><![CDATA[Si sono verificati degli errori:]]></key>
-    <key alias="errorInPasswordFormat"><![CDATA[La password deve essere lunga almeno %0% caratteri e deve contenere almeno %1% carattere(i) non alfanumerico(i)]]></key>
-    <key alias="errorIntegerWithoutTab"><![CDATA[%0% deve essere un intero]]></key>
-    <key alias="errorMandatory"><![CDATA[%0% nella tab %1% è un campo obbligatorio]]></key>
-    <key alias="errorMandatoryWithoutTab"><![CDATA[%0% è un campo obbligatorio]]></key>
-    <key alias="errorRegExp"><![CDATA[%0% in %1% non è un formato corretto]]></key>
-    <key alias="errorRegExpWithoutTab"><![CDATA[%0% non è un formato corretto]]></key>
-  </area>
-  <area alias="errors">
-    <key alias="codemirroriewarning"><![CDATA[NOTA! Anche se CodeMirror è attivata per la configurazione, è disattivato in Internet Explorer perché non è abbastanza stabile.]]></key>
-    <key alias="contentTypeAliasAndNameNotNull"><![CDATA[Per favore compila entrambi i campi alias e nome sul nuovo propertytype!]]></key>
-    <key alias="filePermissionsError"><![CDATA[Si è verificato un problema nella lettura/scrittura di un file o di una cartella]]></key>
-    <key alias="missingTitle"><![CDATA[Per favore inserisci un titolo]]></key>
-    <key alias="missingType"><![CDATA[Per favore scegli un tipo]]></key>
-    <key alias="pictureResizeBiggerThanOrg"><![CDATA[Stai allargano l'immagine più dell'originale. Sei sicuro che vuoi procedere?]]></key>
-    <key alias="pythonErrorHeader"><![CDATA[Errore nello script python]]></key>
-    <key alias="pythonErrorText"><![CDATA[Lo script python non è stato salvato, perchè contiene degli errori]]></key>
-    <key alias="startNodeDoesNotExists"><![CDATA[Nodo iniziale cancellato, per favore contatta il tuo amministratore]]></key>
-    <key alias="stylesMustMarkBeforeSelect"><![CDATA[Per favore evidenzia il contenuto prima di cambiare lo stile]]></key>
-    <key alias="stylesNoStylesOnPage"><![CDATA[Nessuno stile attivo disponibile]]></key>
-    <key alias="tableColMergeLeft"><![CDATA[Per favore posiziona il cursore a sinistra delle due celle che desideri unire ]]></key>
-    <key alias="tableSplitNotSplittable"><![CDATA[Non puoi dividere una cella che non è stata unita.]]></key>
-    <key alias="xsltErrorHeader"><![CDATA[Errore nel file sorgente XSLT]]></key>
-    <key alias="xsltErrorText"><![CDATA[Il file XSLT non è stato salvato, perchè conteneva degli errori]]></key>
-  </area>
-  <area alias="general">
-    <key alias="about">Info</key>
-    <key alias="action">Azione</key>
-    <key alias="add">Aggiungi</key>
-    <key alias="alias">Alias</key>
-    <key alias="areyousure"><![CDATA[Sei sicuro?]]></key>
-    <key alias="border">Bordo</key>
-    <key alias="by">o</key>
-    <key alias="cancel">Annulla</key>
-    <key alias="cellMargin"><![CDATA[Margine Cella (cell margin)]]></key>
-    <key alias="choose">Scegli</key>
-    <key alias="close">Chiudi</key>
-    <key alias="closewindow">Chiudi la finestra</key>
-    <key alias="comment">Commento</key>
-    <key alias="confirm">Conferma</key>
-    <key alias="constrainProportions">Blocca le proporzioni</key>
-    <key alias="continue">Continua</key>
-    <key alias="copy">Copia</key>
-    <key alias="create">Crea</key>
-    <key alias="database">Base di dati</key>
-    <key alias="date">Data</key>
-    <key alias="default">Default</key>
-    <key alias="delete">Elimina</key>
-    <key alias="deleted">Eliminato</key>
-    <key alias="deleting">Elimina...</key>
-    <key alias="design">Design</key>
-    <key alias="dimensions">Dimensioni</key>
-    <key alias="down"><![CDATA[Giù]]></key>
-    <key alias="download">Scarica</key>
-    <key alias="edit">Modifica</key>
-    <key alias="edited">Modificato</key>
-    <key alias="elements">Elementi</key>
-    <key alias="email">Email</key>
-    <key alias="error">Errore</key>
-    <key alias="findDocument">Trova</key>
-    <key alias="folder">Cartella</key>
-    <key alias="height">Altezza</key>
-    <key alias="help">Guida</key>
-    <key alias="icon">Icona</key>
-    <key alias="import">Importa</key>
-    <key alias="innerMargin"><![CDATA[Margine interno (inner margin)]]></key>
-    <key alias="insert">Inserisci</key>
-    <key alias="install">Installa</key>
-    <key alias="justify">Giustificato</key>
-    <key alias="language">Lingua</key>
-    <key alias="layout">Layout</key>
-    <key alias="loading">Caricamento</key>
-    <key alias="locked">Bloccato</key>
-    <key alias="login">Login</key>
-    <key alias="logoff">Log off</key>
-    <key alias="logout">Logout</key>
-    <key alias="macro">Macro</key>
-    <key alias="move">Sposta</key>
-    <key alias="name">Nome</key>
-    <key alias="new">Nuovo</key>
-    <key alias="next">Successivo</key>
-    <key alias="no">No</key>
-    <key alias="of">di</key>
-    <key alias="ok">Ok</key>
-    <key alias="open">Apri</key>
-    <key alias="or">o</key>
-    <key alias="password">Password</key>
-    <key alias="path">Percorso</key>
-    <key alias="placeHolderID"><![CDATA[Identificativo "Placeholder"]]></key>
-    <key alias="pleasewait"><![CDATA[Attendere prego...]]></key>
-    <key alias="previous">Precedente</key>
-    <key alias="properties"><![CDATA[Proprietà]]></key>
-    <key alias="reciept"><![CDATA[Email ricevuta in data]]></key>
-    <key alias="recycleBin">Cestino</key>
-    <key alias="remaining">Rimangono</key>
-    <key alias="rename">Rinomina</key>
-    <key alias="renew">Rinnova</key>
-    <key alias="retry">Riprova</key>
-    <key alias="rights">Permessi</key>
-    <key alias="search">Cerca</key>
-    <key alias="server">Server</key>
-    <key alias="show">Mostra</key>
-    <key alias="showPageOnSend">Mostra la pagina inviata</key>
-    <key alias="size">Dimensione</key>
-    <key alias="sort">Ordina</key>
-    <key alias="type">Tipo</key>
-    <key alias="typeToSearch"><![CDATA[Parola da cercare...]]></key>
-    <key alias="up">Su</key>
-    <key alias="update">Aggiorna</key>
-    <key alias="upgrade">Aggiornamento</key>
-    <key alias="upload">Carica</key>
-    <key alias="url">Url</key>
-    <key alias="user">Utente</key>
-    <key alias="username"><![CDATA[Username]]></key>
-    <key alias="value">Valore</key>
-    <key alias="view">Vedi</key>
-    <key alias="welcome">Benvenuto...</key>
-    <key alias="width">Larghezza</key>
-    <key alias="yes">Si</key>
-  </area>
-  <area alias="graphicheadline">
-    <key alias="backgroundcolor">Colore di sfondo</key>
-    <key alias="bold">Grassetto</key>
-    <key alias="color">Colore del testo</key>
-    <key alias="font">Carattere</key>
-    <key alias="text">Testo</key>
-  </area>
-  <area alias="headers">
-    <key alias="page">Pagina</key>
-  </area>
-  <area alias="installer">
-    <key alias="databaseErrorCannotConnect"><![CDATA[Impossibile connettersi alla base dati.]]></key>
-    <key alias="databaseErrorWebConfig"><![CDATA[Impossibile salvare il file web.config. Modificare la stringa di connessione manualmente.]]></key>
-    <key alias="databaseFound"><![CDATA[Database trovato ed identificato come]]></key>
-    <key alias="databaseHeader"><![CDATA[Configurazione database]]></key>
-    <key alias="databaseInstall"><![CDATA[Premi il tasto <strong>installa</strong> per installare il database Umbraco %0% ]]></key>
-    <key alias="databaseInstallDone"><![CDATA[Umbraco %0% è stato copiato nel tuo database. Premi <strong>Avanti</strong> per proseguire.]]></key>
-    <key alias="databaseNotFound">
-      <![CDATA[<p>Database non trovato! Perfavore, controlla che le informazioni della stringa di connessione nel file "web.config" siano corrette.</p>
-<<<<<<< HEAD
-<p>Per procedere, edita il file "web.config" (utilizzando Visual Studio o l'editor di testo che preferisci), scorri in basso, aggiungi la stringa di connessione per il database chiamato "UmbracoDbDSN" e salva il file.</p><p>Clicca il tasto <strong>riprova</strong> quando hai finito.<br /><a href="http://Umbraco.org/redir/installWebConfig" target="_blank"> Maggiori dettagli per la modifica del file web.config qui.</a></p>]]>
-=======
-<p>Per procedere, edita il file "web.config" (utilizzando Visual Studio o l'editor di testo che preferisci), scorri in basso, aggiungi la stringa di connessione per il database chiamato "umbracoDbDSN" e salva il file.</p><p>Clicca il tasto <strong>riprova</strong> quando hai finito.<br /><a href="http://our.umbraco.org/documentation/Using-Umbraco/Config-files/webconfig7" target="_blank"> Maggiori dettagli per la modifica del file web.config qui.</a></p>]]>
->>>>>>> 9d50a4d2
-    </key>
-    <key alias="databaseText"><![CDATA[Per completare questo passaggio, devi conoscere alcune informazioni riguardanti il tuo database server ("connection string"). Se è necessario contatta il tuo ISP per reperire le informazioni necessarie. Se stai effettuando l'installazione in locale o su un server, puoi richiederle al tuo amministratore di sistema]]></key>
-    <key alias="databaseUpgrade"><![CDATA[<p>Premi il tasto <strong>aggiorna</strong> per aggiornare il database ad Umbraco %0%</p><p>Non preoccuparti, il contenuto non verrà perso e tutto continuerà a funzionare dopo l'aggiornamento!</p>]]></key>
-    <key alias="databaseUpgradeDone"><![CDATA[Il tuo database è stato aggiornato all'ultima versione %0%.<br />Premi il tasto <strong>Avanti</strong> per continuare.]]></key>
-    <key alias="databaseUpToDate"><![CDATA[Il tuo database è stato aggiornato!. Clicca il tasto <strong>Avanti</strong> per continuare la configurazione.]]></key>
-    <key alias="defaultUserChangePass"><![CDATA[<strong>La password predefinita per l'utente di default deve essere cambiata!</strong>]]></key>
-    <key alias="defaultUserDisabled"><![CDATA[<strong>L'utente di default è stato disabilitato o non ha accesso ad Umbraco!</strong></p><p>Non è necessario eseguire altre operazioni. Clicca il tasto <strong>Avanti</strong> per continuare.]]></key>
-    <key alias="defaultUserPassChanged"><![CDATA[<strong>La password è stata modificata con successo</strong></p><p>Non è necessario eseguire altre operazioni. Clicca il tasto <strong>Avanti</strong> per continuare.]]></key>
-    <key alias="defaultUserPasswordChanged"><![CDATA[La password è stata modificata!]]></key>
-    <key alias="defaultUserText"><![CDATA[<p>Umbraco crea un utente <strong>('admin')</strong>predefinito e password <strong>('default')</strong>. E' <strong>importante</strong> modificare la password con una personale.</p><p>Questo passaggio controlla la password predefinita e ricorda, se necessario, di modificarla.</p>]]></key>
-    <key alias="greatStart"><![CDATA[Parti alla grande, guarda i nostri video introduttivi]]></key>
-    <key alias="licenseText"><![CDATA[Cliccando il pulsante Avanti (o modificando la voce UmbracoConfigurationStatus nel file web.config), accettti le condizioni di licenza specificate nel box sottostante. Nota che questa distribuzione di Umbraco è composta da due differenti licenze, la MIT open source per il framework e la Umbraco freeware per la UI.]]></key>
-    <key alias="None"><![CDATA[Ancora non installato.]]></key>
-    <key alias="permissionsAffectedFolders"><![CDATA[File e directory interessati]]></key>
-    <key alias="permissionsAffectedFoldersMoreInfo"><![CDATA[Ulteriori informazioni sull'impostazione dei permessi per Umbraco]]></key>
-    <key alias="permissionsAffectedFoldersText"><![CDATA[Devi autorizzare l'utente ASP.NET a modificare i seguenti files/cartelle]]></key>
-    <key alias="permissionsAlmostPerfect"><![CDATA[<strong>Le impostazioni dei permessi sono perfette!</strong><br /><br />Puoi eseguire Umbraco senza problemi, ma potresti non poter installare i pacchetti che sono consigliati per sfruttare tutti i vantaggi offerti da Umbraco.]]></key>
-    <key alias="permissionsHowtoResolve"><![CDATA[Risoluzione del problema]]></key>
-    <key alias="permissionsHowtoResolveLink"><![CDATA[Clicca qui per leggere la versione testuale]]></key>
-    <key alias="permissionsHowtoResolveText"><![CDATA[Guarda il nostro <strong>video tutorial</strong> su come impostare i permessi delle cartelle per Umbraco o leggi la versione testuale.]]></key>
-    <key alias="permissionsMaybeAnIssue"><![CDATA[<strong>Le impostazioni dei permessi potrebbero avere dei problemi!</strong> <br/><br /> Puoi eseguire Umbraco, ma potresti non essere in grado di creare cartelle o installare pacchetti che sono raccomandati per sfruttare tutti i vantaggi di Umbraco.]]></key>
-    <key alias="permissionsNotReady"><![CDATA[<strong>Le impostazioni dei permessi non sono corrette per Umbraco!</strong> <br /><br /> Per eseguire Umbraco, devi aggiornare le impostazioni dei permessi.]]></key>
-    <key alias="permissionsPerfect"><![CDATA[<strong>La configurazione dei permessi è perfetta!</strong><br /><br /> Sei pronto per avviare Umbraco e installare i pacchetti!]]></key>
-    <key alias="permissionsResolveFolderIssues"><![CDATA[Risolvere il problema sulla cartella]]></key>
-    <key alias="permissionsResolveFolderIssuesLink"><![CDATA[Clicca questo link per ulteriori informazioni sui problemi con ASP.NET e la creazione di cartelle.]]></key>
-    <key alias="permissionsSettingUpPermissions"><![CDATA[Impostazione dei permessi delle cartelle]]></key>
-    <key alias="permissionsText"><![CDATA[per poter archiviare file come immagini e PDF, Umbraco deve avere accesso in scrittura/modifica ad alcune directory. Inoltre per incrementare le prestazioni del tuo sito, deve essere possibile memorizzare informazioni temporanee (es: cache).]]></key>
-    <key alias="runwayFromScratch"><![CDATA[Voglio partire da zero]]></key>
-    <key alias="runwayFromScratchText"><![CDATA[Il tuo sito al momento è completamente vuoto, e questo è il punto di partenza ideale per creare da zero i tuoi tipi documento e i tuoi templates. (<a href="http://Umbraco.tv/documentation/videos/for-site-builders/foundation/document-types">Guarda come</a>) Puoi anche installare eventuali Runway in un secondo momento. Vai nella sezione Developer e scegli Pacchetti.]]></key>
-    <key alias="runwayHeader"><![CDATA[Hai configurato una versione pulita della piattaforma Umbraco. Cosa vuoi fare adesso?]]></key>
-    <key alias="runwayInstalled">Runway è installato</key>
-    <key alias="runwayInstalledText"><![CDATA[
-      Hai le basi. Seleziona quali moduli vorresti installare.<br />
-      Questa è la lista dei nostri moduli raccomandati, seleziona quali vorresti installare, o vedi <a href="#" onclick="toggleModules(); return false;" id="toggleModuleList">l'intera lista di moduli</a>
-      ]]></key>
-    <key alias="runwayOnlyProUsers">Raccommandato solo per utenti esperti</key>
-    <key alias="runwaySimpleSite">Vorrei iniziare da un sito semplice</key>
-    <key alias="runwaySimpleSiteText"><![CDATA[
-      <p>
-      "Runway" è un semplice sito web contenente alcuni tipi di documento e alcuni templates di base. L'installer configurerà Runway per te automaticamente, 
-        ma tu potrai facilmente modificarlo, estenderlo o eliminarlo. Non è necessario installarlo e potrai usare Umbraco anche senza di esso, ma 
-        Runway ti offre le basi e le best practices per cominciare velocemente.
-        Se sceglierai di installare Runway, volendo potrai anche selezionare i moduli di Runway per migliorare le pagine.
-        </p>
-        <small>
-        <em>Inclusi in Runway:</em> Home page, pagina Guida introduttiva, pagina Installazione moduli<br />
-        <em>Moduli opzionali:</em> Top Navigation, Sitemap, Contatti, Gallery.
-        </small>
-      ]]></key>
-    <key alias="runwayWhatIsRunway">Cosa è Runway</key>
-    <key alias="step1">Passo 1/5 Accettazione licenza</key>
-    <key alias="step2">Passo 2/5: Configurazione database</key>
-    <key alias="step3">Passo 3/5: Controllo permessi dei file</key>
-    <key alias="step4">Passo 4/5: Controllo impostazioni sicurezza</key>
-    <key alias="step5">Passo 5/5: Umbraco è pronto per iniziare</key>
-    <key alias="thankYou">Grazie per aver scelto Umbraco</key>
-    <key alias="theEndBrowseSite"><![CDATA[<h3>Naviga per il tuo nuovo sito</h3>
-Hai installato Runway, quindi perché non dare uno sguardo al vostro nuovo sito web.]]></key>
-    <key alias="theEndFurtherHelp"><![CDATA[<h3>Ulteriori informazioni e assistenza</h3>
-Fatti aiutare dalla nostra community, consulta la documentazione o guarda alcuni video gratuiti su come costruire un semplice sito web, come usare i pacchetti e una guida rapida alla terminologia Umbraco]]></key>
-    <key alias="theEndHeader"><![CDATA[Umbraco %0% è installato e pronto per l'uso]]></key>
-    <key alias="theEndInstallFailed"><![CDATA[Per terminare l'installazione, dovrai modificare manualmente il file <strong>/web.config</strong> e aggiornare la chiave AppSetting <strong>UmbracoConfigurationStatus</strong> impostando il valore <strong>'%0%'</strong>.]]></key>
-    <key alias="theEndInstallSuccess">
-      <![CDATA[Puoi <strong>iniziare immediatamente</strong> cliccando sul bottone "Avvia Umbraco". <br />Se sei <strong>nuovo a Umbraco</strong>, si possono trovare un sacco di risorse sulle nostre pagine Getting Started.]]></key>
-    <key alias="theEndOpenUmbraco">
-      <![CDATA[<h3>Avvia Umbraco</h3>
-Per gestire il tuo sito web, è sufficiente aprire il back office di Umbraco e iniziare ad aggiungere i contenuti, aggiornando i modelli e i fogli di stile o aggiungere nuove funzionalità]]></key>
-    <key alias="Unavailable">Connessione al database non riuscita.</key>
-    <key alias="Version3">Umbraco Versione 3</key>
-    <key alias="Version4">Umbraco Versione 4</key>
-    <key alias="watch">Guarda</key>
-    <key alias="welcomeIntro"><![CDATA[Questa procedura guidata ti guiderà attraverso il processo di configurazione <strong>Umbraco %0%</strong> per una nuova installazione o per l'aggiornamento dalla versione 3.0.
-                                <br /><br />
-                                Clicca <strong>"avanti"</strong> per avviare la procedura.]]></key>
-  </area>
-  <area alias="language">
-    <key alias="cultureCode">Codice cultura</key>
-    <key alias="displayName">Nome cultura</key>
-  </area>
-  <area alias="lockout">
-    <key alias="lockoutWillOccur"><![CDATA[Sei stato inattivo e si è verificata una disconnessione automatica]]></key>
-    <key alias="renewSession">Riconnetti adesso per salvare il tuo lavoro</key>
-  </area>
-  <area alias="login">
-<<<<<<< HEAD
-    <key alias="bottomText"><![CDATA[<p style="text-align:right;">&copy; 2001 - %0% <br /><a href="http://Umbraco.org" style="text-decoration: none" target="_blank">Umbraco.org</a></p> ]]></key>
-=======
-    <key alias="bottomText"><![CDATA[<p style="text-align:right;">&copy; 2001 - %0% <br /><a href="http://umbraco.com" style="text-decoration: none" target="_blank">umbraco.com</a></p> ]]></key>
->>>>>>> 9d50a4d2
-    <key alias="topText">Benvenuti in Umbraco, digita il tuo username e la tua password nelle caselle seguenti:</key>
-  </area>
-  <area alias="main">
-    <key alias="dashboard">Dashboard</key>
-    <key alias="sections">Sezioni</key>
-    <key alias="tree">Contenuto</key>
-  </area>
-  <area alias="moveOrCopy">
-    <key alias="choose">Scegli la pagina sopra...</key>
-    <key alias="copyDone"><![CDATA[%0% è sto copiato per %1%]]></key>
-    <key alias="copyTo">Seleziona dove il documento %0% deve essere copiato</key>
-    <key alias="moveDone"><![CDATA[%0% è stato spostato in %1%]]></key>
-    <key alias="moveTo">Seleziona dove il documento %0% deve essere spostato</key>
-    <key alias="nodeSelected"><![CDATA[è stato selezionato come radice del nuovo contenuto, clicca 'ok' per proseguire.]]></key>
-    <key alias="noNodeSelected"><![CDATA[Nessun nodo selezionato, si prega di selezionare un nodo nella lista di cui sopra prima di fare click su 'Ok']]></key>
-    <key alias="notAllowedByContentType"><![CDATA[Non è possibile associare questo tipo di nodo sotto il nodo selezionato.]]></key>
-    <key alias="notAllowedByPath"><![CDATA[Il nodo corrente non può essere spostato ad un'altra sua sottopagina]]></key>
-    <key alias="notValid"><![CDATA[Quest'azione non è consentita dato che non hai i permessi su uno o più documenti figlio.]]></key>
-    <key alias="relateToOriginal"><![CDATA[Collega gli elementi copiati all'originale]]></key>
-  </area>
-  <area alias="notifications">
-    <key alias="editNotifications"><![CDATA[Modifica la tua notifica per %0%]]></key>
-    <key alias="mailBody"><![CDATA[
-      Salve %0%
-
-      Questa è un'email automatica per informare che l'azione '%1%'
-      è stata eseguita sulla pagina '%2%'
-      dall'utente '%3%'
-
-      Vai al link http://%4%/#/content/content/edit/%5% per effettuare le modifiche.
-
-      Buona giornata!
-
-      Grazie da Umbraco
-    ]]></key>
-    <key alias="mailBodyHtml">
-        <![CDATA[<p>Salve %0%</p>
-
-		  <p>Questa è un'email automatica per informare che l'azione <strong>'%1%'</strong> 
-		  è stata eseguita sulla pagina <a href="http://%4%/actions/preview.aspx?id=%5%"><strong>'%2%'</strong></a>
-		  dall'utente <strong>'%3%'</strong>
-	  </p>
-		  <div style="margin: 8px 0; padding: 8px; display: block;">
-				<br />
-				<a style="color: white; font-weight: bold; background-color: #5372c3; text-decoration : none; margin-right: 20px; border: 8px solid #5372c3; width: 150px;" href="http://%4%/#/content/content/edit/%5%">&nbsp;&nbsp;&nbsp;&nbsp;&nbsp;MODIFICA&nbsp;&nbsp;&nbsp;&nbsp;&nbsp;</a> &nbsp; 
-				<br />
-		  </div>
-		  <p>
-			  <h3>Riepilogo aggiornamento:</h3>
-			  <table style="width: 100%;">
-						   %6%
-				</table>
-			 </p>
-
-		  <div style="margin: 8px 0; padding: 8px; display: block;">
-				<br />
-				<a style="color: white; font-weight: bold; background-color: #5372c3; text-decoration : none; margin-right: 20px; border: 8px solid #5372c3; width: 150px;" href="http://%4%/#/content/content/edit/%5%">&nbsp;&nbsp;&nbsp;&nbsp;&nbsp;EDIT&nbsp;&nbsp;&nbsp;&nbsp;&nbsp;</a> &nbsp; 
-				<br />
-		  </div>
-
-		  <p>Buona giornata!<br /><br />
-			  Grazie da Umbraco
-		  </p>]]></key>
-    <key alias="mailSubject">[%0%] Notifica per %1% eseguita su %2%</key>
-    <key alias="notifications">Notifiche</key>
-  </area>
-  <area alias="packager">
-    <key alias="chooseLocalPackageText"><![CDATA[
-      Scegli un pacchetto dal tuo computer cliccando il pulsante Sfoglia<br />
-         e selezionando il pacchetto. I pacchetti Umbraco generalmente hanno l'estensione ".umb" o ".zip".
-      ]]></key>
-    <key alias="packageAuthor">Autore</key>
-    <key alias="packageDemonstration">Dimostrazione</key>
-    <key alias="packageDocumentation">Documentazione</key>
-    <key alias="packageMetaData">Meta dati pacchetto</key>
-    <key alias="packageName">Nome del pacchetto</key>
-    <key alias="packageNoItemsHeader">Il pacchetto non contiene tutti gli elementi</key>
-    <key alias="packageNoItemsText"><![CDATA[Questo pacchetto non contiene elementi da disinstallare.<br/><br/>
-      E' possibile rimuovere questo pacchetto dal sistema cliccando "rimuovi pacchetto" in basso.]]></key>
-    <key alias="packageNoUpgrades">Non ci sono aggiornamenti disponibili</key>
-    <key alias="packageOptions">Opzioni pacchetto</key>
-    <key alias="packageReadme">Pacchetto leggimi</key>
-    <key alias="packageRepository">Pacchetto repository</key>
-    <key alias="packageUninstallConfirm">Conferma eliminazione</key>
-    <key alias="packageUninstalledHeader"><![CDATA[Il pacchetto è stato disinstallato]]></key>
-    <key alias="packageUninstalledText"><![CDATA[Il pacchetto è stato disinstallato con successo]]></key>
-    <key alias="packageUninstallHeader">Disinstalla pacchetto</key>
-    <key alias="packageUninstallText"><![CDATA[È possibile deselezionare gli elementi che non si desidera rimuovere, in questo momento, in basso. Quando si fa click su "Conferma eliminazione" verranno rimossi tutti gli elementi selezionati.<br />
-      <span style="color: Red; font-weight: bold;">Avviso:</span> tutti i documenti, i media, etc a seconda degli elementi che rimuoverai, smetteranno di funzionare, e potrebbero portare a un'instabilità del sistema,
-      perciò disinstalla con cautela. In caso di dubbio contattare l'autore del pacchetto.]]></key>
-    <key alias="packageUpgradeDownload"><![CDATA[Scarica l'aggiornamento dal repository]]></key>
-    <key alias="packageUpgradeHeader">Aggiorna pacchetto</key>
-    <key alias="packageUpgradeInstructions"><![CDATA[Istruzioni per l'aggiornamento]]></key>
-    <key alias="packageUpgradeText"><![CDATA[C'è un aggiornamento disponibile per questo pacchetto. Potete scaricarlo direttamente dal repository dei pacchetti Umbraco.]]></key>
-    <key alias="packageVersion">Versione del pacchetto</key>
-    <key alias="viewPackageWebsite">Vedi sito web pacchetto</key>
-  </area>
-  <area alias="paste">
-    <key alias="doNothing"><![CDATA[Incolla con tutte le formattazioni (Non consigliato)]]></key>
-    <key alias="errorMessage"><![CDATA[Il testo che stai cercando di incollare contiene caratteri speciali o una formattazione. Questo potrebbe essere causato da Microsoft Word. Umbraco può rimuovere carattere speciali o formattazioni automaticamente, per rendere il contenuto da incollare più adatto per il web.]]></key>
-    <key alias="removeAll"><![CDATA[Incolla come testo semplice senza alcuna formattazione]]></key>
-    <key alias="removeSpecialFormattering"><![CDATA[Incolla, ma rimuove  la formattazione (Consigliato)]]></key>
-  </area>
-  <area alias="publicAccess">
-    <key alias="paAdvanced"><![CDATA[Protezione basata su ruoli]]></key>
-    <key alias="paAdvancedHelp"><![CDATA[Se vuoi controllare gli accessi alla pagina tramite l'autenticazione basata sui ruoli,<br /> usando i gruppi di membri di Umbraco.]]></key>
-    <key alias="paAdvancedNoGroups"><![CDATA[Devi creare un gruppo di membri prima di utilizzare <br />l'autenticazione basata sui ruoli.]]></key>
-    <key alias="paErrorPage"><![CDATA[Pagina di Errore]]></key>
-    <key alias="paErrorPageHelp"><![CDATA[Usato quando qualcuno è connesso, ma non ha accesso]]></key>
-    <key alias="paHowWould"><![CDATA[Vuoi restringere l'accesso a questa pagina?]]></key>
-    <key alias="paIsProtected"><![CDATA[%0% è ora protetta]]></key>
-    <key alias="paIsRemoved"><![CDATA[Protezione rimossa da %0%]]></key>
-    <key alias="paLoginPage"><![CDATA[Pagina di Login]]></key>
-    <key alias="paLoginPageHelp"><![CDATA[Scegliere la pagina che ha il formulario di login]]></key>
-    <key alias="paRemoveProtection"><![CDATA[Rimuovere la protezione]]></key>
-    <key alias="paSelectPages"><![CDATA[Seleziona le pagine che contengono la form di login e i messaggi di errore]]></key>
-    <key alias="paSelectRoles"><![CDATA[Seleziona i ruoli che hanno accesso a questa pagina]]></key>
-    <key alias="paSetLogin"><![CDATA[Imposta login e password per questa pagina]]></key>
-    <key alias="paSimple"><![CDATA[Semplice: Proteggi usando login e password]]></key>
-    <key alias="paSimpleHelp"><![CDATA[Se vuoi impostare la protezione usando solo login e password]]></key>
-  </area>
-  <area alias="publish">
-    <key alias="contentPublishedFailedByEvent"><![CDATA[%0% non può esser pubblicato a causa di una estensione di terze parti che causa l'annullamento dell'operazione]]></key>
-    <key alias="contentPublishedFailedByParent"><![CDATA[%0% non può essere pubblicato perchè una pagina padre non è pubblicata.]]></key>
-    <key alias="includeUnpublished"><![CDATA[Includi tutte le pagine figlio non pubblicate]]></key>
-    <key alias="inProgress"><![CDATA[Pubblicazione in corso - attendere...]]></key>
-    <key alias="inProgressCounter"><![CDATA[%0% su di %1% pagine sono state pubblicate...]]></key>
-    <key alias="nodePublish"><![CDATA[%0% è stato pubblicato]]></key>
-    <key alias="nodePublishAll"><![CDATA[%0% e sottopagine sono state pubblicate]]></key>
-    <key alias="publishAll"><![CDATA[Pubblica %0% è tutte le sue sottopagine]]></key>
-    <key alias="publishHelp"><![CDATA[Clicca <em>ok</em> per pubblicare <strong>%0%</strong> e rendere questo contenuto accessibile al pubblico.<br/><br />Puoi pubblicare questa pagina e tutte le sue sottopagine selezionando <em>pubblica tutti i figli</em> qui sotto.]]></key>
-  </area>
-  <area alias="relatedlinks">
-    <key alias="addExternal"><![CDATA[Aggiungi link esterno]]></key>
-    <key alias="addInternal"><![CDATA[Aggiungi link interno]]></key>
-    <key alias="addlink"><![CDATA[Aggiungi]]></key>
-    <key alias="caption"><![CDATA[Didascalia]]></key>
-    <key alias="internalPage"><![CDATA[Pagina locale]]></key>
-    <key alias="linkurl"><![CDATA[URL]]></key>
-    <key alias="modeDown"><![CDATA[Sposta giù]]></key>
-    <key alias="modeUp"><![CDATA[Sposta su]]></key>
-    <key alias="newWindow"><![CDATA[Apri in una nuova finestra]]></key>
-    <key alias="removeLink"><![CDATA[Rimuovi link]]></key>
-  </area>
-  <area alias="rollback">
-    <key alias="currentVersion"><![CDATA[Versione corrente]]></key>
-    <key alias="diffHelp"><![CDATA[Qui vengono mostrate le differenze tra la versione corrente e la versione selezionata<br />Il testo <del>in rosso</del> non verrà mostrato nella versione selezionata, <ins>quello in verde verrà aggiunto</ins>]]></key>
-    <key alias="documentRolledBack"><![CDATA[Il documento è stato riportato alla versione scelta.]]></key>
-    <key alias="htmlHelp"><![CDATA[Qui viene mostrata la versione selezionata in formato html, se vuoi vedere contemporaneamente le differenze tra le due versioni, usa la modalità diff view]]></key>
-    <key alias="rollbackTo"><![CDATA[Ritorna alla versione ]]></key>
-    <key alias="selectVersion"><![CDATA[Seleziona la versione]]></key>
-    <key alias="view"><![CDATA[Vedi]]></key>
-  </area>
-  <area alias="scripts">
-    <key alias="editscript"><![CDATA[Modifica il file di script]]></key>
-  </area>
-  <area alias="sections">
-    <key alias="concierge">Concierge</key>
-    <key alias="content">Contenuto</key>
-    <key alias="courier">Courier</key>
-    <key alias="developer">Sviluppo</key>
-    <key alias="installer">Configurazione guidata Umbraco</key>
-    <key alias="media">Media</key>
-    <key alias="member">Membri</key>
-    <key alias="newsletters">Newsletters</key>
-    <key alias="settings">Impostazioni</key>
-    <key alias="statistics">Statistiche</key>
-    <key alias="translation">Traduzione</key>
-    <key alias="users">Utenti</key>
-  </area>
-  <area alias="settings">
-    <key alias="asAContentMasterType"><![CDATA[come tipo di contenuto master. Le tab del tipo di contenuto master non sono mostrate e possono essere modificate solo direttamente dal tipo di contenuto master.]]></key>
-    <key alias="contentTypeEnabled">Tipo di contenuto master abilitato</key>
-    <key alias="contentTypeUses">Questo tipo di contenuto usa</key>
-    <key alias="defaulttemplate"><![CDATA[Template di base]]></key>
-    <key alias="dictionary editor egenskab"><![CDATA[Dictionary Key]]></key>
-    <key alias="importDocumentTypeHelp"><![CDATA[Importa  un tipo di documento, trova il file con estensione ".udt" sul tuo computer dopo aver cliccato il pulsante "Sfoglia" e poi clicca  "Importa" (potrebbe chiederti una conferma nella prossima schermata)]]></key>
-    <key alias="newtabname"><![CDATA[Titolo nuova tab]]></key>
-    <key alias="nodetype"><![CDATA[Tipo di nodo]]></key>
-    <key alias="objecttype">Tipo</key>
-    <key alias="stylesheet">Foglio di stile</key>
-    <key alias="stylesheet editor egenskab"><![CDATA[Proprietà del foglio di stile]]></key>
-    <key alias="tab">Tab</key>
-    <key alias="tabname">Titolo tab</key>
-    <key alias="tabs">Tabs</key>
-  </area>
-  <area alias="sort">
-    <key alias="sortDone"><![CDATA[Ordinamento completato.]]></key>
-    <key alias="sortHelp"><![CDATA[Sposta su o giù le pagine trascinandole per determinarne l'ordinamento. Oppure clicca la testata della colonna per ordinare l'intero gruppo di pagine]]></key>
-    <key alias="sortPleaseWait"><![CDATA[Si prega di attendere. Gli elementi sono in fase di ordinamento, questo può richiedere del tempo.<br/> <br/>Non chiudere questa finestra durante l'operazione]]></key>
-  </area>
-  <area alias="speechBubbles">
-    <key alias="contentPublishedFailedByEvent"><![CDATA[La pubblicazione è stata cancellata da un add-in di terze parti.]]></key>
-    <key alias="contentTypeDublicatePropertyType"><![CDATA[Proprietà già esistente]]></key>
-    <key alias="contentTypePropertyTypeCreated"><![CDATA[Tipo di proprietà creata]]></key>
-    <key alias="contentTypePropertyTypeCreatedText"><![CDATA[Nome: %0% <br /> Tipo di dati: %1%]]></key>
-    <key alias="contentTypePropertyTypeDeleted"><![CDATA[Tipo di proprietà eliminata]]></key>
-    <key alias="contentTypeSavedHeader">Tipo di documento salvato</key>
-    <key alias="contentTypeTabCreated">Tab creata</key>
-    <key alias="contentTypeTabDeleted">Tab eliminata</key>
-    <key alias="contentTypeTabDeletedText">Tab con id: %0% eliminata</key>
-    <key alias="contentUnpublished">Contenuto non pubblicare</key>
-    <key alias="cssErrorHeader"><![CDATA[Foglio di stile non salvato]]></key>
-    <key alias="cssSavedHeader"><![CDATA[Foglio di stile salvato]]></key>
-    <key alias="cssSavedText"><![CDATA[Foglio di stile salvato correttamente]]></key>
-    <key alias="dataTypeSaved">Tipo di dato salvato</key>
-    <key alias="dictionaryItemSaved"><![CDATA[Elemento del dizionario salvato]]></key>
-    <key alias="editContentPublishedFailedByParent"><![CDATA[Pubblicazione fallita perchè la pagina padre non è stata pubblicata]]></key>
-    <key alias="editContentPublishedHeader"><![CDATA[Contenuto pubblicato]]></key>
-    <key alias="editContentPublishedText"><![CDATA[e visibile nel sito web]]></key>
-    <key alias="editContentSavedHeader"><![CDATA[Contenuto salvato]]></key>
-    <key alias="editContentSavedText"><![CDATA[Ricorda di pubblicare per rendere i cambiamenti visibili]]></key>
-    <key alias="editContentSendToPublish"><![CDATA[Invia per approvazione]]></key>
-    <key alias="editContentSendToPublishText"><![CDATA[I cambiamenti sono stati inviati per l'approvazione]]></key>
-    <key alias="editMemberSaved"><![CDATA[Membro salvato]]></key>
-    <key alias="editStylesheetPropertySaved"><![CDATA[Proprietà del foglio di stile salvata]]></key>
-    <key alias="editStylesheetSaved"><![CDATA[Foglio di stile salvato]]></key>
-    <key alias="editTemplateSaved"><![CDATA[Template salvato]]></key>
-    <key alias="editUserError"><![CDATA[Errore durante il salvataggio dell'utente (verifica il log)]]></key>
-    <key alias="editUserSaved"><![CDATA[Utente salvato]]></key>
-    <key alias="editUserTypeSaved">Tipo utente salvato</key>
-    <key alias="fileErrorHeader"><![CDATA[File non salvato]]></key>
-    <key alias="fileErrorText"><![CDATA[Il file non può essere salvato. Controlla le impostazioni dei permessi sui file]]></key>
-    <key alias="fileSavedHeader"><![CDATA[File salvato]]></key>
-    <key alias="fileSavedText"><![CDATA[File salvato con successo]]></key>
-    <key alias="languageSaved"><![CDATA[Lingua salvata]]></key>
-    <key alias="partialViewSavedHeader">Partial view salvata</key>    
-    <key alias="partialViewSavedText">Partial view salvata senza errori!</key>    
-    <key alias="partialViewErrorHeader">Partial view non salvata</key>   
-    <key alias="partialViewErrorText">Errore durante il salvataggio del file.</key>
-    <key alias="pythonErrorHeader"><![CDATA[Script Python non salvato]]></key>
-    <key alias="pythonErrorText"><![CDATA[A causa di un errore lo script Python non può essere salvato]]></key>
-    <key alias="pythonSavedHeader"><![CDATA[Script Python salvato]]></key>
-    <key alias="pythonSavedText"><![CDATA[Non ci sono errori nello script Python]]></key>
-    <key alias="templateErrorHeader"><![CDATA[Template non salvato]]></key>
-    <key alias="templateErrorText"><![CDATA[Per favore controlla di non avere due templates con lo stesso alias]]></key>
-    <key alias="templateSavedHeader"><![CDATA[Template salvato]]></key>
-    <key alias="templateSavedText"><![CDATA[Template salvato con successo!]]></key>
-    <key alias="xsltErrorHeader"><![CDATA[XSLT non salvato]]></key>
-    <key alias="xsltErrorText"><![CDATA[L'XSLT contiene uno o più errori]]></key>
-    <key alias="xsltPermissionErrorText"><![CDATA[L'XSLT non può essere salvato, controlla i permessi sui file]]></key>
-    <key alias="xsltSavedHeader"><![CDATA[XSLT salvato]]></key>
-    <key alias="xsltSavedText"><![CDATA[Non ci sono errori in XSLT!]]></key>
-  </area>
-  <area alias="stylesheet">
-    <key alias="aliasHelp"><![CDATA[Usa la sintassi CSS standard es: h1, .redHeader, .blueTex]]></key>
-    <key alias="editstylesheet"><![CDATA[Modifica foglio di stile]]></key>
-    <key alias="editstylesheetproperty"><![CDATA[Modifica proprietà del foglio di stile]]></key>
-    <key alias="nameHelp"><![CDATA[Nome che identifica lo stile nel rich text editor]]></key>
-    <key alias="preview">Anteprima</key>
-    <key alias="styles">Stili</key>
-  </area>
-  <area alias="template">
-    <key alias="edittemplate"><![CDATA[Modifica template]]></key>
-    <key alias="insertContentArea"><![CDATA[Inserisci area di contenuto (content area)]]></key>
-    <key alias="insertContentAreaPlaceHolder"><![CDATA[Inserisci un segnaposto per l'area per si contenuto (content area placeholder)]]></key>
-    <key alias="insertDictionaryItem"><![CDATA[Inserisci una voce del dizionario]]></key>
-    <key alias="insertMacro"><![CDATA[Inserisci Macro]]></key>
-    <key alias="insertPageField"><![CDATA[Inserisci Campo]]></key>
-    <key alias="mastertemplate">Master template</key>
-    <key alias="quickGuide"><![CDATA[Guida rapida sui tags dei template Umbraco]]></key>
-    <key alias="template">Template</key>
-  </area>
-  <area alias="templateEditor">
-    <key alias="alternativeField"><![CDATA[Campo alternativo]]></key>
-    <key alias="alternativeText"><![CDATA[Testo alternativo]]></key>
-    <key alias="casing"><![CDATA[Maiuscole/Minuscole]]></key>
-    <key alias="chooseField">Scegli il campo</key>
-    <key alias="convertLineBreaks">Converte le interruzioni di linea</key>
-    <key alias="convertLineBreaksHelp"><![CDATA[Copia le interruzioni di linea  con html-tag &lt;br&gt;]]></key>
-    <key alias="customFields">Campi Personalizzati</key>
-    <key alias="dateOnly"><![CDATA[Si, solo Data]]></key>
-    <key alias="formatAsDate"><![CDATA[In formato data]]></key>
-    <key alias="htmlEncode"><![CDATA[Codifica HTML]]></key>
-    <key alias="htmlEncodeHelp"><![CDATA[Andrà a sostituire i caratteri speciali con il loro equivalente HTML.]]></key>
-    <key alias="insertedAfter"><![CDATA[Sarà inserito dopo il valore del campo]]></key>
-    <key alias="insertedBefore"><![CDATA[Sarà inserito prima il valore del campo]]></key>
-    <key alias="lowercase">Minuscolo</key>
-    <key alias="none">Nessuno</key>
-    <key alias="postContent"><![CDATA[Inserisci dopo il campo]]></key>
-    <key alias="preContent"><![CDATA[Inserisci prima il campo]]></key>
-    <key alias="recursive">Ricorsivo</key>
-    <key alias="removeParagraph"><![CDATA[Rimuovi i tag paragrafo]]></key>
-    <key alias="removeParagraphHelp"><![CDATA[Rimuoverà &lt;P&gt; all'inizio e alla fine del testo]]></key>
-    <key alias="standardFields">Campi Standard</key>
-    <key alias="uppercase">Maiuscolo</key>
-    <key alias="urlEncode"><![CDATA[Codifica URL]]></key>
-    <key alias="urlEncodeHelp"><![CDATA[Andrà a sostituire i caratteri speciali con il loro equivalente negli url.]]></key>
-    <key alias="usedIfAllEmpty"><![CDATA[Sarà usato solo se i valori dei campi sopra sono vuoti]]></key>
-    <key alias="usedIfEmpty"><![CDATA[Questo campo sarà usato soltanto se il campo primario è vuoto]]></key>
-    <key alias="withTime"><![CDATA[Si, aggiungi l'ora. Separatore: ]]></key>
-  </area>
-  <area alias="translation">
-    <key alias="assignedTasks">Task assegnati a te</key>
-    <key alias="assignedTasksHelp"><![CDATA[ La lista in basso mostra le traduzioni <strong>assegnate a te</strong>. Per vedere i dettagli, commenti inclusi, clicca su "Dettagli" o sul nome della pagina. 
-     Puoi anche scaricare la pagina direttamente in formato XML cliccando sul link "Scarica Xml". <br/>
-     Per chiudere una traduzione, vai sulla vista Dettagli e clicca sul pulsante "Chiudi".
-    ]]></key>
-    <key alias="closeTask">chiudi task</key>
-    <key alias="details">Dettagli</key>
-    <key alias="downloadAllAsXml">Scarica tutte le traduzioni in formato xml</key>
-    <key alias="downloadTaskAsXml">Scarica xml</key>
-    <key alias="DownloadXmlDTD">Scarica xml DTD</key>
-    <key alias="fields">Campi</key>
-    <key alias="includeSubpages">Includi le sottopagine</key>
-    <key alias="mailBody"><![CDATA[
-      Salve %0%
-
-      Questa è un'email automatica per informarti che è stata richiesta una traduzione in '%5%' da %2%
-      per il documento il documento '%1%'.
-
-      Vai al http://%3%/translation/details.aspx?id=%4% per effettuare la modifica.
-
-      Oppure effettua il login in Umbraco per avere una panoramica delle attività di traduzione
-      http://%3%
-
-      Buona giornata!
-
-      Grazie da Umbraco
-    ]]></key>
-    <key alias="mailSubject">[%0%] Traduzione per %1%</key>
-    <key alias="noTranslators"><![CDATA[Non è stato trovato nessun utente con ruolo di traduttore. Crealo prima di inviare il contenuto per la traduzione]]></key>
-    <key alias="ownedTasks"><![CDATA[Task creato da te]]></key>
-    <key alias="ownedTasksHelp"><![CDATA[La lista sotto contiene le pagine <strong>create da te</strong>. Per vedere i dettagli, inclusi i commenti, 
-     clicca su "Dettagli" o sul nome della pagina. Puoi anche scaricare la pagina direttamente in formato XML cliccando sul link "Scarica Xml". 
-     Per chiudere una traduzione, vai sulla vista Dettagli e clicca sul pulsante "Chiudi".
-    ]]></key>
-    <key alias="pageHasBeenSendToTranslation"><![CDATA[La pagina '%0%' è stata inviata per la traduzione]]></key>
-    <key alias="sendToTranslate"><![CDATA[Invia la pagina per la traduzione]]></key>
-    <key alias="taskAssignedBy"><![CDATA[Assegnato da]]></key>
-    <key alias="taskOpened"><![CDATA[Task Aperto]]></key>
-    <key alias="totalWords"><![CDATA[Totale parole]]></key>
-    <key alias="translateTo"><![CDATA[Si traduce in]]></key>
-    <key alias="translationDone"><![CDATA[Traduzione completata.]]></key>
-    <key alias="translationDoneHelp"><![CDATA[È possibile visualizzare in anteprima le pagine che hai appena tradotto, cliccando qui sotto. Se esiste la pagina originale, si otterrà un confronto tra le due pagine.]]></key>
-    <key alias="translationFailed"><![CDATA[Traduzione non riuscita, il file XML potrebbe essere danneggiato]]></key>
-    <key alias="translationOptions"><![CDATA[Opzioni di traduzione]]></key>
-    <key alias="translator">Traduttore</key>
-    <key alias="uploadTranslationXml"><![CDATA[Carica il file xml di traduzione]]></key>
-  </area>
-  <area alias="treeHeaders">
-    <key alias="cacheBrowser">Cache Browser</key>
-    <key alias="contentRecycleBin">Cestino</key>
-    <key alias="createdPackages">Pacchetti creati</key>
-    <key alias="datatype">Tipi di dato</key>
-    <key alias="dictionary">Dizionario</key>
-    <key alias="installedPackages">Pacchetti installati</key>
-    <key alias="installSkin">Installare skin</key>
-    <key alias="installStarterKit">Installare starter kit</key>
-    <key alias="languages">Lingue</key>
-    <key alias="localPackage">Installa un pacchetto locale</key>
-    <key alias="macros">Macros</key>
-    <key alias="mediaTypes">Tipi di media</key>
-    <key alias="member">Membri</key>
-    <key alias="memberGroup">Gruppi di Membri</key>
-    <key alias="memberRoles">Ruoli</key>
-    <key alias="memberType">Tipologia Membri</key>
-    <key alias="nodeTypes">Tipi di documento</key>
-    <key alias="packager">Pacchetti</key>
-	  <key alias="packages">Pacchetti</key>
-    <key alias="python">Files Python</key>
-    <key alias="repositories">Installa dal repository</key>
-    <key alias="runway">Installa Runway</key>
-    <key alias="runwayModules">Moduli Runway</key>
-    <key alias="scripting">Files di scripting</key>
-    <key alias="scripts">Scripts</key>
-    <key alias="stylesheets">Fogli di stile</key>
-    <key alias="templates">Templates</key>
-    <key alias="xslt">Files XSLT</key>
-  </area>
-  <area alias="update">
-    <key alias="updateAvailable"><![CDATA[Nuovo aggiornamento pronto]]></key>
-    <key alias="updateDownloadText"><![CDATA[%0% è pronto, clicca qui per download]]></key>
-    <key alias="updateNoServer"><![CDATA[Non connesso al server]]></key>
-    <key alias="updateNoServerError"><![CDATA[Errore di controllo per l'aggiornamento. Si prega di rivedere lo stack-trace per ulteriori informazioni]]></key>
-  </area>
-  <area alias="user">
-    <key alias="administrators">Amministratore</key>
-    <key alias="categoryField">Campo Categoria</key>
-    <key alias="changePassword">Cambia la tua password</key>
-    <key alias="changePasswordDescription"><![CDATA[È possibile modificare la password di accesso al Back Office Umbraco compilando il modulo sottostante e clicca sul pulsante 'Modifica password']]></key>
-    <key alias="confirmNewPassword">Conferma la nuova password</key>
-    <key alias="contentChannel">Contenuto del canale</key>
-    <key alias="descriptionField">Campo Descrizione</key>
-    <key alias="disabled">Disabilita l'utente</key>
-    <key alias="documentType">Tipo di Documento</key>
-    <key alias="editors">Editor</key>
-    <key alias="excerptField">Campo Eccezione</key>
-    <key alias="language">Lingua</key>
-    <key alias="loginname">Login</key>
-    <key alias="mediastartnode"><![CDATA[Nodo di inizio nella sezione Media]]></key>
-    <key alias="modules">Sezioni</key>
-    <key alias="newPassword">Modifica la tua password</key>
-    <key alias="noConsole"><![CDATA[Disabilita l'accesso ad Umbraco]]></key>
-    <key alias="password">Password</key>
-    <key alias="passwordChanged"><![CDATA[La tua password è stata cambiata!]]></key>
-    <key alias="passwordConfirm"><![CDATA[Si prega di confermare la nuova password]]></key>
-    <key alias="passwordCurrent">Password attuale</key>
-    <key alias="passwordEnterNew"><![CDATA[Inserisci la tua nuova password]]></key>
-    <key alias="passwordInvalid"><![CDATA[La password corrente non è valida]]></key>
-    <key alias="passwordIsBlank"><![CDATA[La nuova password non può essere vuota!]]></key>
-    <key alias="passwordIsDifferent"><![CDATA[C'era una differenza tra la nuova password e la conferma della password. Riprova!]]></key>
-    <key alias="passwordMismatch"><![CDATA[La password di conferma non corrisponde alla nuova password!]]></key>
-    <key alias="permissionReplaceChildren"><![CDATA[Sostituisci permessi sui nodi figlio]]></key>
-    <key alias="permissionSelectedPages"><![CDATA[Stai modificando i permessi per le seguenti pagine:]]></key>
-    <key alias="permissionSelectPages"><![CDATA[Seleziona le pagine alle quali vuoi modificare i permessi]]></key>
-    <key alias="searchAllChildren"><![CDATA[Cerca in tutti i figli]]></key>
-    <key alias="startnode"><![CDATA[Nodo di inizio della sezione Contenuto]]></key>
-    <key alias="username">Username</key>
-    <key alias="userPermissions"><![CDATA[Permessi Utente]]></key>
-    <key alias="usertype"><![CDATA[Tipo di utente]]></key>
-    <key alias="userTypes"><![CDATA[Tipi Utente]]></key>
-    <key alias="writer">Writer</key>
-  </area>
-</language>
+﻿<?xml version="1.0" encoding="utf-8" standalone="yes"?>
+<language alias="it" intName="Italian" localName="italiano" lcid="16" culture="it-IT">
+  <creator>
+    <name>The Umbraco community</name>
+    <link>http://our.umbraco.org/documentation/Extending-Umbraco/Language-Files</link>
+  </creator>
+  <area alias="actions">
+    <key alias="assignDomain">Gestisci hostnames</key>
+    <key alias="auditTrail">Audit Trail</key>
+    <key alias="browse">Sfoglia</key>
+    <key alias="copy">Copia</key>
+    <key alias="create">Crea</key>
+    <key alias="createPackage">Crea pacchetto</key>
+    <key alias="delete">Cancella</key>
+    <key alias="disable">Disabilita</key>
+    <key alias="emptyTrashcan">Svuota il cestino</key>
+    <key alias="exportDocumentType">Esporta il tipo di documento</key>
+    <key alias="importDocumentType">Importa il tipo di documento</key>
+    <key alias="importPackage">Importa il pacchetto</key>
+    <key alias="liveEdit">Modifica in Area di Lavoro</key>
+    <key alias="logout">Uscita</key>
+    <key alias="move">Sposta</key>
+    <key alias="notify">Notifiche</key>
+    <key alias="protect">Accesso pubblico</key>
+    <key alias="publish">Pubblica</key>
+    <key alias="refreshNode">Aggiorna nodi</key>
+    <key alias="republish">Ripubblica intero sito</key>
+    <key alias="rights">Permessi</key>
+    <key alias="rollback">Annulla ultima modifica</key>
+    <key alias="sendtopublish">Invia per la pubblicazione</key>
+    <key alias="sendToTranslate">Invia per la traduzione</key>
+    <key alias="sort">Ordina</key>
+    <key alias="toPublish">Invia la pubblicazione</key>
+    <key alias="translate">Traduci</key>
+    <key alias="unpublish">Annulla pubblicazione</key>
+    <key alias="update">Aggiorna</key>
+  </area>
+   <area alias="assignDomain">
+    <key alias="addNew">Aggiungi nuovo dominio</key>
+    <key alias="domain">Dominio</key>
+    <key alias="domainCreated"><![CDATA[Il dominio '%0%' è stato creato]]></key>
+    <key alias="domainDeleted"><![CDATA[Il dominio '%0%' è stato cancellato]]></key>
+    <key alias="domainExists"><![CDATA[Il dominio '%0%' è già stato assegnato]]></key>
+    <key alias="domainHelp"><![CDATA[per esempio: yourdomain.com, www.yourdomain.com]]></key>
+    <key alias="domainUpdated"><![CDATA[Il dominio '%0%' è stato aggiornato]]></key>
+    <key alias="invalidDomain">Hostname non valido</key>
+    <key alias="orEdit">Modifica il dominio corrente</key>
+  </area>
+  <area alias="auditTrails">
+    <key alias="atViewingFor">Visualizzazione per</key>
+  </area>
+  <area alias="buttons">
+    <key alias="bold">Grassetto</key>
+    <key alias="deindent">Cancella rientro paragrafo</key>
+    <key alias="formFieldInsert">Inserisci dal file</key>
+    <key alias="graphicHeadline">Inserisci intestazione grafica</key>
+    <key alias="htmlEdit">Modifica Html</key>
+    <key alias="indent">Inserisci rientro paragrafo</key>
+    <key alias="italic">Corsivo</key>
+    <key alias="justifyCenter">Centra</key>
+    <key alias="justifyLeft">Allinea testo a sinistra</key>
+    <key alias="justifyRight">Allinea testo a destra</key>
+    <key alias="linkInsert">Inserisci Link</key>
+    <key alias="linkLocal">Inserisci local link (ancora)</key>
+    <key alias="listBullet">Elenco puntato</key>
+    <key alias="listNumeric">Elenco numerato</key>
+    <key alias="macroInsert">Inserisci macro</key>
+    <key alias="pictureInsert">Inserisci immagine</key>
+    <key alias="relations">Modifica relazioni</key>
+    <key alias="save">Salva</key>
+    <key alias="saveAndPublish">Salva e pubblica</key>
+    <key alias="saveToPublish">Salva e invia per approvazione</key>
+    <key alias="showPage">Anteprima</key>
+    <key alias="showPageDisabled"><![CDATA[L'anteprima è disabilitata dato che non è stato assegnato alcun template]]></key>
+    <key alias="styleChoose">Scegli lo stile</key>
+    <key alias="styleShow">Mostra gli stili</key>
+    <key alias="tableInsert">Inserisci tabella</key>
+  </area>
+  <area alias="content">
+    <key alias="about">Informazioni su questa pagina</key>
+    <key alias="alias">Link alternativo</key>
+    <key alias="alternativeTextHelp"><![CDATA[(come descriveresti l'immagine via telefono)]]></key>
+    <key alias="alternativeUrls">Links alternativi</key>
+    <key alias="clickToEdit">Clicca per modificare questo elemento</key>
+    <key alias="createBy">Creato da</key>
+    <key alias="createDate">Creato il</key>
+    <key alias="documentType">Tipo di documento</key>
+    <key alias="editing">Modifica</key>
+    <key alias="expireDate">Attivo fino al</key>
+    <key alias="itemChanged"><![CDATA[Questo elemento è stato modificato dopo la pubblicazione]]></key>
+    <key alias="itemNotPublished"><![CDATA[Questo elemento non è stato pubblicato]]></key>
+    <key alias="lastPublished">Ultima pubblicazione</key>
+    <key alias="mediaLinks">Link ai media</key>
+    <key alias="mediatype">Tipo di media</key>
+    <key alias="membergroup">Gruppo di membri</key>
+    <key alias="memberrole">Ruolo</key>
+    <key alias="membertype">Tipologia Membro</key>
+    <key alias="noDate"><![CDATA[La data non è stata selezionata]]></key>
+    <key alias="nodeName">Titolo della Pagina</key>
+    <key alias="otherElements"><![CDATA[Proprietà]]></key>
+    <key alias="parentNotPublished"><![CDATA[Questo documento è pubblicato ma non è visibile perchè il padre '%0%' non è pubblicato]]></key>
+    <key alias="publish">Pubblicato</key>
+    <key alias="publishStatus">Stato della pubblicazione</key>
+    <key alias="releaseDate">Pubblicato il</key>
+    <key alias="removeDate">Rimuovi data</key>
+    <key alias="sortDone">Ordinamento dei nodi aggiornato</key>
+    <key alias="sortHelp"><![CDATA[Per ordinare i nodi, è sufficiente trascinare i nodi o fare clic su una delle intestazioni di colonna. È possibile selezionare più nodi tenendo premuto il tasto "shift" o "control" durante la selezione]]></key>
+    <key alias="statistics">Statistiche</key>
+    <key alias="titleOptional">Titolo (opzionale)</key>
+    <key alias="type">Tipo</key>
+    <key alias="unPublish">Non pubblicare</key>
+    <key alias="updateDate">Ultima modifica</key>
+    <key alias="uploadClear">Rimuovi il file</key>
+    <key alias="urls">Link al documento</key>
+  </area>
+  <area alias="create">
+    <key alias="chooseNode"><![CDATA[Dove vuoi creare il nuovo %0%]]></key>
+    <key alias="createUnder">Crea al</key>
+    <key alias="updateData">Scegli il tipo ed il titolo</key>
+  </area>
+  <area alias="dashboard">
+    <key alias="browser"><![CDATA[Naviga il tuo sito web]]></key>
+    <key alias="dontShowAgain"><![CDATA[Non mostrare più]]></key>
+    <key alias="nothinghappens"><![CDATA[se Umbraco non si sta aprendo, potresti aver bisogno di rimuovere il blocco popup]]></key>
+    <key alias="openinnew">hai aperto una nuova finestra</key>
+    <key alias="restart">Riavvia</key>
+    <key alias="visit">Visita</key>
+    <key alias="welcome">Benvenuto</key>
+  </area>
+  <area alias="defaultdialogs">
+    <key alias="anchorInsert">Nome</key>
+    <key alias="assignDomain">Gestione alias Hostnames</key>
+    <key alias="closeThisWindow">Chiudi questa finestra</key>
+    <key alias="confirmdelete"><![CDATA[Sei sicuro di voler eliminare?]]></key>
+    <key alias="confirmdisable"><![CDATA[Sei sicuro di voler disabilitare?]]></key>
+    <key alias="confirmEmptyTrashcan"><![CDATA[Cliccare per confermare la cancellazione di %0% elemento(i)]]></key>
+    <key alias="confirmlogout"><![CDATA[Sei sicuro?]]></key>
+    <key alias="confirmSure"><![CDATA[Sei sicuro?]]></key>
+    <key alias="cut">Taglia</key>
+   <key alias="editdictionary">Modifica elemento Dictionary</key>
+    <key alias="editlanguage">Modifica il linguaggio</key>
+    <key alias="insertAnchor">Inserisci il link locale</key>
+    <key alias="insertCharacter">Inserisci carattere</key>
+    <key alias="insertgraphicheadline"><![CDATA[Inserisci Titolo Modalità Grafica]]></key>
+    <key alias="insertimage"><![CDATA[Inserisci immagine]]></key>
+    <key alias="insertlink">Inserisci link</key>
+    <key alias="insertMacro">Inserisci macro</key>
+    <key alias="inserttable">Inserisci tabella</key>
+    <key alias="lastEdited">Ultima modifica</key>
+    <key alias="link">Link</key>
+    <key alias="linkinternal"><![CDATA[Link interno:]]></key>
+    <key alias="linklocaltip"><![CDATA[Quando usi il link locale, inserisci # prima del link]]></key>
+    <key alias="linknewwindow"><![CDATA[Apri in nuova finestra?]]></key>
+    <key alias="macroContainerSettings">Impostazioni Macro</key>
+    <key alias="macroDoesNotHaveProperties"><![CDATA[Questa macro non contiene proprietà editabili]]></key>
+    <key alias="paste">Incolla</key>
+    <key alias="permissionsEdit">Modifica il Permesso per</key>
+    <key alias="recycleBinDeleting"><![CDATA[Gli elementi presenti nel cestino verranno cancellati. Non chiudere questa finestra finchè l'operazione non è terminata.]]></key>
+    <key alias="recycleBinIsEmpty"><![CDATA[Il cestino è vuoto]]></key>
+    <key alias="recycleBinWarning"><![CDATA[Gli elementi cancellati dal cestino non potranno essere recuperati.]]></key>
+    <key alias="regexSearchError"><![CDATA[Il webservice <a target='_blank' href='http://regexlib.com'>regexlib.com</a> ha attualmente qualche problema, di cui non abbiamo il controllo. Siamo spiacevoli dell'inconveniente.]]></key>
+    <key alias="regexSearchHelp"><![CDATA[Ricerca un'espressione regolare da aggiungere al campo della form per poter validare il contenuto. Esempio: 'email, 'zip-code' 'url']]></key>
+    <key alias="removeMacro">Elimina Macro</key>
+    <key alias="requiredField">Campo obbligatorio</key>
+    <key alias="sitereindexed"><![CDATA[Il sito è stato reindicizzato]]></key>
+    <key alias="siterepublished"><![CDATA[Il sito è stato ripubblicato]]></key>
+    <key alias="siterepublishHelp"><![CDATA[La cache del sito sarà ricreata. Tutti gli elementi pubblicati saranno aggiornati, tutti quelli non pubblicati rimarranno tali.]]></key>
+    <key alias="tableColumns">Numero di colonne</key>
+    <key alias="tableRows">Numero di righe</key>
+    <key alias="templateContentAreaHelp"><![CDATA[<strong>Imposta identificativo del placeholder</strong>. Settando tale ID puoi inserire il contenuto in questo template dai template figli, facendo riferimento a questo ID usando il codice <code>&lt;asp:content /&gt;</code>.]]></key>
+    <key alias="templateContentPlaceHolderHelp"><![CDATA[<strong>Seleziona Identificativo del placeholder</strong> dalla lista seguente. Puoi scegliere solo l'ID appartenente al template master corrente.]]></key>
+    <key alias="thumbnailimageclickfororiginal"><![CDATA[Clicca sull'immmagine per ingrandirla]]></key>
+    <key alias="treepicker">Seleziona elemento</key>
+    <key alias="viewCacheItem">Visualizza gli elementi in cache</key>
+  </area>
+  <area alias="dictionaryItem">
+    <key alias="description"><![CDATA[Modifica le traduzioni per l'elemento '%0%'. Puoi aggiungere una lingua sotto "Lingue" nel menù a sinistra]]></key>
+    <key alias="displayName"><![CDATA[Identificativo Cultura]]></key>
+  </area>
+  <area alias="editcontenttype">
+    <key alias="allowedchildnodetypes">Possibili nodetypes figli</key>
+    <key alias="create">Crea</key>
+    <key alias="deletetab">Cancella tab</key>
+    <key alias="description">Descrizione</key>
+    <key alias="newtab">Nuova tab</key>
+    <key alias="tab">Tab</key>
+    <key alias="thumbnail">Miniatura</key>
+  </area>
+  <area alias="editdatatype">
+    <key alias="addPrevalue"><![CDATA[Aggiungi valore predefinito]]></key>
+    <key alias="dataBaseDatatype"><![CDATA[Tipo di Dato del database]]></key>
+    <key alias="guid"><![CDATA[Tipo di dati GUID]]></key>
+    <key alias="renderControl">Rendering controllo</key>
+    <key alias="rteButtons">Bottoni</key>
+    <key alias="rteEnableAdvancedSettings">Abilita impostazioni avanzate per</key>
+    <key alias="rteEnableContextMenu">Abilita menu contestuale</key>
+    <key alias="rteMaximumDefaultImgSize">Dimensione massima delle immagini inserite</key>
+    <key alias="rteRelatedStylesheets">Fogli di stile collegati</key>
+    <key alias="rteShowLabel">Visualizza etichetta</key>
+    <key alias="rteWidthAndHeight">Larghezza e altezza</key>
+  </area>
+  <area alias="errorHandling">
+    <key alias="errorButDataWasSaved"><![CDATA[I tuoi dati sono stati salvati, ma prima che tu possa pubblicare la tua pagina ci sono degli errori che devono essere corretti:]]></key>
+    <key alias="errorChangingProviderPassword"><![CDATA[Il MemberShip provider corrente non supporta il cambio password (EnablePasswordRetrieval deve essere true)]]></key>
+    <key alias="errorExistsWithoutTab"><![CDATA[%0% esiste già]]></key>
+    <key alias="errorHeader"><![CDATA[Si sono verificati degli errori:]]></key>
+    <key alias="errorHeaderWithoutTab"><![CDATA[Si sono verificati degli errori:]]></key>
+    <key alias="errorInPasswordFormat"><![CDATA[La password deve essere lunga almeno %0% caratteri e deve contenere almeno %1% carattere(i) non alfanumerico(i)]]></key>
+    <key alias="errorIntegerWithoutTab"><![CDATA[%0% deve essere un intero]]></key>
+    <key alias="errorMandatory"><![CDATA[%0% nella tab %1% è un campo obbligatorio]]></key>
+    <key alias="errorMandatoryWithoutTab"><![CDATA[%0% è un campo obbligatorio]]></key>
+    <key alias="errorRegExp"><![CDATA[%0% in %1% non è un formato corretto]]></key>
+    <key alias="errorRegExpWithoutTab"><![CDATA[%0% non è un formato corretto]]></key>
+  </area>
+  <area alias="errors">
+    <key alias="codemirroriewarning"><![CDATA[NOTA! Anche se CodeMirror è attivata per la configurazione, è disattivato in Internet Explorer perché non è abbastanza stabile.]]></key>
+    <key alias="contentTypeAliasAndNameNotNull"><![CDATA[Per favore compila entrambi i campi alias e nome sul nuovo propertytype!]]></key>
+    <key alias="filePermissionsError"><![CDATA[Si è verificato un problema nella lettura/scrittura di un file o di una cartella]]></key>
+    <key alias="missingTitle"><![CDATA[Per favore inserisci un titolo]]></key>
+    <key alias="missingType"><![CDATA[Per favore scegli un tipo]]></key>
+    <key alias="pictureResizeBiggerThanOrg"><![CDATA[Stai allargano l'immagine più dell'originale. Sei sicuro che vuoi procedere?]]></key>
+    <key alias="pythonErrorHeader"><![CDATA[Errore nello script python]]></key>
+    <key alias="pythonErrorText"><![CDATA[Lo script python non è stato salvato, perchè contiene degli errori]]></key>
+    <key alias="startNodeDoesNotExists"><![CDATA[Nodo iniziale cancellato, per favore contatta il tuo amministratore]]></key>
+    <key alias="stylesMustMarkBeforeSelect"><![CDATA[Per favore evidenzia il contenuto prima di cambiare lo stile]]></key>
+    <key alias="stylesNoStylesOnPage"><![CDATA[Nessuno stile attivo disponibile]]></key>
+    <key alias="tableColMergeLeft"><![CDATA[Per favore posiziona il cursore a sinistra delle due celle che desideri unire ]]></key>
+    <key alias="tableSplitNotSplittable"><![CDATA[Non puoi dividere una cella che non è stata unita.]]></key>
+    <key alias="xsltErrorHeader"><![CDATA[Errore nel file sorgente XSLT]]></key>
+    <key alias="xsltErrorText"><![CDATA[Il file XSLT non è stato salvato, perchè conteneva degli errori]]></key>
+  </area>
+  <area alias="general">
+    <key alias="about">Info</key>
+    <key alias="action">Azione</key>
+    <key alias="add">Aggiungi</key>
+    <key alias="alias">Alias</key>
+    <key alias="areyousure"><![CDATA[Sei sicuro?]]></key>
+    <key alias="border">Bordo</key>
+    <key alias="by">o</key>
+    <key alias="cancel">Annulla</key>
+    <key alias="cellMargin"><![CDATA[Margine Cella (cell margin)]]></key>
+    <key alias="choose">Scegli</key>
+    <key alias="close">Chiudi</key>
+    <key alias="closewindow">Chiudi la finestra</key>
+    <key alias="comment">Commento</key>
+    <key alias="confirm">Conferma</key>
+    <key alias="constrainProportions">Blocca le proporzioni</key>
+    <key alias="continue">Continua</key>
+    <key alias="copy">Copia</key>
+    <key alias="create">Crea</key>
+    <key alias="database">Base di dati</key>
+    <key alias="date">Data</key>
+    <key alias="default">Default</key>
+    <key alias="delete">Elimina</key>
+    <key alias="deleted">Eliminato</key>
+    <key alias="deleting">Elimina...</key>
+    <key alias="design">Design</key>
+    <key alias="dimensions">Dimensioni</key>
+    <key alias="down"><![CDATA[Giù]]></key>
+    <key alias="download">Scarica</key>
+    <key alias="edit">Modifica</key>
+    <key alias="edited">Modificato</key>
+    <key alias="elements">Elementi</key>
+    <key alias="email">Email</key>
+    <key alias="error">Errore</key>
+    <key alias="findDocument">Trova</key>
+    <key alias="folder">Cartella</key>
+    <key alias="height">Altezza</key>
+    <key alias="help">Guida</key>
+    <key alias="icon">Icona</key>
+    <key alias="import">Importa</key>
+    <key alias="innerMargin"><![CDATA[Margine interno (inner margin)]]></key>
+    <key alias="insert">Inserisci</key>
+    <key alias="install">Installa</key>
+    <key alias="justify">Giustificato</key>
+    <key alias="language">Lingua</key>
+    <key alias="layout">Layout</key>
+    <key alias="loading">Caricamento</key>
+    <key alias="locked">Bloccato</key>
+    <key alias="login">Login</key>
+    <key alias="logoff">Log off</key>
+    <key alias="logout">Logout</key>
+    <key alias="macro">Macro</key>
+    <key alias="move">Sposta</key>
+    <key alias="name">Nome</key>
+    <key alias="new">Nuovo</key>
+    <key alias="next">Successivo</key>
+    <key alias="no">No</key>
+    <key alias="of">di</key>
+    <key alias="ok">Ok</key>
+    <key alias="open">Apri</key>
+    <key alias="or">o</key>
+    <key alias="password">Password</key>
+    <key alias="path">Percorso</key>
+    <key alias="placeHolderID"><![CDATA[Identificativo "Placeholder"]]></key>
+    <key alias="pleasewait"><![CDATA[Attendere prego...]]></key>
+    <key alias="previous">Precedente</key>
+    <key alias="properties"><![CDATA[Proprietà]]></key>
+    <key alias="reciept"><![CDATA[Email ricevuta in data]]></key>
+    <key alias="recycleBin">Cestino</key>
+    <key alias="remaining">Rimangono</key>
+    <key alias="rename">Rinomina</key>
+    <key alias="renew">Rinnova</key>
+    <key alias="retry">Riprova</key>
+    <key alias="rights">Permessi</key>
+    <key alias="search">Cerca</key>
+    <key alias="server">Server</key>
+    <key alias="show">Mostra</key>
+    <key alias="showPageOnSend">Mostra la pagina inviata</key>
+    <key alias="size">Dimensione</key>
+    <key alias="sort">Ordina</key>
+    <key alias="type">Tipo</key>
+    <key alias="typeToSearch"><![CDATA[Parola da cercare...]]></key>
+    <key alias="up">Su</key>
+    <key alias="update">Aggiorna</key>
+    <key alias="upgrade">Aggiornamento</key>
+    <key alias="upload">Carica</key>
+    <key alias="url">Url</key>
+    <key alias="user">Utente</key>
+    <key alias="username"><![CDATA[Username]]></key>
+    <key alias="value">Valore</key>
+    <key alias="view">Vedi</key>
+    <key alias="welcome">Benvenuto...</key>
+    <key alias="width">Larghezza</key>
+    <key alias="yes">Si</key>
+  </area>
+  <area alias="graphicheadline">
+    <key alias="backgroundcolor">Colore di sfondo</key>
+    <key alias="bold">Grassetto</key>
+    <key alias="color">Colore del testo</key>
+    <key alias="font">Carattere</key>
+    <key alias="text">Testo</key>
+  </area>
+  <area alias="headers">
+    <key alias="page">Pagina</key>
+  </area>
+  <area alias="installer">
+    <key alias="databaseErrorCannotConnect"><![CDATA[Impossibile connettersi alla base dati.]]></key>
+    <key alias="databaseErrorWebConfig"><![CDATA[Impossibile salvare il file web.config. Modificare la stringa di connessione manualmente.]]></key>
+    <key alias="databaseFound"><![CDATA[Database trovato ed identificato come]]></key>
+    <key alias="databaseHeader"><![CDATA[Configurazione database]]></key>
+    <key alias="databaseInstall"><![CDATA[Premi il tasto <strong>installa</strong> per installare il database Umbraco %0% ]]></key>
+    <key alias="databaseInstallDone"><![CDATA[Umbraco %0% è stato copiato nel tuo database. Premi <strong>Avanti</strong> per proseguire.]]></key>
+    <key alias="databaseNotFound">
+      <![CDATA[<p>Database non trovato! Perfavore, controlla che le informazioni della stringa di connessione nel file "web.config" siano corrette.</p>
+<p>Per procedere, edita il file "web.config" (utilizzando Visual Studio o l'editor di testo che preferisci), scorri in basso, aggiungi la stringa di connessione per il database chiamato "umbracoDbDSN" e salva il file.</p><p>Clicca il tasto <strong>riprova</strong> quando hai finito.<br /><a href="http://our.umbraco.org/documentation/Using-Umbraco/Config-files/webconfig7" target="_blank"> Maggiori dettagli per la modifica del file web.config qui.</a></p>]]>
+    </key>
+    <key alias="databaseText"><![CDATA[Per completare questo passaggio, devi conoscere alcune informazioni riguardanti il tuo database server ("connection string"). Se è necessario contatta il tuo ISP per reperire le informazioni necessarie. Se stai effettuando l'installazione in locale o su un server, puoi richiederle al tuo amministratore di sistema]]></key>
+    <key alias="databaseUpgrade"><![CDATA[<p>Premi il tasto <strong>aggiorna</strong> per aggiornare il database ad Umbraco %0%</p><p>Non preoccuparti, il contenuto non verrà perso e tutto continuerà a funzionare dopo l'aggiornamento!</p>]]></key>
+    <key alias="databaseUpgradeDone"><![CDATA[Il tuo database è stato aggiornato all'ultima versione %0%.<br />Premi il tasto <strong>Avanti</strong> per continuare.]]></key>
+    <key alias="databaseUpToDate"><![CDATA[Il tuo database è stato aggiornato!. Clicca il tasto <strong>Avanti</strong> per continuare la configurazione.]]></key>
+    <key alias="defaultUserChangePass"><![CDATA[<strong>La password predefinita per l'utente di default deve essere cambiata!</strong>]]></key>
+    <key alias="defaultUserDisabled"><![CDATA[<strong>L'utente di default è stato disabilitato o non ha accesso ad Umbraco!</strong></p><p>Non è necessario eseguire altre operazioni. Clicca il tasto <strong>Avanti</strong> per continuare.]]></key>
+    <key alias="defaultUserPassChanged"><![CDATA[<strong>La password è stata modificata con successo</strong></p><p>Non è necessario eseguire altre operazioni. Clicca il tasto <strong>Avanti</strong> per continuare.]]></key>
+    <key alias="defaultUserPasswordChanged"><![CDATA[La password è stata modificata!]]></key>
+    <key alias="defaultUserText"><![CDATA[<p>Umbraco crea un utente <strong>('admin')</strong>predefinito e password <strong>('default')</strong>. E' <strong>importante</strong> modificare la password con una personale.</p><p>Questo passaggio controlla la password predefinita e ricorda, se necessario, di modificarla.</p>]]></key>
+    <key alias="greatStart"><![CDATA[Parti alla grande, guarda i nostri video introduttivi]]></key>
+    <key alias="licenseText"><![CDATA[Cliccando il pulsante Avanti (o modificando la voce UmbracoConfigurationStatus nel file web.config), accettti le condizioni di licenza specificate nel box sottostante. Nota che questa distribuzione di Umbraco è composta da due differenti licenze, la MIT open source per il framework e la Umbraco freeware per la UI.]]></key>
+    <key alias="None"><![CDATA[Ancora non installato.]]></key>
+    <key alias="permissionsAffectedFolders"><![CDATA[File e directory interessati]]></key>
+    <key alias="permissionsAffectedFoldersMoreInfo"><![CDATA[Ulteriori informazioni sull'impostazione dei permessi per Umbraco]]></key>
+    <key alias="permissionsAffectedFoldersText"><![CDATA[Devi autorizzare l'utente ASP.NET a modificare i seguenti files/cartelle]]></key>
+    <key alias="permissionsAlmostPerfect"><![CDATA[<strong>Le impostazioni dei permessi sono perfette!</strong><br /><br />Puoi eseguire Umbraco senza problemi, ma potresti non poter installare i pacchetti che sono consigliati per sfruttare tutti i vantaggi offerti da Umbraco.]]></key>
+    <key alias="permissionsHowtoResolve"><![CDATA[Risoluzione del problema]]></key>
+    <key alias="permissionsHowtoResolveLink"><![CDATA[Clicca qui per leggere la versione testuale]]></key>
+    <key alias="permissionsHowtoResolveText"><![CDATA[Guarda il nostro <strong>video tutorial</strong> su come impostare i permessi delle cartelle per Umbraco o leggi la versione testuale.]]></key>
+    <key alias="permissionsMaybeAnIssue"><![CDATA[<strong>Le impostazioni dei permessi potrebbero avere dei problemi!</strong> <br/><br /> Puoi eseguire Umbraco, ma potresti non essere in grado di creare cartelle o installare pacchetti che sono raccomandati per sfruttare tutti i vantaggi di Umbraco.]]></key>
+    <key alias="permissionsNotReady"><![CDATA[<strong>Le impostazioni dei permessi non sono corrette per Umbraco!</strong> <br /><br /> Per eseguire Umbraco, devi aggiornare le impostazioni dei permessi.]]></key>
+    <key alias="permissionsPerfect"><![CDATA[<strong>La configurazione dei permessi è perfetta!</strong><br /><br /> Sei pronto per avviare Umbraco e installare i pacchetti!]]></key>
+    <key alias="permissionsResolveFolderIssues"><![CDATA[Risolvere il problema sulla cartella]]></key>
+    <key alias="permissionsResolveFolderIssuesLink"><![CDATA[Clicca questo link per ulteriori informazioni sui problemi con ASP.NET e la creazione di cartelle.]]></key>
+    <key alias="permissionsSettingUpPermissions"><![CDATA[Impostazione dei permessi delle cartelle]]></key>
+    <key alias="permissionsText"><![CDATA[per poter archiviare file come immagini e PDF, Umbraco deve avere accesso in scrittura/modifica ad alcune directory. Inoltre per incrementare le prestazioni del tuo sito, deve essere possibile memorizzare informazioni temporanee (es: cache).]]></key>
+    <key alias="runwayFromScratch"><![CDATA[Voglio partire da zero]]></key>
+    <key alias="runwayFromScratchText"><![CDATA[Il tuo sito al momento è completamente vuoto, e questo è il punto di partenza ideale per creare da zero i tuoi tipi documento e i tuoi templates. (<a href="http://Umbraco.tv/documentation/videos/for-site-builders/foundation/document-types">Guarda come</a>) Puoi anche installare eventuali Runway in un secondo momento. Vai nella sezione Developer e scegli Pacchetti.]]></key>
+    <key alias="runwayHeader"><![CDATA[Hai configurato una versione pulita della piattaforma Umbraco. Cosa vuoi fare adesso?]]></key>
+    <key alias="runwayInstalled">Runway è installato</key>
+    <key alias="runwayInstalledText"><![CDATA[
+      Hai le basi. Seleziona quali moduli vorresti installare.<br />
+      Questa è la lista dei nostri moduli raccomandati, seleziona quali vorresti installare, o vedi <a href="#" onclick="toggleModules(); return false;" id="toggleModuleList">l'intera lista di moduli</a>
+      ]]></key>
+    <key alias="runwayOnlyProUsers">Raccommandato solo per utenti esperti</key>
+    <key alias="runwaySimpleSite">Vorrei iniziare da un sito semplice</key>
+    <key alias="runwaySimpleSiteText"><![CDATA[
+      <p>
+      "Runway" è un semplice sito web contenente alcuni tipi di documento e alcuni templates di base. L'installer configurerà Runway per te automaticamente, 
+        ma tu potrai facilmente modificarlo, estenderlo o eliminarlo. Non è necessario installarlo e potrai usare Umbraco anche senza di esso, ma 
+        Runway ti offre le basi e le best practices per cominciare velocemente.
+        Se sceglierai di installare Runway, volendo potrai anche selezionare i moduli di Runway per migliorare le pagine.
+        </p>
+        <small>
+        <em>Inclusi in Runway:</em> Home page, pagina Guida introduttiva, pagina Installazione moduli<br />
+        <em>Moduli opzionali:</em> Top Navigation, Sitemap, Contatti, Gallery.
+        </small>
+      ]]></key>
+    <key alias="runwayWhatIsRunway">Cosa è Runway</key>
+    <key alias="step1">Passo 1/5 Accettazione licenza</key>
+    <key alias="step2">Passo 2/5: Configurazione database</key>
+    <key alias="step3">Passo 3/5: Controllo permessi dei file</key>
+    <key alias="step4">Passo 4/5: Controllo impostazioni sicurezza</key>
+    <key alias="step5">Passo 5/5: Umbraco è pronto per iniziare</key>
+    <key alias="thankYou">Grazie per aver scelto Umbraco</key>
+    <key alias="theEndBrowseSite"><![CDATA[<h3>Naviga per il tuo nuovo sito</h3>
+Hai installato Runway, quindi perché non dare uno sguardo al vostro nuovo sito web.]]></key>
+    <key alias="theEndFurtherHelp"><![CDATA[<h3>Ulteriori informazioni e assistenza</h3>
+Fatti aiutare dalla nostra community, consulta la documentazione o guarda alcuni video gratuiti su come costruire un semplice sito web, come usare i pacchetti e una guida rapida alla terminologia Umbraco]]></key>
+    <key alias="theEndHeader"><![CDATA[Umbraco %0% è installato e pronto per l'uso]]></key>
+    <key alias="theEndInstallFailed"><![CDATA[Per terminare l'installazione, dovrai modificare manualmente il file <strong>/web.config</strong> e aggiornare la chiave AppSetting <strong>UmbracoConfigurationStatus</strong> impostando il valore <strong>'%0%'</strong>.]]></key>
+    <key alias="theEndInstallSuccess">
+      <![CDATA[Puoi <strong>iniziare immediatamente</strong> cliccando sul bottone "Avvia Umbraco". <br />Se sei <strong>nuovo a Umbraco</strong>, si possono trovare un sacco di risorse sulle nostre pagine Getting Started.]]></key>
+    <key alias="theEndOpenUmbraco">
+      <![CDATA[<h3>Avvia Umbraco</h3>
+Per gestire il tuo sito web, è sufficiente aprire il back office di Umbraco e iniziare ad aggiungere i contenuti, aggiornando i modelli e i fogli di stile o aggiungere nuove funzionalità]]></key>
+    <key alias="Unavailable">Connessione al database non riuscita.</key>
+    <key alias="Version3">Umbraco Versione 3</key>
+    <key alias="Version4">Umbraco Versione 4</key>
+    <key alias="watch">Guarda</key>
+    <key alias="welcomeIntro"><![CDATA[Questa procedura guidata ti guiderà attraverso il processo di configurazione <strong>Umbraco %0%</strong> per una nuova installazione o per l'aggiornamento dalla versione 3.0.
+                                <br /><br />
+                                Clicca <strong>"avanti"</strong> per avviare la procedura.]]></key>
+  </area>
+  <area alias="language">
+    <key alias="cultureCode">Codice cultura</key>
+    <key alias="displayName">Nome cultura</key>
+  </area>
+  <area alias="lockout">
+    <key alias="lockoutWillOccur"><![CDATA[Sei stato inattivo e si è verificata una disconnessione automatica]]></key>
+    <key alias="renewSession">Riconnetti adesso per salvare il tuo lavoro</key>
+  </area>
+  <area alias="login">
+    <key alias="bottomText"><![CDATA[<p style="text-align:right;">&copy; 2001 - %0% <br /><a href="http://umbraco.com" style="text-decoration: none" target="_blank">umbraco.com</a></p> ]]></key>
+    <key alias="topText">Benvenuti in Umbraco, digita il tuo username e la tua password nelle caselle seguenti:</key>
+  </area>
+  <area alias="main">
+    <key alias="dashboard">Dashboard</key>
+    <key alias="sections">Sezioni</key>
+    <key alias="tree">Contenuto</key>
+  </area>
+  <area alias="moveOrCopy">
+    <key alias="choose">Scegli la pagina sopra...</key>
+    <key alias="copyDone"><![CDATA[%0% è sto copiato per %1%]]></key>
+    <key alias="copyTo">Seleziona dove il documento %0% deve essere copiato</key>
+    <key alias="moveDone"><![CDATA[%0% è stato spostato in %1%]]></key>
+    <key alias="moveTo">Seleziona dove il documento %0% deve essere spostato</key>
+    <key alias="nodeSelected"><![CDATA[è stato selezionato come radice del nuovo contenuto, clicca 'ok' per proseguire.]]></key>
+    <key alias="noNodeSelected"><![CDATA[Nessun nodo selezionato, si prega di selezionare un nodo nella lista di cui sopra prima di fare click su 'Ok']]></key>
+    <key alias="notAllowedByContentType"><![CDATA[Non è possibile associare questo tipo di nodo sotto il nodo selezionato.]]></key>
+    <key alias="notAllowedByPath"><![CDATA[Il nodo corrente non può essere spostato ad un'altra sua sottopagina]]></key>
+    <key alias="notValid"><![CDATA[Quest'azione non è consentita dato che non hai i permessi su uno o più documenti figlio.]]></key>
+    <key alias="relateToOriginal"><![CDATA[Collega gli elementi copiati all'originale]]></key>
+  </area>
+  <area alias="notifications">
+    <key alias="editNotifications"><![CDATA[Modifica la tua notifica per %0%]]></key>
+    <key alias="mailBody"><![CDATA[
+      Salve %0%
+
+      Questa è un'email automatica per informare che l'azione '%1%'
+      è stata eseguita sulla pagina '%2%'
+      dall'utente '%3%'
+
+      Vai al link http://%4%/#/content/content/edit/%5% per effettuare le modifiche.
+
+      Buona giornata!
+
+      Grazie da Umbraco
+    ]]></key>
+    <key alias="mailBodyHtml">
+        <![CDATA[<p>Salve %0%</p>
+
+		  <p>Questa è un'email automatica per informare che l'azione <strong>'%1%'</strong> 
+		  è stata eseguita sulla pagina <a href="http://%4%/actions/preview.aspx?id=%5%"><strong>'%2%'</strong></a>
+		  dall'utente <strong>'%3%'</strong>
+	  </p>
+		  <div style="margin: 8px 0; padding: 8px; display: block;">
+				<br />
+				<a style="color: white; font-weight: bold; background-color: #5372c3; text-decoration : none; margin-right: 20px; border: 8px solid #5372c3; width: 150px;" href="http://%4%/#/content/content/edit/%5%">&nbsp;&nbsp;&nbsp;&nbsp;&nbsp;MODIFICA&nbsp;&nbsp;&nbsp;&nbsp;&nbsp;</a> &nbsp; 
+				<br />
+		  </div>
+		  <p>
+			  <h3>Riepilogo aggiornamento:</h3>
+			  <table style="width: 100%;">
+						   %6%
+				</table>
+			 </p>
+
+		  <div style="margin: 8px 0; padding: 8px; display: block;">
+				<br />
+				<a style="color: white; font-weight: bold; background-color: #5372c3; text-decoration : none; margin-right: 20px; border: 8px solid #5372c3; width: 150px;" href="http://%4%/#/content/content/edit/%5%">&nbsp;&nbsp;&nbsp;&nbsp;&nbsp;EDIT&nbsp;&nbsp;&nbsp;&nbsp;&nbsp;</a> &nbsp; 
+				<br />
+		  </div>
+
+		  <p>Buona giornata!<br /><br />
+			  Grazie da Umbraco
+		  </p>]]></key>
+    <key alias="mailSubject">[%0%] Notifica per %1% eseguita su %2%</key>
+    <key alias="notifications">Notifiche</key>
+  </area>
+  <area alias="packager">
+    <key alias="chooseLocalPackageText"><![CDATA[
+      Scegli un pacchetto dal tuo computer cliccando il pulsante Sfoglia<br />
+         e selezionando il pacchetto. I pacchetti Umbraco generalmente hanno l'estensione ".umb" o ".zip".
+      ]]></key>
+    <key alias="packageAuthor">Autore</key>
+    <key alias="packageDemonstration">Dimostrazione</key>
+    <key alias="packageDocumentation">Documentazione</key>
+    <key alias="packageMetaData">Meta dati pacchetto</key>
+    <key alias="packageName">Nome del pacchetto</key>
+    <key alias="packageNoItemsHeader">Il pacchetto non contiene tutti gli elementi</key>
+    <key alias="packageNoItemsText"><![CDATA[Questo pacchetto non contiene elementi da disinstallare.<br/><br/>
+      E' possibile rimuovere questo pacchetto dal sistema cliccando "rimuovi pacchetto" in basso.]]></key>
+    <key alias="packageNoUpgrades">Non ci sono aggiornamenti disponibili</key>
+    <key alias="packageOptions">Opzioni pacchetto</key>
+    <key alias="packageReadme">Pacchetto leggimi</key>
+    <key alias="packageRepository">Pacchetto repository</key>
+    <key alias="packageUninstallConfirm">Conferma eliminazione</key>
+    <key alias="packageUninstalledHeader"><![CDATA[Il pacchetto è stato disinstallato]]></key>
+    <key alias="packageUninstalledText"><![CDATA[Il pacchetto è stato disinstallato con successo]]></key>
+    <key alias="packageUninstallHeader">Disinstalla pacchetto</key>
+    <key alias="packageUninstallText"><![CDATA[È possibile deselezionare gli elementi che non si desidera rimuovere, in questo momento, in basso. Quando si fa click su "Conferma eliminazione" verranno rimossi tutti gli elementi selezionati.<br />
+      <span style="color: Red; font-weight: bold;">Avviso:</span> tutti i documenti, i media, etc a seconda degli elementi che rimuoverai, smetteranno di funzionare, e potrebbero portare a un'instabilità del sistema,
+      perciò disinstalla con cautela. In caso di dubbio contattare l'autore del pacchetto.]]></key>
+    <key alias="packageUpgradeDownload"><![CDATA[Scarica l'aggiornamento dal repository]]></key>
+    <key alias="packageUpgradeHeader">Aggiorna pacchetto</key>
+    <key alias="packageUpgradeInstructions"><![CDATA[Istruzioni per l'aggiornamento]]></key>
+    <key alias="packageUpgradeText"><![CDATA[C'è un aggiornamento disponibile per questo pacchetto. Potete scaricarlo direttamente dal repository dei pacchetti Umbraco.]]></key>
+    <key alias="packageVersion">Versione del pacchetto</key>
+    <key alias="viewPackageWebsite">Vedi sito web pacchetto</key>
+  </area>
+  <area alias="paste">
+    <key alias="doNothing"><![CDATA[Incolla con tutte le formattazioni (Non consigliato)]]></key>
+    <key alias="errorMessage"><![CDATA[Il testo che stai cercando di incollare contiene caratteri speciali o una formattazione. Questo potrebbe essere causato da Microsoft Word. Umbraco può rimuovere carattere speciali o formattazioni automaticamente, per rendere il contenuto da incollare più adatto per il web.]]></key>
+    <key alias="removeAll"><![CDATA[Incolla come testo semplice senza alcuna formattazione]]></key>
+    <key alias="removeSpecialFormattering"><![CDATA[Incolla, ma rimuove  la formattazione (Consigliato)]]></key>
+  </area>
+  <area alias="publicAccess">
+    <key alias="paAdvanced"><![CDATA[Protezione basata su ruoli]]></key>
+    <key alias="paAdvancedHelp"><![CDATA[Se vuoi controllare gli accessi alla pagina tramite l'autenticazione basata sui ruoli,<br /> usando i gruppi di membri di Umbraco.]]></key>
+    <key alias="paAdvancedNoGroups"><![CDATA[Devi creare un gruppo di membri prima di utilizzare <br />l'autenticazione basata sui ruoli.]]></key>
+    <key alias="paErrorPage"><![CDATA[Pagina di Errore]]></key>
+    <key alias="paErrorPageHelp"><![CDATA[Usato quando qualcuno è connesso, ma non ha accesso]]></key>
+    <key alias="paHowWould"><![CDATA[Vuoi restringere l'accesso a questa pagina?]]></key>
+    <key alias="paIsProtected"><![CDATA[%0% è ora protetta]]></key>
+    <key alias="paIsRemoved"><![CDATA[Protezione rimossa da %0%]]></key>
+    <key alias="paLoginPage"><![CDATA[Pagina di Login]]></key>
+    <key alias="paLoginPageHelp"><![CDATA[Scegliere la pagina che ha il formulario di login]]></key>
+    <key alias="paRemoveProtection"><![CDATA[Rimuovere la protezione]]></key>
+    <key alias="paSelectPages"><![CDATA[Seleziona le pagine che contengono la form di login e i messaggi di errore]]></key>
+    <key alias="paSelectRoles"><![CDATA[Seleziona i ruoli che hanno accesso a questa pagina]]></key>
+    <key alias="paSetLogin"><![CDATA[Imposta login e password per questa pagina]]></key>
+    <key alias="paSimple"><![CDATA[Semplice: Proteggi usando login e password]]></key>
+    <key alias="paSimpleHelp"><![CDATA[Se vuoi impostare la protezione usando solo login e password]]></key>
+  </area>
+  <area alias="publish">
+    <key alias="contentPublishedFailedByEvent"><![CDATA[%0% non può esser pubblicato a causa di una estensione di terze parti che causa l'annullamento dell'operazione]]></key>
+    <key alias="contentPublishedFailedByParent"><![CDATA[%0% non può essere pubblicato perchè una pagina padre non è pubblicata.]]></key>
+    <key alias="includeUnpublished"><![CDATA[Includi tutte le pagine figlio non pubblicate]]></key>
+    <key alias="inProgress"><![CDATA[Pubblicazione in corso - attendere...]]></key>
+    <key alias="inProgressCounter"><![CDATA[%0% su di %1% pagine sono state pubblicate...]]></key>
+    <key alias="nodePublish"><![CDATA[%0% è stato pubblicato]]></key>
+    <key alias="nodePublishAll"><![CDATA[%0% e sottopagine sono state pubblicate]]></key>
+    <key alias="publishAll"><![CDATA[Pubblica %0% è tutte le sue sottopagine]]></key>
+    <key alias="publishHelp"><![CDATA[Clicca <em>ok</em> per pubblicare <strong>%0%</strong> e rendere questo contenuto accessibile al pubblico.<br/><br />Puoi pubblicare questa pagina e tutte le sue sottopagine selezionando <em>pubblica tutti i figli</em> qui sotto.]]></key>
+  </area>
+  <area alias="relatedlinks">
+    <key alias="addExternal"><![CDATA[Aggiungi link esterno]]></key>
+    <key alias="addInternal"><![CDATA[Aggiungi link interno]]></key>
+    <key alias="addlink"><![CDATA[Aggiungi]]></key>
+    <key alias="caption"><![CDATA[Didascalia]]></key>
+    <key alias="internalPage"><![CDATA[Pagina locale]]></key>
+    <key alias="linkurl"><![CDATA[URL]]></key>
+    <key alias="modeDown"><![CDATA[Sposta giù]]></key>
+    <key alias="modeUp"><![CDATA[Sposta su]]></key>
+    <key alias="newWindow"><![CDATA[Apri in una nuova finestra]]></key>
+    <key alias="removeLink"><![CDATA[Rimuovi link]]></key>
+  </area>
+  <area alias="rollback">
+    <key alias="currentVersion"><![CDATA[Versione corrente]]></key>
+    <key alias="diffHelp"><![CDATA[Qui vengono mostrate le differenze tra la versione corrente e la versione selezionata<br />Il testo <del>in rosso</del> non verrà mostrato nella versione selezionata, <ins>quello in verde verrà aggiunto</ins>]]></key>
+    <key alias="documentRolledBack"><![CDATA[Il documento è stato riportato alla versione scelta.]]></key>
+    <key alias="htmlHelp"><![CDATA[Qui viene mostrata la versione selezionata in formato html, se vuoi vedere contemporaneamente le differenze tra le due versioni, usa la modalità diff view]]></key>
+    <key alias="rollbackTo"><![CDATA[Ritorna alla versione ]]></key>
+    <key alias="selectVersion"><![CDATA[Seleziona la versione]]></key>
+    <key alias="view"><![CDATA[Vedi]]></key>
+  </area>
+  <area alias="scripts">
+    <key alias="editscript"><![CDATA[Modifica il file di script]]></key>
+  </area>
+  <area alias="sections">
+    <key alias="concierge">Concierge</key>
+    <key alias="content">Contenuto</key>
+    <key alias="courier">Courier</key>
+    <key alias="developer">Sviluppo</key>
+    <key alias="installer">Configurazione guidata Umbraco</key>
+    <key alias="media">Media</key>
+    <key alias="member">Membri</key>
+    <key alias="newsletters">Newsletters</key>
+    <key alias="settings">Impostazioni</key>
+    <key alias="statistics">Statistiche</key>
+    <key alias="translation">Traduzione</key>
+    <key alias="users">Utenti</key>
+  </area>
+  <area alias="settings">
+    <key alias="asAContentMasterType"><![CDATA[come tipo di contenuto master. Le tab del tipo di contenuto master non sono mostrate e possono essere modificate solo direttamente dal tipo di contenuto master.]]></key>
+    <key alias="contentTypeEnabled">Tipo di contenuto master abilitato</key>
+    <key alias="contentTypeUses">Questo tipo di contenuto usa</key>
+    <key alias="defaulttemplate"><![CDATA[Template di base]]></key>
+    <key alias="dictionary editor egenskab"><![CDATA[Dictionary Key]]></key>
+    <key alias="importDocumentTypeHelp"><![CDATA[Importa  un tipo di documento, trova il file con estensione ".udt" sul tuo computer dopo aver cliccato il pulsante "Sfoglia" e poi clicca  "Importa" (potrebbe chiederti una conferma nella prossima schermata)]]></key>
+    <key alias="newtabname"><![CDATA[Titolo nuova tab]]></key>
+    <key alias="nodetype"><![CDATA[Tipo di nodo]]></key>
+    <key alias="objecttype">Tipo</key>
+    <key alias="stylesheet">Foglio di stile</key>
+    <key alias="stylesheet editor egenskab"><![CDATA[Proprietà del foglio di stile]]></key>
+    <key alias="tab">Tab</key>
+    <key alias="tabname">Titolo tab</key>
+    <key alias="tabs">Tabs</key>
+  </area>
+  <area alias="sort">
+    <key alias="sortDone"><![CDATA[Ordinamento completato.]]></key>
+    <key alias="sortHelp"><![CDATA[Sposta su o giù le pagine trascinandole per determinarne l'ordinamento. Oppure clicca la testata della colonna per ordinare l'intero gruppo di pagine]]></key>
+    <key alias="sortPleaseWait"><![CDATA[Si prega di attendere. Gli elementi sono in fase di ordinamento, questo può richiedere del tempo.<br/> <br/>Non chiudere questa finestra durante l'operazione]]></key>
+  </area>
+  <area alias="speechBubbles">
+    <key alias="contentPublishedFailedByEvent"><![CDATA[La pubblicazione è stata cancellata da un add-in di terze parti.]]></key>
+    <key alias="contentTypeDublicatePropertyType"><![CDATA[Proprietà già esistente]]></key>
+    <key alias="contentTypePropertyTypeCreated"><![CDATA[Tipo di proprietà creata]]></key>
+    <key alias="contentTypePropertyTypeCreatedText"><![CDATA[Nome: %0% <br /> Tipo di dati: %1%]]></key>
+    <key alias="contentTypePropertyTypeDeleted"><![CDATA[Tipo di proprietà eliminata]]></key>
+    <key alias="contentTypeSavedHeader">Tipo di documento salvato</key>
+    <key alias="contentTypeTabCreated">Tab creata</key>
+    <key alias="contentTypeTabDeleted">Tab eliminata</key>
+    <key alias="contentTypeTabDeletedText">Tab con id: %0% eliminata</key>
+    <key alias="contentUnpublished">Contenuto non pubblicare</key>
+    <key alias="cssErrorHeader"><![CDATA[Foglio di stile non salvato]]></key>
+    <key alias="cssSavedHeader"><![CDATA[Foglio di stile salvato]]></key>
+    <key alias="cssSavedText"><![CDATA[Foglio di stile salvato correttamente]]></key>
+    <key alias="dataTypeSaved">Tipo di dato salvato</key>
+    <key alias="dictionaryItemSaved"><![CDATA[Elemento del dizionario salvato]]></key>
+    <key alias="editContentPublishedFailedByParent"><![CDATA[Pubblicazione fallita perchè la pagina padre non è stata pubblicata]]></key>
+    <key alias="editContentPublishedHeader"><![CDATA[Contenuto pubblicato]]></key>
+    <key alias="editContentPublishedText"><![CDATA[e visibile nel sito web]]></key>
+    <key alias="editContentSavedHeader"><![CDATA[Contenuto salvato]]></key>
+    <key alias="editContentSavedText"><![CDATA[Ricorda di pubblicare per rendere i cambiamenti visibili]]></key>
+    <key alias="editContentSendToPublish"><![CDATA[Invia per approvazione]]></key>
+    <key alias="editContentSendToPublishText"><![CDATA[I cambiamenti sono stati inviati per l'approvazione]]></key>
+    <key alias="editMemberSaved"><![CDATA[Membro salvato]]></key>
+    <key alias="editStylesheetPropertySaved"><![CDATA[Proprietà del foglio di stile salvata]]></key>
+    <key alias="editStylesheetSaved"><![CDATA[Foglio di stile salvato]]></key>
+    <key alias="editTemplateSaved"><![CDATA[Template salvato]]></key>
+    <key alias="editUserError"><![CDATA[Errore durante il salvataggio dell'utente (verifica il log)]]></key>
+    <key alias="editUserSaved"><![CDATA[Utente salvato]]></key>
+    <key alias="editUserTypeSaved">Tipo utente salvato</key>
+    <key alias="fileErrorHeader"><![CDATA[File non salvato]]></key>
+    <key alias="fileErrorText"><![CDATA[Il file non può essere salvato. Controlla le impostazioni dei permessi sui file]]></key>
+    <key alias="fileSavedHeader"><![CDATA[File salvato]]></key>
+    <key alias="fileSavedText"><![CDATA[File salvato con successo]]></key>
+    <key alias="languageSaved"><![CDATA[Lingua salvata]]></key>
+    <key alias="partialViewSavedHeader">Partial view salvata</key>    
+    <key alias="partialViewSavedText">Partial view salvata senza errori!</key>    
+    <key alias="partialViewErrorHeader">Partial view non salvata</key>   
+    <key alias="partialViewErrorText">Errore durante il salvataggio del file.</key>
+    <key alias="pythonErrorHeader"><![CDATA[Script Python non salvato]]></key>
+    <key alias="pythonErrorText"><![CDATA[A causa di un errore lo script Python non può essere salvato]]></key>
+    <key alias="pythonSavedHeader"><![CDATA[Script Python salvato]]></key>
+    <key alias="pythonSavedText"><![CDATA[Non ci sono errori nello script Python]]></key>
+    <key alias="templateErrorHeader"><![CDATA[Template non salvato]]></key>
+    <key alias="templateErrorText"><![CDATA[Per favore controlla di non avere due templates con lo stesso alias]]></key>
+    <key alias="templateSavedHeader"><![CDATA[Template salvato]]></key>
+    <key alias="templateSavedText"><![CDATA[Template salvato con successo!]]></key>
+    <key alias="xsltErrorHeader"><![CDATA[XSLT non salvato]]></key>
+    <key alias="xsltErrorText"><![CDATA[L'XSLT contiene uno o più errori]]></key>
+    <key alias="xsltPermissionErrorText"><![CDATA[L'XSLT non può essere salvato, controlla i permessi sui file]]></key>
+    <key alias="xsltSavedHeader"><![CDATA[XSLT salvato]]></key>
+    <key alias="xsltSavedText"><![CDATA[Non ci sono errori in XSLT!]]></key>
+  </area>
+  <area alias="stylesheet">
+    <key alias="aliasHelp"><![CDATA[Usa la sintassi CSS standard es: h1, .redHeader, .blueTex]]></key>
+    <key alias="editstylesheet"><![CDATA[Modifica foglio di stile]]></key>
+    <key alias="editstylesheetproperty"><![CDATA[Modifica proprietà del foglio di stile]]></key>
+    <key alias="nameHelp"><![CDATA[Nome che identifica lo stile nel rich text editor]]></key>
+    <key alias="preview">Anteprima</key>
+    <key alias="styles">Stili</key>
+  </area>
+  <area alias="template">
+    <key alias="edittemplate"><![CDATA[Modifica template]]></key>
+    <key alias="insertContentArea"><![CDATA[Inserisci area di contenuto (content area)]]></key>
+    <key alias="insertContentAreaPlaceHolder"><![CDATA[Inserisci un segnaposto per l'area per si contenuto (content area placeholder)]]></key>
+    <key alias="insertDictionaryItem"><![CDATA[Inserisci una voce del dizionario]]></key>
+    <key alias="insertMacro"><![CDATA[Inserisci Macro]]></key>
+    <key alias="insertPageField"><![CDATA[Inserisci Campo]]></key>
+    <key alias="mastertemplate">Master template</key>
+    <key alias="quickGuide"><![CDATA[Guida rapida sui tags dei template Umbraco]]></key>
+    <key alias="template">Template</key>
+  </area>
+  <area alias="templateEditor">
+    <key alias="alternativeField"><![CDATA[Campo alternativo]]></key>
+    <key alias="alternativeText"><![CDATA[Testo alternativo]]></key>
+    <key alias="casing"><![CDATA[Maiuscole/Minuscole]]></key>
+    <key alias="chooseField">Scegli il campo</key>
+    <key alias="convertLineBreaks">Converte le interruzioni di linea</key>
+    <key alias="convertLineBreaksHelp"><![CDATA[Copia le interruzioni di linea  con html-tag &lt;br&gt;]]></key>
+    <key alias="customFields">Campi Personalizzati</key>
+    <key alias="dateOnly"><![CDATA[Si, solo Data]]></key>
+    <key alias="formatAsDate"><![CDATA[In formato data]]></key>
+    <key alias="htmlEncode"><![CDATA[Codifica HTML]]></key>
+    <key alias="htmlEncodeHelp"><![CDATA[Andrà a sostituire i caratteri speciali con il loro equivalente HTML.]]></key>
+    <key alias="insertedAfter"><![CDATA[Sarà inserito dopo il valore del campo]]></key>
+    <key alias="insertedBefore"><![CDATA[Sarà inserito prima il valore del campo]]></key>
+    <key alias="lowercase">Minuscolo</key>
+    <key alias="none">Nessuno</key>
+    <key alias="postContent"><![CDATA[Inserisci dopo il campo]]></key>
+    <key alias="preContent"><![CDATA[Inserisci prima il campo]]></key>
+    <key alias="recursive">Ricorsivo</key>
+    <key alias="removeParagraph"><![CDATA[Rimuovi i tag paragrafo]]></key>
+    <key alias="removeParagraphHelp"><![CDATA[Rimuoverà &lt;P&gt; all'inizio e alla fine del testo]]></key>
+    <key alias="standardFields">Campi Standard</key>
+    <key alias="uppercase">Maiuscolo</key>
+    <key alias="urlEncode"><![CDATA[Codifica URL]]></key>
+    <key alias="urlEncodeHelp"><![CDATA[Andrà a sostituire i caratteri speciali con il loro equivalente negli url.]]></key>
+    <key alias="usedIfAllEmpty"><![CDATA[Sarà usato solo se i valori dei campi sopra sono vuoti]]></key>
+    <key alias="usedIfEmpty"><![CDATA[Questo campo sarà usato soltanto se il campo primario è vuoto]]></key>
+    <key alias="withTime"><![CDATA[Si, aggiungi l'ora. Separatore: ]]></key>
+  </area>
+  <area alias="translation">
+    <key alias="assignedTasks">Task assegnati a te</key>
+    <key alias="assignedTasksHelp"><![CDATA[ La lista in basso mostra le traduzioni <strong>assegnate a te</strong>. Per vedere i dettagli, commenti inclusi, clicca su "Dettagli" o sul nome della pagina. 
+     Puoi anche scaricare la pagina direttamente in formato XML cliccando sul link "Scarica Xml". <br/>
+     Per chiudere una traduzione, vai sulla vista Dettagli e clicca sul pulsante "Chiudi".
+    ]]></key>
+    <key alias="closeTask">chiudi task</key>
+    <key alias="details">Dettagli</key>
+    <key alias="downloadAllAsXml">Scarica tutte le traduzioni in formato xml</key>
+    <key alias="downloadTaskAsXml">Scarica xml</key>
+    <key alias="DownloadXmlDTD">Scarica xml DTD</key>
+    <key alias="fields">Campi</key>
+    <key alias="includeSubpages">Includi le sottopagine</key>
+    <key alias="mailBody"><![CDATA[
+      Salve %0%
+
+      Questa è un'email automatica per informarti che è stata richiesta una traduzione in '%5%' da %2%
+      per il documento il documento '%1%'.
+
+      Vai al http://%3%/translation/details.aspx?id=%4% per effettuare la modifica.
+
+      Oppure effettua il login in Umbraco per avere una panoramica delle attività di traduzione
+      http://%3%
+
+      Buona giornata!
+
+      Grazie da Umbraco
+    ]]></key>
+    <key alias="mailSubject">[%0%] Traduzione per %1%</key>
+    <key alias="noTranslators"><![CDATA[Non è stato trovato nessun utente con ruolo di traduttore. Crealo prima di inviare il contenuto per la traduzione]]></key>
+    <key alias="ownedTasks"><![CDATA[Task creato da te]]></key>
+    <key alias="ownedTasksHelp"><![CDATA[La lista sotto contiene le pagine <strong>create da te</strong>. Per vedere i dettagli, inclusi i commenti, 
+     clicca su "Dettagli" o sul nome della pagina. Puoi anche scaricare la pagina direttamente in formato XML cliccando sul link "Scarica Xml". 
+     Per chiudere una traduzione, vai sulla vista Dettagli e clicca sul pulsante "Chiudi".
+    ]]></key>
+    <key alias="pageHasBeenSendToTranslation"><![CDATA[La pagina '%0%' è stata inviata per la traduzione]]></key>
+    <key alias="sendToTranslate"><![CDATA[Invia la pagina per la traduzione]]></key>
+    <key alias="taskAssignedBy"><![CDATA[Assegnato da]]></key>
+    <key alias="taskOpened"><![CDATA[Task Aperto]]></key>
+    <key alias="totalWords"><![CDATA[Totale parole]]></key>
+    <key alias="translateTo"><![CDATA[Si traduce in]]></key>
+    <key alias="translationDone"><![CDATA[Traduzione completata.]]></key>
+    <key alias="translationDoneHelp"><![CDATA[È possibile visualizzare in anteprima le pagine che hai appena tradotto, cliccando qui sotto. Se esiste la pagina originale, si otterrà un confronto tra le due pagine.]]></key>
+    <key alias="translationFailed"><![CDATA[Traduzione non riuscita, il file XML potrebbe essere danneggiato]]></key>
+    <key alias="translationOptions"><![CDATA[Opzioni di traduzione]]></key>
+    <key alias="translator">Traduttore</key>
+    <key alias="uploadTranslationXml"><![CDATA[Carica il file xml di traduzione]]></key>
+  </area>
+  <area alias="treeHeaders">
+    <key alias="cacheBrowser">Cache Browser</key>
+    <key alias="contentRecycleBin">Cestino</key>
+    <key alias="createdPackages">Pacchetti creati</key>
+    <key alias="datatype">Tipi di dato</key>
+    <key alias="dictionary">Dizionario</key>
+    <key alias="installedPackages">Pacchetti installati</key>
+    <key alias="installSkin">Installare skin</key>
+    <key alias="installStarterKit">Installare starter kit</key>
+    <key alias="languages">Lingue</key>
+    <key alias="localPackage">Installa un pacchetto locale</key>
+    <key alias="macros">Macros</key>
+    <key alias="mediaTypes">Tipi di media</key>
+    <key alias="member">Membri</key>
+    <key alias="memberGroup">Gruppi di Membri</key>
+    <key alias="memberRoles">Ruoli</key>
+    <key alias="memberType">Tipologia Membri</key>
+    <key alias="nodeTypes">Tipi di documento</key>
+    <key alias="packager">Pacchetti</key>
+	  <key alias="packages">Pacchetti</key>
+    <key alias="python">Files Python</key>
+    <key alias="repositories">Installa dal repository</key>
+    <key alias="runway">Installa Runway</key>
+    <key alias="runwayModules">Moduli Runway</key>
+    <key alias="scripting">Files di scripting</key>
+    <key alias="scripts">Scripts</key>
+    <key alias="stylesheets">Fogli di stile</key>
+    <key alias="templates">Templates</key>
+    <key alias="xslt">Files XSLT</key>
+  </area>
+  <area alias="update">
+    <key alias="updateAvailable"><![CDATA[Nuovo aggiornamento pronto]]></key>
+    <key alias="updateDownloadText"><![CDATA[%0% è pronto, clicca qui per download]]></key>
+    <key alias="updateNoServer"><![CDATA[Non connesso al server]]></key>
+    <key alias="updateNoServerError"><![CDATA[Errore di controllo per l'aggiornamento. Si prega di rivedere lo stack-trace per ulteriori informazioni]]></key>
+  </area>
+  <area alias="user">
+    <key alias="administrators">Amministratore</key>
+    <key alias="categoryField">Campo Categoria</key>
+    <key alias="changePassword">Cambia la tua password</key>
+    <key alias="changePasswordDescription"><![CDATA[È possibile modificare la password di accesso al Back Office Umbraco compilando il modulo sottostante e clicca sul pulsante 'Modifica password']]></key>
+    <key alias="confirmNewPassword">Conferma la nuova password</key>
+    <key alias="contentChannel">Contenuto del canale</key>
+    <key alias="descriptionField">Campo Descrizione</key>
+    <key alias="disabled">Disabilita l'utente</key>
+    <key alias="documentType">Tipo di Documento</key>
+    <key alias="editors">Editor</key>
+    <key alias="excerptField">Campo Eccezione</key>
+    <key alias="language">Lingua</key>
+    <key alias="loginname">Login</key>
+    <key alias="mediastartnode"><![CDATA[Nodo di inizio nella sezione Media]]></key>
+    <key alias="modules">Sezioni</key>
+    <key alias="newPassword">Modifica la tua password</key>
+    <key alias="noConsole"><![CDATA[Disabilita l'accesso ad Umbraco]]></key>
+    <key alias="password">Password</key>
+    <key alias="passwordChanged"><![CDATA[La tua password è stata cambiata!]]></key>
+    <key alias="passwordConfirm"><![CDATA[Si prega di confermare la nuova password]]></key>
+    <key alias="passwordCurrent">Password attuale</key>
+    <key alias="passwordEnterNew"><![CDATA[Inserisci la tua nuova password]]></key>
+    <key alias="passwordInvalid"><![CDATA[La password corrente non è valida]]></key>
+    <key alias="passwordIsBlank"><![CDATA[La nuova password non può essere vuota!]]></key>
+    <key alias="passwordIsDifferent"><![CDATA[C'era una differenza tra la nuova password e la conferma della password. Riprova!]]></key>
+    <key alias="passwordMismatch"><![CDATA[La password di conferma non corrisponde alla nuova password!]]></key>
+    <key alias="permissionReplaceChildren"><![CDATA[Sostituisci permessi sui nodi figlio]]></key>
+    <key alias="permissionSelectedPages"><![CDATA[Stai modificando i permessi per le seguenti pagine:]]></key>
+    <key alias="permissionSelectPages"><![CDATA[Seleziona le pagine alle quali vuoi modificare i permessi]]></key>
+    <key alias="searchAllChildren"><![CDATA[Cerca in tutti i figli]]></key>
+    <key alias="startnode"><![CDATA[Nodo di inizio della sezione Contenuto]]></key>
+    <key alias="username">Username</key>
+    <key alias="userPermissions"><![CDATA[Permessi Utente]]></key>
+    <key alias="usertype"><![CDATA[Tipo di utente]]></key>
+    <key alias="userTypes"><![CDATA[Tipi Utente]]></key>
+    <key alias="writer">Writer</key>
+  </area>
+</language>