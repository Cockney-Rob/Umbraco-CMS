<?xml version="1.0" encoding="utf-8" standalone="yes"?>
<language alias="ja" intName="Japanese" localName="日本語" lcid="17" culture="ja-JP">
  <creator>
<<<<<<< HEAD
    <name>Umbraco</name>
    <link>http://Umbraco.org</link>
=======
    <name>The Umbraco community</name>
    <link>http://our.umbraco.org/documentation/Extending-Umbraco/Language-Files</link>
>>>>>>> 9d50a4d2
  </creator>
  <area alias="actions">
    <key alias="assignDomain">ドメインの割り当て</key>
    <key alias="auditTrail">動作記録</key>
    <key alias="browse">ノードの参照</key>
    <key alias="copy">コピー</key>
    <key alias="create">新規作成</key>
    <key alias="createPackage">パッケージの作成</key>
    <key alias="delete">削除</key>
    <key alias="disable">無効</key>
    <key alias="emptyTrashcan">ごみ箱を空にする</key>
    <key alias="exportDocumentType">ドキュメントタイプの書出</key>
    <key alias="importDocumentType">ドキュメントタイプの読込</key>
    <key alias="importPackage">パッケージの読み込み</key>
    <key alias="liveEdit">ライブ編集</key>
    <key alias="logout">ログアウト</key>
    <key alias="move">移動</key>
    <key alias="notify">メール通知</key>
    <key alias="protect">一般公開</key>
    <key alias="publish">公開</key>
    <key alias="unpublish">公開を止める</key>
    <key alias="refreshNode">最新の情報に更新</key>
    <key alias="republish">サイトのリフレッシュ</key>
    <key alias="rights">アクセス権</key>
    <key alias="rollback">以前の版に戻る</key>
    <key alias="sendtopublish">公開に送る</key>
    <key alias="sendToTranslate">翻訳に送る</key>
    <key alias="sort">並べ替え</key>
    <key alias="toPublish">公開する</key>
    <key alias="translate">翻訳</key>
    <key alias="update">更新</key>
  </area>
  <area alias="assignDomain">
    <key alias="addNew">ドメインの割り当て</key>
    <key alias="invalidDomain">適当でないホスト名</key>
    <key alias="domain">ドメイン</key>
    <key alias="domainCreated">ドメイン '%0%' が新たに割り当てられました</key>
    <key alias="domainDeleted">ドメイン '%0%' は削除されました</key>
    <key alias="domainExists">ドメイン '%0%' は既に割り当てられています</key>
    <key alias="domainHelp">例: yourdomain.com, www.yourdomain.com</key>
    <key alias="domainUpdated">ドメイン '%0%' は更新されました</key>
    <key alias="orEdit">ドメインの編集</key>
  </area>
  <area alias="auditTrails">
    <key alias="atViewingFor">これらを表示</key>
  </area>
  <area alias="buttons">
    <key alias="bold">太字</key>
    <key alias="deindent">インデント解除</key>
    <key alias="formFieldInsert">フィールドから挿入</key>
    <key alias="graphicHeadline">グラフィックヘッドラインの挿入</key>
    <key alias="htmlEdit">HTMLの編集</key>
    <key alias="indent">インデント</key>
    <key alias="italic">イタリック</key>
    <key alias="justifyCenter">中央揃え</key>
    <key alias="justifyLeft">左揃え</key>
    <key alias="justifyRight">右揃え</key>
    <key alias="linkInsert">リンクの挿入</key>
    <key alias="linkLocal">アンカーの挿入</key>
    <key alias="listBullet">番号なしリスト</key>
    <key alias="listNumeric">番号付きリスト</key>
    <key alias="macroInsert">マクロの挿入</key>
    <key alias="pictureInsert">画像の挿入</key>
    <key alias="relations">関係性の編集</key>
    <key alias="save">保存</key>
    <key alias="saveAndPublish">保存及び公開</key>
    <key alias="saveToPublish">保存して承認に送る</key>
    <key alias="showPage">プレビュー</key>
    <key alias="showPageDisabled">テンプレートが指定されていないのでプレビューは無効になっています</key>
    <key alias="styleChoose">スタイルの選択</key>
    <key alias="styleShow">スタイルの表示</key>
    <key alias="tableInsert">表の挿入</key>
  </area>
  <area alias="content">
    <key alias="about">このページについて</key>
    <key alias="alias">エイリアス</key>
    <key alias="alternativeTextHelp">(画像を電話でわかるように言葉で説明)</key>
    <key alias="alternativeUrls">別名のリンク</key>
    <key alias="clickToEdit">クリックでアイテムを編集する</key>
    <key alias="createBy">作成者</key>
    <key alias="createDate">作成日時</key>
    <key alias="documentType">ドキュメントタイプ</key>
    <key alias="editing">変種中</key>
    <key alias="expireDate">公開終了日時</key>
    <key alias="itemChanged">このページは公開後変更されています</key>
    <key alias="itemNotPublished">このページは公開されていません</key>
    <key alias="lastPublished">公開日時</key>
    <key alias="mediatype">メディアタイプ</key>
    <key alias="mediaLinks">メディアの項目へのリンク</key>
    <key alias="membergroup">メンバーグループ</key>
    <key alias="memberrole">役割</key>
    <key alias="membertype">メンバータイプ</key>
    <key alias="noDate">日時が選択されていません</key>
    <key alias="nodeName">タイトル</key>
    <key alias="otherElements">プロパティ</key>
    <key alias="parentNotPublished">このページは公開されましたが、親ページの '%0%' が非公開のため閲覧できません</key>
    <key alias="publish">公開</key>
    <key alias="publishStatus">公開状態</key>
    <key alias="releaseDate">公開開始日時</key>
    <key alias="removeDate">日時の消去</key>
    <key alias="sortDone">並び順が更新されました</key>
    <key alias="sortHelp">ノードをドラッグ、クリック、または列のヘッダーをクリックする事でノードを簡単にソートできます。SHIFT、CONTROLキーを使い複数のノードを選択する事もできます。</key>
    <key alias="statistics">統計</key>
    <key alias="titleOptional">タイトル (オプション)</key>
    <key alias="type">型</key>
    <key alias="unPublish">非公開</key>
    <key alias="updateDate">最終更新日時</key>
    <key alias="uploadClear">ファイルの消去</key>
    <key alias="urls">ページへのリンク</key>
  </area>
  <area alias="create">
    <key alias="chooseNode">どこに新しい %0% を作りますか</key>
    <key alias="createUnder">ここに作成</key>
    <key alias="updateData">型とタイトルを選んでください</key>
  </area>
  <area alias="dashboard">
    <key alias="browser">ウェブサイトを参照する</key>
    <key alias="dontShowAgain">次回から表示しない</key>
    <key alias="nothinghappens">Umbracoが起動しない時は、このサイトのポップアップを許可してください。</key>
    <key alias="openinnew">新規ウィンドウで開く</key>
    <key alias="restart">再起動</key>
    <key alias="visit">訪れる</key>
    <key alias="welcome">ようこそ</key>
  </area>
  <area alias="defaultdialogs">
    <key alias="anchorInsert">名前</key>
    <key alias="assignDomain">ドメインの割り当て</key>
    <key alias="closeThisWindow">このウィンドウを閉じる</key>
    <key alias="confirmdelete">削除しますか？</key>
    <key alias="confirmdisable">無効にしますか？</key>
    <key alias="confirmEmptyTrashcan">これらの %0% 個の項目を削除する場合は、チェックボックスにチェックを入れてください</key>
    <key alias="confirmlogout">ログアウトしますか？</key>
    <key alias="confirmSure">本当にいいですか？</key>
    <key alias="cut">切り取り</key>
    <key alias="editdictionary">ディクショナリのアイテムの編集</key>
    <key alias="editlanguage">言語の編集</key>
    <key alias="insertAnchor">アンカーの挿入</key>
    <key alias="insertCharacter">文字の挿入</key>
    <key alias="insertgraphicheadline">ヘッドライン画像の挿入</key>
    <key alias="insertimage">画像の挿入</key>
    <key alias="insertlink">リンクの挿入</key>
    <key alias="insertMacro">クリックするとマクロを追加</key>
    <key alias="inserttable">表の挿入</key>
    <key alias="lastEdited">最近の更新</key>
    <key alias="link">リンク</key>
    <key alias="linkinternal">内部リンク:</key>
    <key alias="linklocaltip">内部リンクを使うときは、リンクの前に "#" を挿入してください。</key>
    <key alias="linknewwindow">新規ウィンドウで開きますか?</key>
    <key alias="macroContainerSettings">マクロの設定</key>
    <key alias="macroDoesNotHaveProperties">このマクロは編集できるプロパティがありません</key>
    <key alias="paste">貼り付け</key>
    <key alias="permissionsEdit">許可の編集</key>
    <key alias="recycleBinDeleting">ごみ箱を空にしています。実行中はウィンドウを閉じないでください。</key>
    <key alias="recycleBinIsEmpty">ごみ箱は空です</key>
    <key alias="recycleBinWarning">ごみ箱から削除すると復活させることはできません</key>
    <key alias="regexSearchError"><![CDATA[<a target='_blank' href='http://regexlib.com'>regexlib.com</a>のウェブサービスに現在問題が起きているかもしれず、操作できませんでした。大変申し訳ありませんがこの機能は使用できません。]]></key>
    <key alias="regexSearchHelp">フォームのフィールドを正規表現で検証できます。例: 'email, 'zip-code' 'url'</key>
    <key alias="removeMacro">マクロを削除</key>
    <key alias="requiredField">必須フィールド</key>
    <key alias="sitereindexed">サイトは再インデックスされました</key>
    <key alias="siterepublished">ウェブサイトのキャッシュがリフレッシュされました。 公開されているコンテンツはリフレッシュされましたが、非公開のコンテンツは非公開のままです。</key>
    <key alias="siterepublishHelp">ウェブサイトのキャッシュがリフレッシュされます。 公開されているコンテンツはリフレッシュされますが、非公開のコンテンツは非公開のままです。</key>
    <key alias="tableColumns">行数</key>
    <key alias="tableRows">列数</key>
    <key alias="templateContentAreaHelp"><![CDATA[<strong>プレースホルダにidを設定</strong>して、子テンプレートからもこのテンプレートをコンテントに入れられるようにできます。
      IDは<code>&lt;asp:content /&gt;</code>エレメントとして用います。]]></key>
    <key alias="templateContentPlaceHolderHelp"><![CDATA[このリストから<strong>プレースホルダのidを選択</strong>してください。
      このテンプレートのマスターで使用可能なIdのみ選択可能です。]]></key>
    <key alias="thumbnailimageclickfororiginal">クリックすると画像がフルサイズで表示されます</key>
    <key alias="treepicker">項目の選択</key>
    <key alias="viewCacheItem">キャッシュされている項目の表示</key>
  </area>
  <area alias="dictionaryItem">
    <key alias="description"><![CDATA[
      ディクショナリのアイテム '<em>%0%</em>' の別の言語版を編集するには、左側のメニューの'言語'でその言語を追加します
   ]]></key>
    <key alias="displayName">カルチャ名</key>
  </area>
  <area alias="editcontenttype">
    <key alias="allowedchildnodetypes">子ノードとして許可するタイプ</key>
    <key alias="create">新規作成</key>
    <key alias="deletetab">削除</key>
    <key alias="description">説明</key>
    <key alias="newtab">新規見出し</key>
    <key alias="tab">見出し</key>
    <key alias="thumbnail">サムネイル</key>
  </area>
  <area alias="editdatatype">
    <key alias="addPrevalue">値の前に追加</key>
    <key alias="dataBaseDatatype">データベースのデータ型</key>
    <key alias="guid">データ型のGUID</key>
    <key alias="renderControl">対応させるコントロール</key>
    <key alias="rteButtons">ボタン</key>
    <key alias="rteEnableAdvancedSettings">高度な設定を有効にする</key>
    <key alias="rteEnableContextMenu">コンテキストメニューを有効にする</key>
    <key alias="rteMaximumDefaultImgSize">挿入される画像のデフォルト最大サイズ</key>
    <key alias="rteRelatedStylesheets">関連付けるスタイルシート</key>
    <key alias="rteShowLabel">ラベルの表示</key>
    <key alias="rteWidthAndHeight">幅と高さ</key>
  </area>
  <area alias="errorHandling">
    <key alias="errorButDataWasSaved">データは保存されましたが、公開前にこのページの幾つかのエラーを修正しなければなりません:</key>
    <key alias="errorChangingProviderPassword">現在のメンバーシッププロバイダではパスワードを変更できません (EnablePasswordRetrievalがtrueでなければなりません)</key>
    <key alias="errorExistsWithoutTab">%0% は既にあります</key>
    <key alias="errorHeader">次の様なエラーが発生しています:</key>
    <key alias="errorHeaderWithoutTab">次の様なエラーが発生しています:</key>
    <key alias="errorInPasswordFormat">パスワードは最低でも %0% 文字の長さかつ %1% 文字以上の数以外の文字を含める必要があります</key>
    <key alias="errorIntegerWithoutTab">%0% は整数でなければなりません</key>
    <key alias="errorMandatory">%1% タブの %0% フィールドは必須です</key>
    <key alias="errorMandatoryWithoutTab">%0% は必須です</key>
    <key alias="errorRegExp">%1% の %0% は正しい書式ではありません</key>
    <key alias="errorRegExpWithoutTab">%0% は正しい書式ではありません</key>
  </area>
  <area alias="errors">
    <key alias="codemirroriewarning">注意! CodeMirrorが設定で有効かされていますが、 Internet Explorerでは不安定なので無効化してください。</key>
    <key alias="contentTypeAliasAndNameNotNull">新しいプロパティ型のエイリアスと名前の両方を設定してください！</key>
    <key alias="filePermissionsError">特定のファイルまたはフォルタの読み込み/書き込みアクセスに問題があります</key>
    <key alias="missingTitle">タイトルを入力してください</key>
    <key alias="missingType">型を選択してください</key>
    <key alias="pictureResizeBiggerThanOrg">元画像より大きくしようとしていますが、本当によろしいのですか？</key>
    <key alias="pythonErrorHeader">Pythonスクリプトにエラーがあります</key>
    <key alias="pythonErrorText">1つ以上のエラーがあるのでこのPythonスクリプトは保存できませんでした</key>
    <key alias="startNodeDoesNotExists">開始ノードが削除されています。管理者に連絡してください。</key>
    <key alias="stylesMustMarkBeforeSelect">スタイルを変更する前にコンテントをマークしてください</key>
    <key alias="stylesNoStylesOnPage">有効なスタイルがありません</key>
    <key alias="tableColMergeLeft">結合したい2つのセルの左側にカーソルを置いてください</key>
    <key alias="tableSplitNotSplittable">このセルは結合されたものではないので分離する事はできません。</key>
    <key alias="xsltErrorHeader">XSLTソースにエラーがあります</key>
    <key alias="xsltErrorText">1つ以上のエラーがあるのでこのXSLTは保存できませんでした</key>
  </area>
  <area alias="general">
    <key alias="about">Umbracoについて</key>
    <key alias="action">アクション</key>
    <key alias="add">追加</key>
    <key alias="alias">エイリアス</key>
    <key alias="areyousure">確かですか?</key>
    <key alias="border">枠線</key>
    <key alias="by">または</key>
    <key alias="cancel">キャンセル</key>
    <key alias="cellMargin">セルの余白</key>
    <key alias="choose">選択</key>
    <key alias="close">閉じる</key>
    <key alias="closewindow">ウィンドウを閉じる</key>
    <key alias="comment">コメント</key>
    <key alias="confirm">確認</key>
    <key alias="constrainProportions">縦横比</key>
    <key alias="continue">続行</key>
    <key alias="copy">コピー</key>
    <key alias="create">新規作成</key>
    <key alias="database">データベース</key>
    <key alias="date">日付</key>
    <key alias="default">既定</key>
    <key alias="delete">削除</key>
    <key alias="deleted">削除済</key>
    <key alias="deleting">削除中...</key>
    <key alias="design">デザイン</key>
    <key alias="dimensions">次元</key>
    <key alias="down">下</key>
    <key alias="download">ダウンロード</key>
    <key alias="edit">編集</key>
    <key alias="edited">編集済</key>
    <key alias="elements">要素</key>
    <key alias="email">電子メール</key>
    <key alias="error">エラー</key>
    <key alias="findDocument">検索</key>
    <key alias="height">高さ</key>
    <key alias="help">ヘルプ</key>
    <key alias="icon">アイコン</key>
    <key alias="import">インポート</key>
    <key alias="innerMargin">内側の余白</key>
    <key alias="insert">挿入</key>
    <key alias="install">インストール</key>
    <key alias="justify">位置揃え</key>
    <key alias="language">言語</key>
    <key alias="layout">レイアウト</key>
    <key alias="loading">読み込み中</key>
    <key alias="locked">ロックされています</key>
    <key alias="login">ログイン</key>
    <key alias="logoff">ログオフ</key>
    <key alias="logout">ログアウト</key>
    <key alias="macro">マクロ</key>
    <key alias="move">移動</key>
    <key alias="name">名前</key>
    <key alias="new">新規</key>
    <key alias="next">次へ</key>
    <key alias="no">いいえ</key>
    <key alias="of">of</key>
    <key alias="ok">OK</key>
    <key alias="open">開く</key>
    <key alias="or">または</key>
    <key alias="password">パスワード</key>
    <key alias="path">パス</key>
    <key alias="placeHolderID">プレースホルダのID</key>
    <key alias="pleasewait">しばらくお待ちください...</key>
    <key alias="previous">前へ</key>
    <key alias="properties">プロパティ</key>
    <key alias="reciept">フォームからEmailを受信</key>
    <key alias="recycleBin">ごみ箱</key>
    <key alias="remaining">残り</key>
    <key alias="rename">名前の変更</key>
    <key alias="renew">更新</key>
    <key alias="retry">再試行</key>
    <key alias="rights">許可</key>
    <key alias="search">検索</key>
    <key alias="server">サーバー</key>
    <key alias="show">表示</key>
    <key alias="showPageOnSend">送信後にページを表示</key>
    <key alias="size">サイズ</key>
    <key alias="sort">並べ替え</key>
    <key alias="type">型</key>
    <key alias="typeToSearch">探す型...</key>
    <key alias="up">上</key>
    <key alias="update">更新</key>
    <key alias="upgrade">アップグレード</key>
    <key alias="upload">アップロード</key>
    <key alias="url">URL</key>
    <key alias="user">ユーザー</key>
    <key alias="username">ユーザー名</key>
    <key alias="value">値</key>
    <key alias="view">ビュー</key>
    <key alias="welcome">ようこそ...</key>
    <key alias="width">幅</key>
    <key alias="yes">はい</key>
    <key alias="folder">フォルダー</key>
  </area>
  <area alias="graphicheadline">
    <key alias="backgroundcolor">背景色</key>
    <key alias="bold">太字</key>
    <key alias="color">テキストの色</key>
    <key alias="font">フォント</key>
    <key alias="text">テキスト</key>
  </area>
  <area alias="headers">
    <key alias="page">ページ</key>
  </area>
  <area alias="installer">
    <key alias="databaseErrorCannotConnect">インストーラーはデータベースに接続できませんでした。</key>
    <key alias="databaseErrorWebConfig">web.configファイルを保存できませんでした。接続文字列を手作業で編集してください。</key>
    <key alias="databaseFound">データベースが見つかりました。識別子: </key>
    <key alias="databaseHeader">データベースの設定</key>
    <key alias="databaseInstall"><![CDATA[
      <strong>インストール</strong>ボタンを押すと Umbraco %0% のデータベースへインストールします
    ]]></key>
    <key alias="databaseInstallDone"><![CDATA[Umbraco %0% をデータベースにコピーします。<strong>次へ</strong>を押して続行してください。]]></key>
    <key alias="databaseNotFound"><![CDATA[<p>データベースを見つけられません！"web.config"ファイルの中の"接続文字列"を確認してください。</p>
              <p>続行するには"web.config"ファイルを編集(Visual Studioないし使い慣れたテキストエディタで)し、下の方にスクロールし、"UmbracoDbDSN"という名前のキーでデータベースの接続文字列を追加して保存します。</p>
              <p>
              <strong>再施行</strong>ボタンをクリックして
<<<<<<< HEAD
              続けます。<br /><a href="http://Umbraco.org/redir/installWebConfig" target="_blank">
=======
              続けます。<br /><a href="http://our.umbraco.org/documentation/Using-Umbraco/Config-files/webconfig7" target="_blank">
>>>>>>> 9d50a4d2
			              より詳細にはこちらの web.config を編集します。</a></p>]]></key>
    <key alias="databaseText"><![CDATA[このステップを完了するには、データベースサーバー(の"接続文字列")について把握していなければなりません。<br />
        必要ならISPに連絡するなどしてみてください。
        もしローカルのパソコンないしサーバーへインストールするのなら、システム管理者に情報を確認してください。]]></key>
    <key alias="databaseUpgrade"><![CDATA[
      <p>
      <strong>アップグレード</strong>ボタンを押すとUmbraco %0% 用にデータベースをアップグレードします。</p>
      <p>
      心配ありません。 - コンテントが消える事はありませんし、後で続けることもできます。
      </p>    
      ]]></key>
    <key alias="databaseUpgradeDone"><![CDATA[データベースはバージョン %0% 用にアップグレードされました。<br /><strong>次へ</strong>
      を押して続行してください。]]></key>
    <key alias="databaseUpToDate"><![CDATA[データベースを更新しました！ <strong>次へ</strong> をクリックして設定ウィザードを進めてください。]]></key>
    <key alias="defaultUserChangePass"><![CDATA[<strong>デフォルトユーザーのパスワードを変更する必要があります！</strong>]]></key>
    <key alias="defaultUserDisabled"><![CDATA[<strong>デフォルトユーザーは無効化されているかUmbracoにアクセスできない状態になっています！</strong></p><p>これ以上のアクションは必要ありません。<b>次へ</b>をクリックして続行してください。]]></key>
    <key alias="defaultUserPassChanged"><![CDATA[<strong>インストール後にデフォルトユーザーのパスワードが変更されています！</strong></p><p>これ以上のアクションは必要ありません。<strong>次へ</strong>をクリックして続行してください。]]></key>
    <key alias="defaultUserPasswordChanged">パスワードは変更されました！</key>
    <key alias="defaultUserText"><![CDATA[
        <p>
          Umbracoはデフォルトユーザーとしてユーザー名 <strong>('admin')</strong> 、パスワード <strong>('default')</strong>を作成します。このパスワードを独自のものに変更する事は<strong>重要</strong>
          なことです。
        </p>
        <p>
          ここではデフォルトのユーザーのパスワードを確認し、必要ならば変更しておく事をお勧めします。
        </p>
      ]]></key>
    <key alias="greatStart">始めに、ビデオによる解説を見ましょう</key>
    <key alias="licenseText">次へボタンをクリック(またはweb.configのUmbracoConfigurationStatusを編集)すると、あなたはここに示されるこのソフトウェアのライセンスを承諾したと見做されます。注意として、UmbracoはMITライセンスをフレームワークへ、フリーウェアライセンスをUIへ、それぞれ異なる2つのライセンスを採用しています。</key>
    <key alias="None">まだインストールは完了していません。</key>
    <key alias="permissionsAffectedFolders">影響するファイルとフォルダ</key>
    <key alias="permissionsAffectedFoldersMoreInfo">Umbracoに必要なアクセス権の設定についての詳細はこちらをどうぞ</key>
    <key alias="permissionsAffectedFoldersText">これらのファイル/フォルダについてASP.NETに変更のアクセス権を与えなくてはなりません。</key>
    <key alias="permissionsAlmostPerfect"><![CDATA[<strong>アクセス権の設定はほぼ完璧です！</strong><br /><br />
        Umbracoは問題無く起動できますが、Umbracoを最大限に活用する為に推奨されるパッケージのインストールはできないでしょう。]]></key>
    <key alias="permissionsHowtoResolve">解決方法</key>
    <key alias="permissionsHowtoResolveLink">テキスト版を読むにはここをクリックしてください</key>
    <key alias="permissionsHowtoResolveText"><![CDATA[Umbracoの為のフォルダのアクセス権設定についての<strong>ビデオチュートリアル</strong>を見るか、テキスト版を読んで下さい。]]></key>
    <key alias="permissionsMaybeAnIssue"><![CDATA[<strong>このアクセス権の設定はきっと問題になります！</strong>
      <br/><br />
      Umbracoを問題無く起動できますが、フォルダを作成できませんし、Umbracoを最大限に活用する為に推奨されるパッケージのインストールはできないでしょう。]]></key>
    <key alias="permissionsNotReady"><![CDATA[<strong>Umbracoに必要なアクセス権の設定が不足しています！</strong>
          <br /><br />
          Umbracoを起動する為には、アクセス権の設定を見直す必要があります。]]></key>
    <key alias="permissionsPerfect"><![CDATA[<strong>アクセス権の設定は完璧です！</strong><br /><br />
              Umbracoを起動し、パッケージをインストールする準備が整いました！]]></key>
    <key alias="permissionsResolveFolderIssues">フォルダの問題解決</key>
    <key alias="permissionsResolveFolderIssuesLink">ASP.NETとフォルダの作成についての詳細はこちらのリンクからどうぞ</key>
    <key alias="permissionsSettingUpPermissions">フォルダのアクセス権を設定</key>
    <key alias="permissionsText"><![CDATA[
      Umbracoは写真やPDFなどを格納する為の特定のフォルダへに対して書き込み/変更アクセスできなければなりません。
      ウェブサイトの性能向上の為には、一時的なデータ(≈キャッシュ)を格納する必要がある為です。
    ]]></key>
    <key alias="runwayFromScratch">スクラッチから始めたい</key>
    <key alias="runwayFromScratchText"><![CDATA[
        ウェブサイトはさしあたり完全に空っぽで、必要なドキュメント型やテンプレートを作成するところから始められます。 
        (<a href="http://Umbraco.tv/documentation/videos/for-site-builders/foundation/document-types">どうしたらいいの？</a>)
        後からRunwayをインストールする事もできます。そうしたくなった時は、Developerセクションのパッケージへどうぞ。
      ]]></key>
    <key alias="runwayHeader">Umbracoプラットフォームのクリーンセットアップが完了しました。この後はどうしますか？</key>
    <key alias="runwayInstalled">Runwayがインストールされました</key>
    <key alias="runwayInstalledText"><![CDATA[
      Runwayによるウェブサイトの基礎は整いました。インストールしたいモジュールがあれば選んでください。<br />
      推奨モジュールからインストールしたいモジュールをチェック、または<a href="#" onclick="toggleModules(); return false;" id="toggleModuleList">全てのモジュールのリスト</a>を見て下さい。
      ]]></key>
    <key alias="runwayOnlyProUsers">経験を積んだユーザーのみに推奨します</key>
    <key alias="runwaySimpleSite">簡単なウェブサイトから始めたい</key>
    <key alias="runwaySimpleSiteText"><![CDATA[
      <p>
      "Runway"(≈滑走路)は幾つかの基本的なテンプレートから簡単なウェブサイトを用意します。このインストーラーは自動的にRnwayをセットアップできますが、 
        これを編集したり、拡張したり、削除する事も簡単にできます。もしUmbracoを完璧に使いこなせるならばこれは不要です。とはいえ、 
        Runwayを使う事は、手間なく簡単にUmbracoを始める為には良い選択肢です。
        Runwayをインストールすれば、必要に応じてRunwayによる基本的な構成のページをRunwayのモジュールから選択できます。
        </p>
        <small>
        <em>Runwayに含まれるもの:</em> ホームページ、はじめてのページ、モジュールのインストールページ。<br />
        <em>オプションモジュール:</em> トップのナビゲーション、サイトマップ、コンタクト、ギャラリー。
        </small>
      ]]></key>
    <key alias="runwayWhatIsRunway">Runwayとは？</key>
    <key alias="step1">ステップ 1/5: ライセンスの承諾</key>
    <key alias="step2">ステップ 2/5: データベースの設定</key>
    <key alias="step3">ステップ 3/5: ファイルのアクセス権を検証</key>
    <key alias="step4">ステップ 4/5: Umbracoのセキュリティ確認</key>
    <key alias="step5">ステップ 5/5: Umbracoの準備が整いました</key>
    <key alias="thankYou">Umbracoを選んで頂きありがとうございます</key>
    <key alias="theEndBrowseSite"><![CDATA[<h3>新しいあなたのサイトを表示</h3>
Runwayをインストールして作られた新しいウェブサイトがどのように表示されるのかを見る事ができます。]]></key>
    <key alias="theEndFurtherHelp"><![CDATA[<h3>追加の情報と手助け</h3>
我々の認めるコミュニティから手助けを得られるでしょう。どうしたら簡単なサイトを構築できるか、どうしたらパッケージを使えるかについてのビデオや文書、またUmbracoの用語のクイックガイドも見る事ができます。]]></key>
    <key alias="theEndHeader">Umbraco %0% のインストールは完了、準備が整いました</key>
    <key alias="theEndInstallFailed"><![CDATA[インストールを終えた後、もし必要ならば
        <strong>/web.config file</strong>を手作業で編集し、<strong>'%0%'</strong>の下にある<strong>UmbracoConfigurationStatus</strong>キーを設定してください。]]></key>
    <key alias="theEndInstallSuccess"><![CDATA["Umbracoを始める"ボタンをクリックして<strong>今すぐ開始</strong>できます。<br />もし<strong>Umbracoの初心者</strong>なら、
私たちの初心者向けのたくさんの情報を参考にしてください。]]></key>
    <key alias="theEndOpenUmbraco"><![CDATA[<h3>Umbracoの開始</h3>
ウェブサイトの管理から、簡単にバックオフィスを開き、コンテント、テンプレート、スタイルシート、機能を追加したり更新したりできます]]></key>
    <key alias="Unavailable">データベースの接続に失敗しました。</key>
    <key alias="Version3">Umbraco Version 3</key>
    <key alias="Version4">Umbraco Version 4</key>
    <key alias="watch">見る</key>
    <key alias="welcomeIntro"><![CDATA[このウィザードでは <strong>Umbraco %0%</strong> の新規インストールまたは3.0からの更新について設定方法を案内します。
                                <br /><br />
                                <strong>"次へ"</strong>を押してウィザードを開始します。]]></key>
  </area>
  <area alias="language">
    <key alias="cultureCode">カルチャコード</key>
    <key alias="displayName">カルチャ名</key>
  </area>
  <area alias="lockout">
    <key alias="lockoutWillOccur">何もしないでいると自動的にログアウトします</key>
    <key alias="renewSession">作業を保存して今すぐ更新</key>
  </area>
  <area alias="login">
<<<<<<< HEAD
    <key alias="bottomText"><![CDATA[<p style="text-align:right;">&copy; 2001 - %0% <br /><a href="http://Umbraco.org" style="text-decoration: none" target="_blank">Umbraco.org</a></p> ]]></key>
=======
    <key alias="bottomText"><![CDATA[<p style="text-align:right;">&copy; 2001 - %0% <br /><a href="http://umbraco.com" style="text-decoration: none" target="_blank">umbraco.com</a></p> ]]></key>
>>>>>>> 9d50a4d2
    <key alias="topText">Umbraco にようこそ。ユーザー名とパスワードを入力してください:</key>
  </area>
  <area alias="main">
    <key alias="dashboard">ダッシュボード</key>
    <key alias="sections">セクション</key>
    <key alias="tree">コンテンツ</key>
  </area>
  <area alias="moveOrCopy">
    <key alias="choose">上でページを選択...</key>
    <key alias="copyDone">%0% は %1% にコピーしました</key>
    <key alias="copyTo">下でドキュメント'%0%'をコピーする場所を選択してください。</key>
    <key alias="moveDone">%0% は %1% に移動しました</key>
    <key alias="moveTo">下でドキュメント'%0%'を移動する場所を選択してください。</key>
    <key alias="nodeSelected">が、コンテンツの新しい親として選択されました。下の'ok' をクリックしてください。</key>
    <key alias="noNodeSelected">まだノードが選択されていません。'ok'をクリックする前に上のリストでノードを選択してください。</key>
    <key alias="notAllowedByContentType">現在のノードは、ドキュメントタイプの設定により選択されたノードの子になることはできません。</key>
    <key alias="notAllowedByPath">ノードは、自分のサブページには移動できません</key>
    <key alias="notValid">子ドキュメントで権限がないので、その操作はできません。</key>
    <key alias="relateToOriginal">コピーしたものを元と関係づける</key>
  </area>
  <area alias="notifications">
    <key alias="editNotifications">%0% への通知を編集</key>
    <key alias="mailBody"><![CDATA[
      前略 %0% さま

      ユーザー '%3%' により
      ページ '%2%' 上のタスク'%1%'から
      自動的にメールします。

      編集はこちらから: http://%4%/#/content/content/edit/%5%

      早々

      Umbracoのロボットより
    ]]></key>
    <key alias="mailBodyHtml"><![CDATA[<p>前略 %0% さま</p>

			<p>ユーザー <strong>'%3%'</strong> によりページ <a href="http://%4%/actions/preview.aspx?id=%5%"><strong>'%2%'</strong></a> 上のタスク <strong>'%1%'</strong> から自動的にメールします。</p>
			<div style="margin: 8px 0; padding: 8px; display: block;">
				<br />
				<a style="color: white; font-weight: bold; background-color: #5372c3; text-decoration : none; margin-right: 20px; border: 8px solid #5372c3; width: 150px;" href="http://%4%/#/content/content/edit/%5%">&nbsp;&nbsp;&nbsp;&nbsp;&nbsp;編集&nbsp;&nbsp;&nbsp;&nbsp;&nbsp;</a> &nbsp; 
				<br />
		  </div>
		  <p>
			  <h3>更新のまとめ:</h3>
			  <table style="width: 100%;">
						   %6%
				</table>
			 </p>

		  <div style="margin: 8px 0; padding: 8px; display: block;">
				<br />
				<a style="color: white; font-weight: bold; background-color: #5372c3; text-decoration : none; margin-right: 20px; border: 8px solid #5372c3; width: 150px;" href="http://%4%/#/content/content/edit/%5%">&nbsp;&nbsp;&nbsp;&nbsp;&nbsp;編集&nbsp;&nbsp;&nbsp;&nbsp;&nbsp;</a> &nbsp; 
				<br />
		  </div>

		  <p>早々<br /><br />
			  Umbracoのロボットより
		  </p>]]></key>
    <key alias="mailSubject">[%0%] に通知: ページ %2% 上の %1% について</key>
    <key alias="notifications">通知</key>
  </area>
  <area alias="packager">
    <key alias="chooseLocalPackageText"><![CDATA[
      参照ボタンをクリックしてパッケージの場所を示す事であなたのコンピュータ上の<br />
         パッケージを選択できます。Umbracoのパッケージは概ね".zip"ないしは".umb"といった拡張子です。
      ]]></key>
    <key alias="packageAuthor">作成者</key>
    <key alias="packageDemonstration">文書</key>
    <key alias="packageDocumentation">文書</key>
    <key alias="packageMetaData">パッケージのメタデータ</key>
    <key alias="packageName">パッケージ名</key>
    <key alias="packageNoItemsHeader">パッケージには何も含まれません</key>
    <key alias="packageNoItemsText"><![CDATA[このパッケージファイルにはアンインストールするアイテムが含まれません。<br/><br/>
      "パッケージのアンインストール"をクリックしてシステムから安全に削除できます。]]></key>
    <key alias="packageNoUpgrades">更新はありません</key>
    <key alias="packageOptions">パッケージのオプション</key>
    <key alias="packageReadme">パッケージの取扱説明書</key>
    <key alias="packageRepository">パッケージリポジトリ</key>
    <key alias="packageUninstallConfirm">本当にアンインストールしますか</key>
    <key alias="packageUninstalledHeader">パッケージのアンインストールが終了しました</key>
    <key alias="packageUninstalledText">パッケージが正常にアンインストールされました</key>
    <key alias="packageUninstallHeader">パッケージのアンンストール</key>
    <key alias="packageUninstallText"><![CDATA[今はまだ削除したくない項目の選択を解除できます。"アンインストールの確認"をクリックすると全てのチェックの外された項目を削除します。<br />
      <span style="color: Red; font-weight: bold;">注意:</span> 全ての、文書やメディアなどに依存したアイテムを削除する場合はそれらの作業を一端止めてからアンインストールしなければシステムが不安定になる恐れがあります。
      疑問点などあればパッケージの作者へ連絡してください。]]></key>
    <key alias="packageUpgradeDownload">リポジトリからアップデートをダウンロード</key>
    <key alias="packageUpgradeHeader">パッケージのアップグレード</key>
    <key alias="packageUpgradeInstructions">更新の手順</key>
    <key alias="packageUpgradeText"> このパッケージの更新があります。Umbracoのパッケージリポジトリから直接ダウンロードできます。</key>
    <key alias="packageVersion">パッケージのバージョン</key>
    <key alias="viewPackageWebsite">パッケージのウェブサイトを見る</key>
  </area>
  <area alias="paste">
    <key alias="doNothing">完全な書式を含んだまま貼り付け (非推奨)</key>
    <key alias="errorMessage">貼り付けようとしたテキストは、特殊文字や書式設定が含まれます。これは、Microsoft Wordからテキストをコピーしたりすると発生する事です。Umbracoでは貼り付けられたコンテンツをウェブに適用させる為、書式や特殊文字を自動的に削除します。</key>
    <key alias="removeAll">全ての書式を削除してRAWテキストを貼り付け</key>
    <key alias="removeSpecialFormattering">書式を除去して貼り付け (推奨)</key>
  </area>
  <area alias="publicAccess">
    <key alias="paAdvanced">役割による保護</key>
    <key alias="paAdvancedHelp"><![CDATA[Umbracoのグループを用い、<br />役割に基づく認証によりアクセス制御するのに適します。]]></key>
    <key alias="paAdvancedNoGroups"><![CDATA[役割に基づく認証を用いる前に<br />メンバーグループを作成する必要があります。]]></key>
    <key alias="paErrorPage">エラーページ</key>
    <key alias="paErrorPageHelp">ログインできてもアクセスできない人々へのページです</key>
    <key alias="paHowWould">このページのアクセス制限方法を選択してください</key>
    <key alias="paIsProtected">%0% は保護されています</key>
    <key alias="paIsRemoved">%0% の保護を解除しました</key>
    <key alias="paLoginPage">ログインページ</key>
    <key alias="paLoginPageHelp">ログインフォームのあるページを選択します</key>
    <key alias="paRemoveProtection">保護を解除</key>
    <key alias="paSelectPages">ログインフォームとエラーメッセージを含むページを選択してください</key>
    <key alias="paSelectRoles">このページへアクセス可能な役割を選んでください</key>
    <key alias="paSetLogin">このページへのログインとパスワードを設定します</key>
    <key alias="paSimple">単一ユーザー保護</key>
    <key alias="paSimpleHelp">単一のログインとパスワードで単純に保護したい場合に適します</key>
  </area>
  <area alias="publish">
    <key alias="contentPublishedFailedByEvent"><![CDATA[
      サードパーティのエクステンションがキャンセルされたので、%0% は公開できませんでした。
    ]]></key>
    <key alias="contentPublishedFailedByParent">
      <![CDATA[
      親ページが公開されていないので、%0% は公開できませんでした。
    ]]>
    </key>
    <key alias="includeUnpublished">非公開の子ページも含めます</key>
    <key alias="inProgress">公開を進めています - 少々お待ちください...</key>
    <key alias="inProgressCounter">%1% ページ中 %0% ページが公開されました...</key>
    <key alias="nodePublish">%0% は公開されました</key>
    <key alias="nodePublishAll">%0% とサブページは公開されました</key>
    <key alias="publishAll">%0% とそのサブページの全てを公開します</key>
    <key alias="publishHelp"><![CDATA[<em>OK</em> をクリックすると <strong>%0%</strong> を公開。<br/><br />
      このページとその全ての子ページも公開したければ <em>全ての子ページを公開</em> をチェック。
      ]]></key>
  </area>
  <area alias="relatedlinks">
    <key alias="addExternal">外部リンクを追加</key>
    <key alias="addInternal">内部リンクを追加</key>
    <key alias="addlink">追加</key>
    <key alias="caption">タイトル</key>
    <key alias="internalPage">内部ページ</key>
    <key alias="linkurl">URL</key>
    <key alias="modeDown">下に移動</key>
    <key alias="modeUp">上に移動</key>
    <key alias="newWindow">新規ウィンドウで開く</key>
    <key alias="removeLink">リンクを削除</key>
  </area>
  <area alias="rollback">
    <key alias="currentVersion">現在の版</key>
    <key alias="diffHelp"><![CDATA[現在の版と選択した以前の版との比較を表示します。<br /><del>赤</del> の文字列は以前の版にはない部分で、<ins>緑の文字列は以前の版にのみある部分です。</ins>]]></key>
    <key alias="documentRolledBack">ドキュメントは以前の版に戻りました</key>
    <key alias="htmlHelp">選択した版をhtmlで表示します。２つの版の比較を表示したいときは、Diff を選択してください。</key>
    <key alias="rollbackTo">以前の版に戻る</key>
    <key alias="selectVersion">版の選択</key>
    <key alias="view">表示</key>
  </area>
  <area alias="scripts">
    <key alias="editscript">スクリプトファイルの編集</key>
  </area>
  <area alias="sections">
    <key alias="concierge">管理人</key>
    <key alias="content">コンテンツ</key>
    <key alias="courier">Courier</key>
    <key alias="developer">開発</key>
    <key alias="installer">Umbraco 設定ウィザード</key>
    <key alias="media">メディア</key>
    <key alias="member">メンバー</key>
    <key alias="newsletters">ニュースレター</key>
    <key alias="settings">設定</key>
    <key alias="statistics">統計</key>
    <key alias="translation">翻訳</key>
    <key alias="users">ユーザー</key>
  </area>
  <area alias="settings">
    <key alias="defaulttemplate">既定のテンプレート</key>
    <key alias="dictionary editor egenskab">ディクショナリのキー</key>
    <key alias="importDocumentTypeHelp">ドキュメントタイプを読み込むには、「参照」ボタンをクリックして自分のPC内にある".udt"ファイルを選択して、「インポート」ボタンをクリックします。 (次画面で確認画面が表示されます)</key>
    <key alias="newtabname">新規タブの名前</key>
    <key alias="nodetype">ノードのタイプ</key>
    <key alias="objecttype">タイプ</key>
    <key alias="stylesheet">スタイルシート</key>
    <key alias="stylesheet editor egenskab">スタイルシートのプロパティ</key>
    <key alias="tab">タブ</key>
    <key alias="tabname">タブの名前</key>
    <key alias="tabs">タブ</key>
    <key alias="contentTypeEnabled">マスターコンテンツタイプが有効</key>
    <key alias="contentTypeUses">このコンテンツタイプの使用</key>
    <key alias="asAContentMasterType">マスターコンテンツタイプについては、マスターコンテンツタイプからのタブは表示されず、マスターコンテンツタイプでのみ編集することができます。</key>
  </area>
  <area alias="sort">
    <key alias="sortDone">ソートが完了しました。</key>
    <key alias="sortHelp">上下にアイテムをドラッグするなどして適当に配置したり、列のヘッダーをクリックしてコレクション全体をソートできます</key>
    <key alias="sortPleaseWait"><![CDATA[ 項目の並べ替えには少し時間がかかります。しばらくお待ちください。<br/> <br/> 並び替え中はウィンドウを閉じないでください。]]></key>
  </area>
  <area alias="speechBubbles">
    <key alias="contentPublishedFailedByEvent">サードパーティのアドインにより公開はキャンセルされました</key>
    <key alias="contentTypeDublicatePropertyType">プロパティの方は既に存在しています</key>
    <key alias="contentTypePropertyTypeCreated">プロパティの型を作成しました</key>
    <key alias="contentTypePropertyTypeCreatedText"><![CDATA[名前: %0% <br /> データ型: %1%]]></key>
    <key alias="contentTypePropertyTypeDeleted">プロパティ型を削除しました</key>
    <key alias="contentTypeSavedHeader">コンテントの型を保存しました</key>
    <key alias="contentTypeTabCreated">タブを作成しました</key>
    <key alias="contentTypeTabDeleted">タブを削除しました</key>
    <key alias="contentTypeTabDeletedText">idが %0% のタブを削除しました</key>
    <key alias="cssErrorHeader">スタイルシートは未保存です</key>
    <key alias="cssSavedHeader">スタイルシートを保存しました</key>
    <key alias="cssSavedText">エラーなくスタイルシートを保存しました</key>
    <key alias="dataTypeSaved">データ型を保存しました</key>
    <key alias="dictionaryItemSaved">ディクショナリのアイテムを保存しました</key>
    <key alias="editContentPublishedFailedByParent">親ページが公開されていないので、公開に失敗しました</key>
    <key alias="editContentPublishedHeader">コンテントを公開しました</key>
    <key alias="editContentPublishedText">と同時にウェブサイトを可視化しました</key>
    <key alias="editContentSavedHeader">コンテントを保存しました</key>
    <key alias="editContentSavedText">変更を適用する為に公開する事を忘れないでください</key>
    <key alias="editContentSendToPublish">承認へ送りました</key>
    <key alias="editContentSendToPublishText">変更は承認へと送られます</key>
    <key alias="editMemberSaved">メンバーを保存しました</key>
    <key alias="editStylesheetPropertySaved">スタイルシートのプロパティを保存しました</key>
    <key alias="editStylesheetSaved">スタイルシートを保存しました</key>
    <key alias="editTemplateSaved">テンプレートを保存しました</key>
    <key alias="editUserError">ユーザーの保存時にエラーが発生しました (ログを確認してください)</key>
    <key alias="editUserSaved">ユーザーを保存しました</key>
    <key alias="editUserTypeSaved">ユーザータイプを保存しました</key>
    <key alias="fileErrorHeader">ファイルは未保存です</key>
    <key alias="fileErrorText">ファイルを保存できません。アクセス権を確認してください。</key>
    <key alias="fileSavedHeader">ファイルを保存しました</key>
    <key alias="fileSavedText">エラーなくファイルを保存しました</key>
    <key alias="languageSaved">言語を保存しました</key>
    <key alias="pythonErrorHeader">Pythonスクリプトは未保存です</key>
    <key alias="pythonErrorText">Pythonスクリプトはエラーがあるので保存できません</key>
    <key alias="pythonSavedHeader">Pythonスクリプトを保存しました</key>
    <key alias="pythonSavedText">Pythonスクリプトにエラーはありません</key>
    <key alias="templateErrorHeader">テンプレートは未保存です</key>
    <key alias="templateErrorText">2つのテンプレートで同じエイリアスを使用していないか確認してください</key>
    <key alias="templateSavedHeader">テンプレートを保存しました</key>
    <key alias="templateSavedText">エラーなくテンプレートを保存しました！</key>
    <key alias="xsltErrorHeader">XSLTは未保存です</key>
    <key alias="xsltErrorText">XSLTにエラーがあります</key>
    <key alias="xsltPermissionErrorText">XSLTを保存できません。アクセス権を確認してください。</key>
    <key alias="xsltSavedHeader">XSLTを保存しました</key>
    <key alias="xsltSavedText">XSLTにエラーはありません</key>
    <key alias="contentUnpublished">コンテンツは公開されていません</key>
    <key alias="partialViewSavedHeader">部分ビュー保存しました</key>
    <key alias="partialViewSavedText">部分ビューをエラーなしで保存しました!</key>
    <key alias="partialViewErrorHeader">部分ビューは保存されていません</key>
    <key alias="partialViewErrorText">ファイルを保存するときにエラーが発生しました。</key>
  </area>
  <area alias="stylesheet">
    <key alias="aliasHelp">CSSシンタックスを使用 例: h1, .redHeader, .blueTex</key>
    <key alias="editstylesheet">スタイルシートの編集</key>
    <key alias="editstylesheetproperty">スタイルシートのプロパティの編集</key>
    <key alias="nameHelp">リッチテキストエディターでスタイルのプロパティを識別する名前</key>
    <key alias="preview">プレビュー</key>
    <key alias="styles">スタイル</key>
  </area>
  <area alias="template">
    <key alias="edittemplate">テンプレートの編集</key>
    <key alias="insertContentArea">コンテンツ領域の挿入</key>
    <key alias="insertContentAreaPlaceHolder">コンテンツ領域プレースホルダーの挿入</key>
    <key alias="insertDictionaryItem">dictionary item の挿入</key>
    <key alias="insertMacro">マクロの挿入</key>
    <key alias="insertPageField">Umbraco ページフィールドの挿入</key>
    <key alias="mastertemplate">マスターテンプレート</key>
    <key alias="quickGuide">Umbraco テンプレートタグのクイックガイド</key>
    <key alias="template">テンプレート</key>
  </area>
  <area alias="templateEditor">
    <key alias="alternativeField">代替フィールド</key>
    <key alias="alternativeText">代替テキスト</key>
    <key alias="casing">大文字小文字変換</key>
    <key alias="chooseField">フィールドの選択</key>
    <key alias="convertLineBreaks">改行コードの変換</key>
    <key alias="convertLineBreaksHelp">改行コードをhtmlタグ &amp;lt;br&amp;gt; に変換する</key>
    <key alias="customFields">カスタムフィールド</key>
    <key alias="dateOnly">日付のみ表示</key>
    <key alias="formatAsDate">日付の形式</key>
    <key alias="htmlEncode">HTMLエンコード</key>
    <key alias="htmlEncodeHelp">特殊文字をHTMLで等価な文字列に変換する</key>
    <key alias="insertedAfter">フィールドの値の後ろに追加される</key>
    <key alias="insertedBefore">フィールドの値の前に追加される</key>
    <key alias="lowercase">小文字変換</key>
    <key alias="none">None</key>
    <key alias="postContent">フィールド値の後ろ追加</key>
    <key alias="preContent">フィールド値の前に追加</key>
    <key alias="recursive">再帰的</key>
    <key alias="removeParagraph">段落タグの消去</key>
    <key alias="removeParagraphHelp">段落タグ &amp;lt;P&amp;gt; を消去します</key>
    <key alias="standardFields">標準フィールド</key>
    <key alias="uppercase">大文字変換</key>
    <key alias="urlEncode">URLエンコード</key>
    <key alias="urlEncodeHelp">文字列をURLで使用可能な文字列に変換する</key>
    <key alias="usedIfAllEmpty">上のフィールドの値がいずれも空白の場合に使用される</key>
    <key alias="usedIfEmpty">このフィールドは第1フィールドが空白の場合に使用される</key>
    <key alias="withTime">時刻も表示 区切り文字: </key>
  </area>
  <area alias="translation">
    <key alias="assignedTasks">自分に割り当てられたタスク</key>
    <key alias="assignedTasksHelp"><![CDATA[ <strong>自分に割り当てられたタスク</strong>に翻訳タスクのリストが示されます。"詳細"ないしページ名をクリックするとコメントなどの詳細を見れます。
     "XML ダウンロード"のリンクから直接XMLをダウンロードできます。<br />
     翻訳タスクを閉じる際は、詳細を表示して"閉じる"ボタンをクリックしてください。
    ]]></key>
    <key alias="closeTask">タスクを閉じる</key>
    <key alias="details">翻訳の詳細</key>
    <key alias="downloadAllAsXml">全ての翻訳タスクをXMLでダウンロード</key>
    <key alias="downloadTaskAsXml">XML ダウンロード</key>
    <key alias="DownloadXmlDTD">XML DTD ダウンロード</key>
    <key alias="fields">フィールド</key>
    <key alias="includeSubpages">サブページを含める</key>
    <key alias="mailBody"><![CDATA[
      前略 %0% さま

      %2% よりドキュメント'%1%' を '%5%' への翻訳依頼がありましたので自動メールします。

      編集はこちらから: http://%3%/translation/details.aspx?id=%4%

      また、翻訳タスクの概況はこちらから: http://%3%

      早々

      Umbracoのロボットより
    ]]></key>
    <key alias="mailSubject">[%0%] %1% の翻訳タスク</key>
    <key alias="noTranslators">翻訳者ユーザーが見つかりません。コンテントの翻訳の前に翻訳者ユーザーを作成してください。</key>
    <key alias="ownedTasks">自分で作成したタスク</key>
    <key alias="ownedTasksHelp"><![CDATA[ <strong>自分で作成したタスク</strong>にページのリストが示されます。"詳細"ないしページ名をクリックするとコメントなどの詳細を見れます。
     "XML ダウンロード"のリンクから直接XMLをダウンロードできます。<br />
     翻訳タスクを閉じる際は、詳細を表示して"閉じる"ボタンをクリックしてください。
    ]]></key>
    <key alias="pageHasBeenSendToTranslation">ページ '%0%' を翻訳へ送りました</key>
    <key alias="sendToTranslate">ページ '%0%' を翻訳へ送る</key>
    <key alias="taskAssignedBy">割り当てた人</key>
    <key alias="taskOpened">開始されたタスク</key>
    <key alias="totalWords">述べ語数</key>
    <key alias="translateTo">翻訳する: </key>
    <key alias="translationDone">翻訳完了。</key>
    <key alias="translationDoneHelp">クリックして翻訳したページのプレビューを表示できます。元のページがあれば2つのページを比較します。</key>
    <key alias="translationFailed">翻訳に失敗しました。XMLファイルが壊れているかもしれません。</key>
    <key alias="translationOptions">翻訳オプション</key>
    <key alias="translator">翻訳者</key>
    <key alias="uploadTranslationXml">翻訳XMLのアップロード</key>
  </area>
  <area alias="treeHeaders">
    <key alias="cacheBrowser">キャッシュの参照</key>
    <key alias="contentRecycleBin">ごみ箱</key>
    <key alias="createdPackages">パッケージの作成</key>
    <key alias="datatype">データ型</key>
    <key alias="dictionary">ディクショナリ</key>
    <key alias="installedPackages">インストール済のパッケージ</key>
    <key alias="installSkin">スキンのインストール</key>
    <key alias="installStarterKit">スターターキットのインストール</key>
    <key alias="languages">言語</key>
    <key alias="localPackage">ローカルパッケージのインストール</key>
    <key alias="macros">マクロ</key>
    <key alias="mediaTypes">メディアタイプ</key>
    <key alias="member">メンバー</key>
    <key alias="memberGroup">メンバーのグループ</key>
    <key alias="memberRoles">役割</key>
    <key alias="memberType">メンバーの種類</key>
    <key alias="nodeTypes">ドキュメントタイプ</key>
    <key alias="packager">パッケージ</key>
    <key alias="packages">パッケージ</key>
    <key alias="python">Python ファイル</key>
    <key alias="repositories">リポジトリからインストール</key>
    <key alias="runway">Runwayのインストール</key>
    <key alias="runwayModules">Runwayのモジュール</key>
    <key alias="scripting">スクリプトファイル</key>
    <key alias="scripts">スクリプト</key>
    <key alias="stylesheets">スタイルシート</key>
    <key alias="templates">テンプレート</key>
    <key alias="xslt">XSLT ファイル</key>
  </area>
  <area alias="update">
    <key alias="updateAvailable">新しい更新があります</key>
    <key alias="updateDownloadText">%0% が用意されています。ダウンロードするにはクリックしてください。</key>
    <key alias="updateNoServer">サーバーに接続できませんでした</key>
    <key alias="updateNoServerError">更新の確認中にエラーが発生しました。詳細についてはスタックトレースを確認してください。</key>
  </area>
  <area alias="user">
    <key alias="administrators">管理者</key>
    <key alias="categoryField">フィールドのカテゴリー</key>
    <key alias="changePassword">パスワードの変更</key>
    <key alias="newPassword">新パスワード</key>
    <key alias="confirmNewPassword">新パスワードの確認</key>
    <key alias="changePasswordDescription">Umbracoの管理画面にアクセスするためのパスワードを変更するには、以下のフォームに新しいパスワード入力して「パスワードの変更」ボタンをクリックしてください。</key>
    <key alias="contentChannel">コンテントチャンネル</key>
    <key alias="descriptionField">概要フィールド</key>
    <key alias="disabled">ユーザーを無効にする</key>
    <key alias="documentType">ドキュメントタイプ</key>
    <key alias="editors">編集者</key>
    <key alias="excerptField">フィールドの抜粋</key>
    <key alias="language">言語</key>
    <key alias="loginname">ログイン</key>
    <key alias="mediastartnode">メディアライブラリの開始ノード</key>
    <key alias="modules">セクション</key>
    <key alias="noConsole">Umbracoへのアクセスを無効にする</key>
    <key alias="password">パスワード</key>
    <key alias="passwordChanged">パスワードが変更されました!</key>
    <key alias="passwordConfirm">新しいパスワードの確認</key>
    <key alias="passwordEnterNew">新しいパスワードの入力</key>
    <key alias="passwordIsBlank">パスワードは空白にできません!</key>
    <key alias="passwordCurrent">現在のパスワード</key>
    <key alias="passwordInvalid">現在のパスワードが正しくない</key>
    <key alias="passwordIsDifferent">新しいパスワードと確認のパスワードが一致しません。再度入力してください!</key>
    <key alias="passwordMismatch">確認のパスワードは新しいパスワードと一致しません!</key>
    <key alias="permissionReplaceChildren">子ノードのアクセス権を置き換える</key>
    <key alias="permissionSelectedPages">これらのページのアクセス権を変更します:</key>
    <key alias="permissionSelectPages">選択したページのアクセス権を変更する</key>
    <key alias="searchAllChildren">全ての子要素から調べる</key>
    <key alias="startnode">コンテンツの開始ノード</key>
    <key alias="username">ユーザー名</key>
    <key alias="userPermissions">ユーザーの権限</key>
    <key alias="usertype">ユーザーの種類</key>
    <key alias="userTypes">ユーザーの種類</key>
    <key alias="writer">投稿者</key>
  </area>
</language>
<|MERGE_RESOLUTION|>--- conflicted
+++ resolved
@@ -1,899 +1,886 @@
-<?xml version="1.0" encoding="utf-8" standalone="yes"?>
-<language alias="ja" intName="Japanese" localName="日本語" lcid="17" culture="ja-JP">
-  <creator>
-<<<<<<< HEAD
-    <name>Umbraco</name>
-    <link>http://Umbraco.org</link>
-=======
-    <name>The Umbraco community</name>
-    <link>http://our.umbraco.org/documentation/Extending-Umbraco/Language-Files</link>
->>>>>>> 9d50a4d2
-  </creator>
-  <area alias="actions">
-    <key alias="assignDomain">ドメインの割り当て</key>
-    <key alias="auditTrail">動作記録</key>
-    <key alias="browse">ノードの参照</key>
-    <key alias="copy">コピー</key>
-    <key alias="create">新規作成</key>
-    <key alias="createPackage">パッケージの作成</key>
-    <key alias="delete">削除</key>
-    <key alias="disable">無効</key>
-    <key alias="emptyTrashcan">ごみ箱を空にする</key>
-    <key alias="exportDocumentType">ドキュメントタイプの書出</key>
-    <key alias="importDocumentType">ドキュメントタイプの読込</key>
-    <key alias="importPackage">パッケージの読み込み</key>
-    <key alias="liveEdit">ライブ編集</key>
-    <key alias="logout">ログアウト</key>
-    <key alias="move">移動</key>
-    <key alias="notify">メール通知</key>
-    <key alias="protect">一般公開</key>
-    <key alias="publish">公開</key>
-    <key alias="unpublish">公開を止める</key>
-    <key alias="refreshNode">最新の情報に更新</key>
-    <key alias="republish">サイトのリフレッシュ</key>
-    <key alias="rights">アクセス権</key>
-    <key alias="rollback">以前の版に戻る</key>
-    <key alias="sendtopublish">公開に送る</key>
-    <key alias="sendToTranslate">翻訳に送る</key>
-    <key alias="sort">並べ替え</key>
-    <key alias="toPublish">公開する</key>
-    <key alias="translate">翻訳</key>
-    <key alias="update">更新</key>
-  </area>
-  <area alias="assignDomain">
-    <key alias="addNew">ドメインの割り当て</key>
-    <key alias="invalidDomain">適当でないホスト名</key>
-    <key alias="domain">ドメイン</key>
-    <key alias="domainCreated">ドメイン '%0%' が新たに割り当てられました</key>
-    <key alias="domainDeleted">ドメイン '%0%' は削除されました</key>
-    <key alias="domainExists">ドメイン '%0%' は既に割り当てられています</key>
-    <key alias="domainHelp">例: yourdomain.com, www.yourdomain.com</key>
-    <key alias="domainUpdated">ドメイン '%0%' は更新されました</key>
-    <key alias="orEdit">ドメインの編集</key>
-  </area>
-  <area alias="auditTrails">
-    <key alias="atViewingFor">これらを表示</key>
-  </area>
-  <area alias="buttons">
-    <key alias="bold">太字</key>
-    <key alias="deindent">インデント解除</key>
-    <key alias="formFieldInsert">フィールドから挿入</key>
-    <key alias="graphicHeadline">グラフィックヘッドラインの挿入</key>
-    <key alias="htmlEdit">HTMLの編集</key>
-    <key alias="indent">インデント</key>
-    <key alias="italic">イタリック</key>
-    <key alias="justifyCenter">中央揃え</key>
-    <key alias="justifyLeft">左揃え</key>
-    <key alias="justifyRight">右揃え</key>
-    <key alias="linkInsert">リンクの挿入</key>
-    <key alias="linkLocal">アンカーの挿入</key>
-    <key alias="listBullet">番号なしリスト</key>
-    <key alias="listNumeric">番号付きリスト</key>
-    <key alias="macroInsert">マクロの挿入</key>
-    <key alias="pictureInsert">画像の挿入</key>
-    <key alias="relations">関係性の編集</key>
-    <key alias="save">保存</key>
-    <key alias="saveAndPublish">保存及び公開</key>
-    <key alias="saveToPublish">保存して承認に送る</key>
-    <key alias="showPage">プレビュー</key>
-    <key alias="showPageDisabled">テンプレートが指定されていないのでプレビューは無効になっています</key>
-    <key alias="styleChoose">スタイルの選択</key>
-    <key alias="styleShow">スタイルの表示</key>
-    <key alias="tableInsert">表の挿入</key>
-  </area>
-  <area alias="content">
-    <key alias="about">このページについて</key>
-    <key alias="alias">エイリアス</key>
-    <key alias="alternativeTextHelp">(画像を電話でわかるように言葉で説明)</key>
-    <key alias="alternativeUrls">別名のリンク</key>
-    <key alias="clickToEdit">クリックでアイテムを編集する</key>
-    <key alias="createBy">作成者</key>
-    <key alias="createDate">作成日時</key>
-    <key alias="documentType">ドキュメントタイプ</key>
-    <key alias="editing">変種中</key>
-    <key alias="expireDate">公開終了日時</key>
-    <key alias="itemChanged">このページは公開後変更されています</key>
-    <key alias="itemNotPublished">このページは公開されていません</key>
-    <key alias="lastPublished">公開日時</key>
-    <key alias="mediatype">メディアタイプ</key>
-    <key alias="mediaLinks">メディアの項目へのリンク</key>
-    <key alias="membergroup">メンバーグループ</key>
-    <key alias="memberrole">役割</key>
-    <key alias="membertype">メンバータイプ</key>
-    <key alias="noDate">日時が選択されていません</key>
-    <key alias="nodeName">タイトル</key>
-    <key alias="otherElements">プロパティ</key>
-    <key alias="parentNotPublished">このページは公開されましたが、親ページの '%0%' が非公開のため閲覧できません</key>
-    <key alias="publish">公開</key>
-    <key alias="publishStatus">公開状態</key>
-    <key alias="releaseDate">公開開始日時</key>
-    <key alias="removeDate">日時の消去</key>
-    <key alias="sortDone">並び順が更新されました</key>
-    <key alias="sortHelp">ノードをドラッグ、クリック、または列のヘッダーをクリックする事でノードを簡単にソートできます。SHIFT、CONTROLキーを使い複数のノードを選択する事もできます。</key>
-    <key alias="statistics">統計</key>
-    <key alias="titleOptional">タイトル (オプション)</key>
-    <key alias="type">型</key>
-    <key alias="unPublish">非公開</key>
-    <key alias="updateDate">最終更新日時</key>
-    <key alias="uploadClear">ファイルの消去</key>
-    <key alias="urls">ページへのリンク</key>
-  </area>
-  <area alias="create">
-    <key alias="chooseNode">どこに新しい %0% を作りますか</key>
-    <key alias="createUnder">ここに作成</key>
-    <key alias="updateData">型とタイトルを選んでください</key>
-  </area>
-  <area alias="dashboard">
-    <key alias="browser">ウェブサイトを参照する</key>
-    <key alias="dontShowAgain">次回から表示しない</key>
-    <key alias="nothinghappens">Umbracoが起動しない時は、このサイトのポップアップを許可してください。</key>
-    <key alias="openinnew">新規ウィンドウで開く</key>
-    <key alias="restart">再起動</key>
-    <key alias="visit">訪れる</key>
-    <key alias="welcome">ようこそ</key>
-  </area>
-  <area alias="defaultdialogs">
-    <key alias="anchorInsert">名前</key>
-    <key alias="assignDomain">ドメインの割り当て</key>
-    <key alias="closeThisWindow">このウィンドウを閉じる</key>
-    <key alias="confirmdelete">削除しますか？</key>
-    <key alias="confirmdisable">無効にしますか？</key>
-    <key alias="confirmEmptyTrashcan">これらの %0% 個の項目を削除する場合は、チェックボックスにチェックを入れてください</key>
-    <key alias="confirmlogout">ログアウトしますか？</key>
-    <key alias="confirmSure">本当にいいですか？</key>
-    <key alias="cut">切り取り</key>
-    <key alias="editdictionary">ディクショナリのアイテムの編集</key>
-    <key alias="editlanguage">言語の編集</key>
-    <key alias="insertAnchor">アンカーの挿入</key>
-    <key alias="insertCharacter">文字の挿入</key>
-    <key alias="insertgraphicheadline">ヘッドライン画像の挿入</key>
-    <key alias="insertimage">画像の挿入</key>
-    <key alias="insertlink">リンクの挿入</key>
-    <key alias="insertMacro">クリックするとマクロを追加</key>
-    <key alias="inserttable">表の挿入</key>
-    <key alias="lastEdited">最近の更新</key>
-    <key alias="link">リンク</key>
-    <key alias="linkinternal">内部リンク:</key>
-    <key alias="linklocaltip">内部リンクを使うときは、リンクの前に "#" を挿入してください。</key>
-    <key alias="linknewwindow">新規ウィンドウで開きますか?</key>
-    <key alias="macroContainerSettings">マクロの設定</key>
-    <key alias="macroDoesNotHaveProperties">このマクロは編集できるプロパティがありません</key>
-    <key alias="paste">貼り付け</key>
-    <key alias="permissionsEdit">許可の編集</key>
-    <key alias="recycleBinDeleting">ごみ箱を空にしています。実行中はウィンドウを閉じないでください。</key>
-    <key alias="recycleBinIsEmpty">ごみ箱は空です</key>
-    <key alias="recycleBinWarning">ごみ箱から削除すると復活させることはできません</key>
-    <key alias="regexSearchError"><![CDATA[<a target='_blank' href='http://regexlib.com'>regexlib.com</a>のウェブサービスに現在問題が起きているかもしれず、操作できませんでした。大変申し訳ありませんがこの機能は使用できません。]]></key>
-    <key alias="regexSearchHelp">フォームのフィールドを正規表現で検証できます。例: 'email, 'zip-code' 'url'</key>
-    <key alias="removeMacro">マクロを削除</key>
-    <key alias="requiredField">必須フィールド</key>
-    <key alias="sitereindexed">サイトは再インデックスされました</key>
-    <key alias="siterepublished">ウェブサイトのキャッシュがリフレッシュされました。 公開されているコンテンツはリフレッシュされましたが、非公開のコンテンツは非公開のままです。</key>
-    <key alias="siterepublishHelp">ウェブサイトのキャッシュがリフレッシュされます。 公開されているコンテンツはリフレッシュされますが、非公開のコンテンツは非公開のままです。</key>
-    <key alias="tableColumns">行数</key>
-    <key alias="tableRows">列数</key>
-    <key alias="templateContentAreaHelp"><![CDATA[<strong>プレースホルダにidを設定</strong>して、子テンプレートからもこのテンプレートをコンテントに入れられるようにできます。
-      IDは<code>&lt;asp:content /&gt;</code>エレメントとして用います。]]></key>
-    <key alias="templateContentPlaceHolderHelp"><![CDATA[このリストから<strong>プレースホルダのidを選択</strong>してください。
-      このテンプレートのマスターで使用可能なIdのみ選択可能です。]]></key>
-    <key alias="thumbnailimageclickfororiginal">クリックすると画像がフルサイズで表示されます</key>
-    <key alias="treepicker">項目の選択</key>
-    <key alias="viewCacheItem">キャッシュされている項目の表示</key>
-  </area>
-  <area alias="dictionaryItem">
-    <key alias="description"><![CDATA[
-      ディクショナリのアイテム '<em>%0%</em>' の別の言語版を編集するには、左側のメニューの'言語'でその言語を追加します
-   ]]></key>
-    <key alias="displayName">カルチャ名</key>
-  </area>
-  <area alias="editcontenttype">
-    <key alias="allowedchildnodetypes">子ノードとして許可するタイプ</key>
-    <key alias="create">新規作成</key>
-    <key alias="deletetab">削除</key>
-    <key alias="description">説明</key>
-    <key alias="newtab">新規見出し</key>
-    <key alias="tab">見出し</key>
-    <key alias="thumbnail">サムネイル</key>
-  </area>
-  <area alias="editdatatype">
-    <key alias="addPrevalue">値の前に追加</key>
-    <key alias="dataBaseDatatype">データベースのデータ型</key>
-    <key alias="guid">データ型のGUID</key>
-    <key alias="renderControl">対応させるコントロール</key>
-    <key alias="rteButtons">ボタン</key>
-    <key alias="rteEnableAdvancedSettings">高度な設定を有効にする</key>
-    <key alias="rteEnableContextMenu">コンテキストメニューを有効にする</key>
-    <key alias="rteMaximumDefaultImgSize">挿入される画像のデフォルト最大サイズ</key>
-    <key alias="rteRelatedStylesheets">関連付けるスタイルシート</key>
-    <key alias="rteShowLabel">ラベルの表示</key>
-    <key alias="rteWidthAndHeight">幅と高さ</key>
-  </area>
-  <area alias="errorHandling">
-    <key alias="errorButDataWasSaved">データは保存されましたが、公開前にこのページの幾つかのエラーを修正しなければなりません:</key>
-    <key alias="errorChangingProviderPassword">現在のメンバーシッププロバイダではパスワードを変更できません (EnablePasswordRetrievalがtrueでなければなりません)</key>
-    <key alias="errorExistsWithoutTab">%0% は既にあります</key>
-    <key alias="errorHeader">次の様なエラーが発生しています:</key>
-    <key alias="errorHeaderWithoutTab">次の様なエラーが発生しています:</key>
-    <key alias="errorInPasswordFormat">パスワードは最低でも %0% 文字の長さかつ %1% 文字以上の数以外の文字を含める必要があります</key>
-    <key alias="errorIntegerWithoutTab">%0% は整数でなければなりません</key>
-    <key alias="errorMandatory">%1% タブの %0% フィールドは必須です</key>
-    <key alias="errorMandatoryWithoutTab">%0% は必須です</key>
-    <key alias="errorRegExp">%1% の %0% は正しい書式ではありません</key>
-    <key alias="errorRegExpWithoutTab">%0% は正しい書式ではありません</key>
-  </area>
-  <area alias="errors">
-    <key alias="codemirroriewarning">注意! CodeMirrorが設定で有効かされていますが、 Internet Explorerでは不安定なので無効化してください。</key>
-    <key alias="contentTypeAliasAndNameNotNull">新しいプロパティ型のエイリアスと名前の両方を設定してください！</key>
-    <key alias="filePermissionsError">特定のファイルまたはフォルタの読み込み/書き込みアクセスに問題があります</key>
-    <key alias="missingTitle">タイトルを入力してください</key>
-    <key alias="missingType">型を選択してください</key>
-    <key alias="pictureResizeBiggerThanOrg">元画像より大きくしようとしていますが、本当によろしいのですか？</key>
-    <key alias="pythonErrorHeader">Pythonスクリプトにエラーがあります</key>
-    <key alias="pythonErrorText">1つ以上のエラーがあるのでこのPythonスクリプトは保存できませんでした</key>
-    <key alias="startNodeDoesNotExists">開始ノードが削除されています。管理者に連絡してください。</key>
-    <key alias="stylesMustMarkBeforeSelect">スタイルを変更する前にコンテントをマークしてください</key>
-    <key alias="stylesNoStylesOnPage">有効なスタイルがありません</key>
-    <key alias="tableColMergeLeft">結合したい2つのセルの左側にカーソルを置いてください</key>
-    <key alias="tableSplitNotSplittable">このセルは結合されたものではないので分離する事はできません。</key>
-    <key alias="xsltErrorHeader">XSLTソースにエラーがあります</key>
-    <key alias="xsltErrorText">1つ以上のエラーがあるのでこのXSLTは保存できませんでした</key>
-  </area>
-  <area alias="general">
-    <key alias="about">Umbracoについて</key>
-    <key alias="action">アクション</key>
-    <key alias="add">追加</key>
-    <key alias="alias">エイリアス</key>
-    <key alias="areyousure">確かですか?</key>
-    <key alias="border">枠線</key>
-    <key alias="by">または</key>
-    <key alias="cancel">キャンセル</key>
-    <key alias="cellMargin">セルの余白</key>
-    <key alias="choose">選択</key>
-    <key alias="close">閉じる</key>
-    <key alias="closewindow">ウィンドウを閉じる</key>
-    <key alias="comment">コメント</key>
-    <key alias="confirm">確認</key>
-    <key alias="constrainProportions">縦横比</key>
-    <key alias="continue">続行</key>
-    <key alias="copy">コピー</key>
-    <key alias="create">新規作成</key>
-    <key alias="database">データベース</key>
-    <key alias="date">日付</key>
-    <key alias="default">既定</key>
-    <key alias="delete">削除</key>
-    <key alias="deleted">削除済</key>
-    <key alias="deleting">削除中...</key>
-    <key alias="design">デザイン</key>
-    <key alias="dimensions">次元</key>
-    <key alias="down">下</key>
-    <key alias="download">ダウンロード</key>
-    <key alias="edit">編集</key>
-    <key alias="edited">編集済</key>
-    <key alias="elements">要素</key>
-    <key alias="email">電子メール</key>
-    <key alias="error">エラー</key>
-    <key alias="findDocument">検索</key>
-    <key alias="height">高さ</key>
-    <key alias="help">ヘルプ</key>
-    <key alias="icon">アイコン</key>
-    <key alias="import">インポート</key>
-    <key alias="innerMargin">内側の余白</key>
-    <key alias="insert">挿入</key>
-    <key alias="install">インストール</key>
-    <key alias="justify">位置揃え</key>
-    <key alias="language">言語</key>
-    <key alias="layout">レイアウト</key>
-    <key alias="loading">読み込み中</key>
-    <key alias="locked">ロックされています</key>
-    <key alias="login">ログイン</key>
-    <key alias="logoff">ログオフ</key>
-    <key alias="logout">ログアウト</key>
-    <key alias="macro">マクロ</key>
-    <key alias="move">移動</key>
-    <key alias="name">名前</key>
-    <key alias="new">新規</key>
-    <key alias="next">次へ</key>
-    <key alias="no">いいえ</key>
-    <key alias="of">of</key>
-    <key alias="ok">OK</key>
-    <key alias="open">開く</key>
-    <key alias="or">または</key>
-    <key alias="password">パスワード</key>
-    <key alias="path">パス</key>
-    <key alias="placeHolderID">プレースホルダのID</key>
-    <key alias="pleasewait">しばらくお待ちください...</key>
-    <key alias="previous">前へ</key>
-    <key alias="properties">プロパティ</key>
-    <key alias="reciept">フォームからEmailを受信</key>
-    <key alias="recycleBin">ごみ箱</key>
-    <key alias="remaining">残り</key>
-    <key alias="rename">名前の変更</key>
-    <key alias="renew">更新</key>
-    <key alias="retry">再試行</key>
-    <key alias="rights">許可</key>
-    <key alias="search">検索</key>
-    <key alias="server">サーバー</key>
-    <key alias="show">表示</key>
-    <key alias="showPageOnSend">送信後にページを表示</key>
-    <key alias="size">サイズ</key>
-    <key alias="sort">並べ替え</key>
-    <key alias="type">型</key>
-    <key alias="typeToSearch">探す型...</key>
-    <key alias="up">上</key>
-    <key alias="update">更新</key>
-    <key alias="upgrade">アップグレード</key>
-    <key alias="upload">アップロード</key>
-    <key alias="url">URL</key>
-    <key alias="user">ユーザー</key>
-    <key alias="username">ユーザー名</key>
-    <key alias="value">値</key>
-    <key alias="view">ビュー</key>
-    <key alias="welcome">ようこそ...</key>
-    <key alias="width">幅</key>
-    <key alias="yes">はい</key>
-    <key alias="folder">フォルダー</key>
-  </area>
-  <area alias="graphicheadline">
-    <key alias="backgroundcolor">背景色</key>
-    <key alias="bold">太字</key>
-    <key alias="color">テキストの色</key>
-    <key alias="font">フォント</key>
-    <key alias="text">テキスト</key>
-  </area>
-  <area alias="headers">
-    <key alias="page">ページ</key>
-  </area>
-  <area alias="installer">
-    <key alias="databaseErrorCannotConnect">インストーラーはデータベースに接続できませんでした。</key>
-    <key alias="databaseErrorWebConfig">web.configファイルを保存できませんでした。接続文字列を手作業で編集してください。</key>
-    <key alias="databaseFound">データベースが見つかりました。識別子: </key>
-    <key alias="databaseHeader">データベースの設定</key>
-    <key alias="databaseInstall"><![CDATA[
-      <strong>インストール</strong>ボタンを押すと Umbraco %0% のデータベースへインストールします
-    ]]></key>
-    <key alias="databaseInstallDone"><![CDATA[Umbraco %0% をデータベースにコピーします。<strong>次へ</strong>を押して続行してください。]]></key>
-    <key alias="databaseNotFound"><![CDATA[<p>データベースを見つけられません！"web.config"ファイルの中の"接続文字列"を確認してください。</p>
-              <p>続行するには"web.config"ファイルを編集(Visual Studioないし使い慣れたテキストエディタで)し、下の方にスクロールし、"UmbracoDbDSN"という名前のキーでデータベースの接続文字列を追加して保存します。</p>
-              <p>
-              <strong>再施行</strong>ボタンをクリックして
-<<<<<<< HEAD
-              続けます。<br /><a href="http://Umbraco.org/redir/installWebConfig" target="_blank">
-=======
-              続けます。<br /><a href="http://our.umbraco.org/documentation/Using-Umbraco/Config-files/webconfig7" target="_blank">
->>>>>>> 9d50a4d2
-			              より詳細にはこちらの web.config を編集します。</a></p>]]></key>
-    <key alias="databaseText"><![CDATA[このステップを完了するには、データベースサーバー(の"接続文字列")について把握していなければなりません。<br />
-        必要ならISPに連絡するなどしてみてください。
-        もしローカルのパソコンないしサーバーへインストールするのなら、システム管理者に情報を確認してください。]]></key>
-    <key alias="databaseUpgrade"><![CDATA[
-      <p>
-      <strong>アップグレード</strong>ボタンを押すとUmbraco %0% 用にデータベースをアップグレードします。</p>
-      <p>
-      心配ありません。 - コンテントが消える事はありませんし、後で続けることもできます。
-      </p>    
-      ]]></key>
-    <key alias="databaseUpgradeDone"><![CDATA[データベースはバージョン %0% 用にアップグレードされました。<br /><strong>次へ</strong>
-      を押して続行してください。]]></key>
-    <key alias="databaseUpToDate"><![CDATA[データベースを更新しました！ <strong>次へ</strong> をクリックして設定ウィザードを進めてください。]]></key>
-    <key alias="defaultUserChangePass"><![CDATA[<strong>デフォルトユーザーのパスワードを変更する必要があります！</strong>]]></key>
-    <key alias="defaultUserDisabled"><![CDATA[<strong>デフォルトユーザーは無効化されているかUmbracoにアクセスできない状態になっています！</strong></p><p>これ以上のアクションは必要ありません。<b>次へ</b>をクリックして続行してください。]]></key>
-    <key alias="defaultUserPassChanged"><![CDATA[<strong>インストール後にデフォルトユーザーのパスワードが変更されています！</strong></p><p>これ以上のアクションは必要ありません。<strong>次へ</strong>をクリックして続行してください。]]></key>
-    <key alias="defaultUserPasswordChanged">パスワードは変更されました！</key>
-    <key alias="defaultUserText"><![CDATA[
-        <p>
-          Umbracoはデフォルトユーザーとしてユーザー名 <strong>('admin')</strong> 、パスワード <strong>('default')</strong>を作成します。このパスワードを独自のものに変更する事は<strong>重要</strong>
-          なことです。
-        </p>
-        <p>
-          ここではデフォルトのユーザーのパスワードを確認し、必要ならば変更しておく事をお勧めします。
-        </p>
-      ]]></key>
-    <key alias="greatStart">始めに、ビデオによる解説を見ましょう</key>
-    <key alias="licenseText">次へボタンをクリック(またはweb.configのUmbracoConfigurationStatusを編集)すると、あなたはここに示されるこのソフトウェアのライセンスを承諾したと見做されます。注意として、UmbracoはMITライセンスをフレームワークへ、フリーウェアライセンスをUIへ、それぞれ異なる2つのライセンスを採用しています。</key>
-    <key alias="None">まだインストールは完了していません。</key>
-    <key alias="permissionsAffectedFolders">影響するファイルとフォルダ</key>
-    <key alias="permissionsAffectedFoldersMoreInfo">Umbracoに必要なアクセス権の設定についての詳細はこちらをどうぞ</key>
-    <key alias="permissionsAffectedFoldersText">これらのファイル/フォルダについてASP.NETに変更のアクセス権を与えなくてはなりません。</key>
-    <key alias="permissionsAlmostPerfect"><![CDATA[<strong>アクセス権の設定はほぼ完璧です！</strong><br /><br />
-        Umbracoは問題無く起動できますが、Umbracoを最大限に活用する為に推奨されるパッケージのインストールはできないでしょう。]]></key>
-    <key alias="permissionsHowtoResolve">解決方法</key>
-    <key alias="permissionsHowtoResolveLink">テキスト版を読むにはここをクリックしてください</key>
-    <key alias="permissionsHowtoResolveText"><![CDATA[Umbracoの為のフォルダのアクセス権設定についての<strong>ビデオチュートリアル</strong>を見るか、テキスト版を読んで下さい。]]></key>
-    <key alias="permissionsMaybeAnIssue"><![CDATA[<strong>このアクセス権の設定はきっと問題になります！</strong>
-      <br/><br />
-      Umbracoを問題無く起動できますが、フォルダを作成できませんし、Umbracoを最大限に活用する為に推奨されるパッケージのインストールはできないでしょう。]]></key>
-    <key alias="permissionsNotReady"><![CDATA[<strong>Umbracoに必要なアクセス権の設定が不足しています！</strong>
-          <br /><br />
-          Umbracoを起動する為には、アクセス権の設定を見直す必要があります。]]></key>
-    <key alias="permissionsPerfect"><![CDATA[<strong>アクセス権の設定は完璧です！</strong><br /><br />
-              Umbracoを起動し、パッケージをインストールする準備が整いました！]]></key>
-    <key alias="permissionsResolveFolderIssues">フォルダの問題解決</key>
-    <key alias="permissionsResolveFolderIssuesLink">ASP.NETとフォルダの作成についての詳細はこちらのリンクからどうぞ</key>
-    <key alias="permissionsSettingUpPermissions">フォルダのアクセス権を設定</key>
-    <key alias="permissionsText"><![CDATA[
-      Umbracoは写真やPDFなどを格納する為の特定のフォルダへに対して書き込み/変更アクセスできなければなりません。
-      ウェブサイトの性能向上の為には、一時的なデータ(≈キャッシュ)を格納する必要がある為です。
-    ]]></key>
-    <key alias="runwayFromScratch">スクラッチから始めたい</key>
-    <key alias="runwayFromScratchText"><![CDATA[
-        ウェブサイトはさしあたり完全に空っぽで、必要なドキュメント型やテンプレートを作成するところから始められます。 
-        (<a href="http://Umbraco.tv/documentation/videos/for-site-builders/foundation/document-types">どうしたらいいの？</a>)
-        後からRunwayをインストールする事もできます。そうしたくなった時は、Developerセクションのパッケージへどうぞ。
-      ]]></key>
-    <key alias="runwayHeader">Umbracoプラットフォームのクリーンセットアップが完了しました。この後はどうしますか？</key>
-    <key alias="runwayInstalled">Runwayがインストールされました</key>
-    <key alias="runwayInstalledText"><![CDATA[
-      Runwayによるウェブサイトの基礎は整いました。インストールしたいモジュールがあれば選んでください。<br />
-      推奨モジュールからインストールしたいモジュールをチェック、または<a href="#" onclick="toggleModules(); return false;" id="toggleModuleList">全てのモジュールのリスト</a>を見て下さい。
-      ]]></key>
-    <key alias="runwayOnlyProUsers">経験を積んだユーザーのみに推奨します</key>
-    <key alias="runwaySimpleSite">簡単なウェブサイトから始めたい</key>
-    <key alias="runwaySimpleSiteText"><![CDATA[
-      <p>
-      "Runway"(≈滑走路)は幾つかの基本的なテンプレートから簡単なウェブサイトを用意します。このインストーラーは自動的にRnwayをセットアップできますが、 
-        これを編集したり、拡張したり、削除する事も簡単にできます。もしUmbracoを完璧に使いこなせるならばこれは不要です。とはいえ、 
-        Runwayを使う事は、手間なく簡単にUmbracoを始める為には良い選択肢です。
-        Runwayをインストールすれば、必要に応じてRunwayによる基本的な構成のページをRunwayのモジュールから選択できます。
-        </p>
-        <small>
-        <em>Runwayに含まれるもの:</em> ホームページ、はじめてのページ、モジュールのインストールページ。<br />
-        <em>オプションモジュール:</em> トップのナビゲーション、サイトマップ、コンタクト、ギャラリー。
-        </small>
-      ]]></key>
-    <key alias="runwayWhatIsRunway">Runwayとは？</key>
-    <key alias="step1">ステップ 1/5: ライセンスの承諾</key>
-    <key alias="step2">ステップ 2/5: データベースの設定</key>
-    <key alias="step3">ステップ 3/5: ファイルのアクセス権を検証</key>
-    <key alias="step4">ステップ 4/5: Umbracoのセキュリティ確認</key>
-    <key alias="step5">ステップ 5/5: Umbracoの準備が整いました</key>
-    <key alias="thankYou">Umbracoを選んで頂きありがとうございます</key>
-    <key alias="theEndBrowseSite"><![CDATA[<h3>新しいあなたのサイトを表示</h3>
-Runwayをインストールして作られた新しいウェブサイトがどのように表示されるのかを見る事ができます。]]></key>
-    <key alias="theEndFurtherHelp"><![CDATA[<h3>追加の情報と手助け</h3>
-我々の認めるコミュニティから手助けを得られるでしょう。どうしたら簡単なサイトを構築できるか、どうしたらパッケージを使えるかについてのビデオや文書、またUmbracoの用語のクイックガイドも見る事ができます。]]></key>
-    <key alias="theEndHeader">Umbraco %0% のインストールは完了、準備が整いました</key>
-    <key alias="theEndInstallFailed"><![CDATA[インストールを終えた後、もし必要ならば
-        <strong>/web.config file</strong>を手作業で編集し、<strong>'%0%'</strong>の下にある<strong>UmbracoConfigurationStatus</strong>キーを設定してください。]]></key>
-    <key alias="theEndInstallSuccess"><![CDATA["Umbracoを始める"ボタンをクリックして<strong>今すぐ開始</strong>できます。<br />もし<strong>Umbracoの初心者</strong>なら、
-私たちの初心者向けのたくさんの情報を参考にしてください。]]></key>
-    <key alias="theEndOpenUmbraco"><![CDATA[<h3>Umbracoの開始</h3>
-ウェブサイトの管理から、簡単にバックオフィスを開き、コンテント、テンプレート、スタイルシート、機能を追加したり更新したりできます]]></key>
-    <key alias="Unavailable">データベースの接続に失敗しました。</key>
-    <key alias="Version3">Umbraco Version 3</key>
-    <key alias="Version4">Umbraco Version 4</key>
-    <key alias="watch">見る</key>
-    <key alias="welcomeIntro"><![CDATA[このウィザードでは <strong>Umbraco %0%</strong> の新規インストールまたは3.0からの更新について設定方法を案内します。
-                                <br /><br />
-                                <strong>"次へ"</strong>を押してウィザードを開始します。]]></key>
-  </area>
-  <area alias="language">
-    <key alias="cultureCode">カルチャコード</key>
-    <key alias="displayName">カルチャ名</key>
-  </area>
-  <area alias="lockout">
-    <key alias="lockoutWillOccur">何もしないでいると自動的にログアウトします</key>
-    <key alias="renewSession">作業を保存して今すぐ更新</key>
-  </area>
-  <area alias="login">
-<<<<<<< HEAD
-    <key alias="bottomText"><![CDATA[<p style="text-align:right;">&copy; 2001 - %0% <br /><a href="http://Umbraco.org" style="text-decoration: none" target="_blank">Umbraco.org</a></p> ]]></key>
-=======
-    <key alias="bottomText"><![CDATA[<p style="text-align:right;">&copy; 2001 - %0% <br /><a href="http://umbraco.com" style="text-decoration: none" target="_blank">umbraco.com</a></p> ]]></key>
->>>>>>> 9d50a4d2
-    <key alias="topText">Umbraco にようこそ。ユーザー名とパスワードを入力してください:</key>
-  </area>
-  <area alias="main">
-    <key alias="dashboard">ダッシュボード</key>
-    <key alias="sections">セクション</key>
-    <key alias="tree">コンテンツ</key>
-  </area>
-  <area alias="moveOrCopy">
-    <key alias="choose">上でページを選択...</key>
-    <key alias="copyDone">%0% は %1% にコピーしました</key>
-    <key alias="copyTo">下でドキュメント'%0%'をコピーする場所を選択してください。</key>
-    <key alias="moveDone">%0% は %1% に移動しました</key>
-    <key alias="moveTo">下でドキュメント'%0%'を移動する場所を選択してください。</key>
-    <key alias="nodeSelected">が、コンテンツの新しい親として選択されました。下の'ok' をクリックしてください。</key>
-    <key alias="noNodeSelected">まだノードが選択されていません。'ok'をクリックする前に上のリストでノードを選択してください。</key>
-    <key alias="notAllowedByContentType">現在のノードは、ドキュメントタイプの設定により選択されたノードの子になることはできません。</key>
-    <key alias="notAllowedByPath">ノードは、自分のサブページには移動できません</key>
-    <key alias="notValid">子ドキュメントで権限がないので、その操作はできません。</key>
-    <key alias="relateToOriginal">コピーしたものを元と関係づける</key>
-  </area>
-  <area alias="notifications">
-    <key alias="editNotifications">%0% への通知を編集</key>
-    <key alias="mailBody"><![CDATA[
-      前略 %0% さま
-
-      ユーザー '%3%' により
-      ページ '%2%' 上のタスク'%1%'から
-      自動的にメールします。
-
-      編集はこちらから: http://%4%/#/content/content/edit/%5%
-
-      早々
-
-      Umbracoのロボットより
-    ]]></key>
-    <key alias="mailBodyHtml"><![CDATA[<p>前略 %0% さま</p>
-
-			<p>ユーザー <strong>'%3%'</strong> によりページ <a href="http://%4%/actions/preview.aspx?id=%5%"><strong>'%2%'</strong></a> 上のタスク <strong>'%1%'</strong> から自動的にメールします。</p>
-			<div style="margin: 8px 0; padding: 8px; display: block;">
-				<br />
-				<a style="color: white; font-weight: bold; background-color: #5372c3; text-decoration : none; margin-right: 20px; border: 8px solid #5372c3; width: 150px;" href="http://%4%/#/content/content/edit/%5%">&nbsp;&nbsp;&nbsp;&nbsp;&nbsp;編集&nbsp;&nbsp;&nbsp;&nbsp;&nbsp;</a> &nbsp; 
-				<br />
-		  </div>
-		  <p>
-			  <h3>更新のまとめ:</h3>
-			  <table style="width: 100%;">
-						   %6%
-				</table>
-			 </p>
-
-		  <div style="margin: 8px 0; padding: 8px; display: block;">
-				<br />
-				<a style="color: white; font-weight: bold; background-color: #5372c3; text-decoration : none; margin-right: 20px; border: 8px solid #5372c3; width: 150px;" href="http://%4%/#/content/content/edit/%5%">&nbsp;&nbsp;&nbsp;&nbsp;&nbsp;編集&nbsp;&nbsp;&nbsp;&nbsp;&nbsp;</a> &nbsp; 
-				<br />
-		  </div>
-
-		  <p>早々<br /><br />
-			  Umbracoのロボットより
-		  </p>]]></key>
-    <key alias="mailSubject">[%0%] に通知: ページ %2% 上の %1% について</key>
-    <key alias="notifications">通知</key>
-  </area>
-  <area alias="packager">
-    <key alias="chooseLocalPackageText"><![CDATA[
-      参照ボタンをクリックしてパッケージの場所を示す事であなたのコンピュータ上の<br />
-         パッケージを選択できます。Umbracoのパッケージは概ね".zip"ないしは".umb"といった拡張子です。
-      ]]></key>
-    <key alias="packageAuthor">作成者</key>
-    <key alias="packageDemonstration">文書</key>
-    <key alias="packageDocumentation">文書</key>
-    <key alias="packageMetaData">パッケージのメタデータ</key>
-    <key alias="packageName">パッケージ名</key>
-    <key alias="packageNoItemsHeader">パッケージには何も含まれません</key>
-    <key alias="packageNoItemsText"><![CDATA[このパッケージファイルにはアンインストールするアイテムが含まれません。<br/><br/>
-      "パッケージのアンインストール"をクリックしてシステムから安全に削除できます。]]></key>
-    <key alias="packageNoUpgrades">更新はありません</key>
-    <key alias="packageOptions">パッケージのオプション</key>
-    <key alias="packageReadme">パッケージの取扱説明書</key>
-    <key alias="packageRepository">パッケージリポジトリ</key>
-    <key alias="packageUninstallConfirm">本当にアンインストールしますか</key>
-    <key alias="packageUninstalledHeader">パッケージのアンインストールが終了しました</key>
-    <key alias="packageUninstalledText">パッケージが正常にアンインストールされました</key>
-    <key alias="packageUninstallHeader">パッケージのアンンストール</key>
-    <key alias="packageUninstallText"><![CDATA[今はまだ削除したくない項目の選択を解除できます。"アンインストールの確認"をクリックすると全てのチェックの外された項目を削除します。<br />
-      <span style="color: Red; font-weight: bold;">注意:</span> 全ての、文書やメディアなどに依存したアイテムを削除する場合はそれらの作業を一端止めてからアンインストールしなければシステムが不安定になる恐れがあります。
-      疑問点などあればパッケージの作者へ連絡してください。]]></key>
-    <key alias="packageUpgradeDownload">リポジトリからアップデートをダウンロード</key>
-    <key alias="packageUpgradeHeader">パッケージのアップグレード</key>
-    <key alias="packageUpgradeInstructions">更新の手順</key>
-    <key alias="packageUpgradeText"> このパッケージの更新があります。Umbracoのパッケージリポジトリから直接ダウンロードできます。</key>
-    <key alias="packageVersion">パッケージのバージョン</key>
-    <key alias="viewPackageWebsite">パッケージのウェブサイトを見る</key>
-  </area>
-  <area alias="paste">
-    <key alias="doNothing">完全な書式を含んだまま貼り付け (非推奨)</key>
-    <key alias="errorMessage">貼り付けようとしたテキストは、特殊文字や書式設定が含まれます。これは、Microsoft Wordからテキストをコピーしたりすると発生する事です。Umbracoでは貼り付けられたコンテンツをウェブに適用させる為、書式や特殊文字を自動的に削除します。</key>
-    <key alias="removeAll">全ての書式を削除してRAWテキストを貼り付け</key>
-    <key alias="removeSpecialFormattering">書式を除去して貼り付け (推奨)</key>
-  </area>
-  <area alias="publicAccess">
-    <key alias="paAdvanced">役割による保護</key>
-    <key alias="paAdvancedHelp"><![CDATA[Umbracoのグループを用い、<br />役割に基づく認証によりアクセス制御するのに適します。]]></key>
-    <key alias="paAdvancedNoGroups"><![CDATA[役割に基づく認証を用いる前に<br />メンバーグループを作成する必要があります。]]></key>
-    <key alias="paErrorPage">エラーページ</key>
-    <key alias="paErrorPageHelp">ログインできてもアクセスできない人々へのページです</key>
-    <key alias="paHowWould">このページのアクセス制限方法を選択してください</key>
-    <key alias="paIsProtected">%0% は保護されています</key>
-    <key alias="paIsRemoved">%0% の保護を解除しました</key>
-    <key alias="paLoginPage">ログインページ</key>
-    <key alias="paLoginPageHelp">ログインフォームのあるページを選択します</key>
-    <key alias="paRemoveProtection">保護を解除</key>
-    <key alias="paSelectPages">ログインフォームとエラーメッセージを含むページを選択してください</key>
-    <key alias="paSelectRoles">このページへアクセス可能な役割を選んでください</key>
-    <key alias="paSetLogin">このページへのログインとパスワードを設定します</key>
-    <key alias="paSimple">単一ユーザー保護</key>
-    <key alias="paSimpleHelp">単一のログインとパスワードで単純に保護したい場合に適します</key>
-  </area>
-  <area alias="publish">
-    <key alias="contentPublishedFailedByEvent"><![CDATA[
-      サードパーティのエクステンションがキャンセルされたので、%0% は公開できませんでした。
-    ]]></key>
-    <key alias="contentPublishedFailedByParent">
-      <![CDATA[
-      親ページが公開されていないので、%0% は公開できませんでした。
-    ]]>
-    </key>
-    <key alias="includeUnpublished">非公開の子ページも含めます</key>
-    <key alias="inProgress">公開を進めています - 少々お待ちください...</key>
-    <key alias="inProgressCounter">%1% ページ中 %0% ページが公開されました...</key>
-    <key alias="nodePublish">%0% は公開されました</key>
-    <key alias="nodePublishAll">%0% とサブページは公開されました</key>
-    <key alias="publishAll">%0% とそのサブページの全てを公開します</key>
-    <key alias="publishHelp"><![CDATA[<em>OK</em> をクリックすると <strong>%0%</strong> を公開。<br/><br />
-      このページとその全ての子ページも公開したければ <em>全ての子ページを公開</em> をチェック。
-      ]]></key>
-  </area>
-  <area alias="relatedlinks">
-    <key alias="addExternal">外部リンクを追加</key>
-    <key alias="addInternal">内部リンクを追加</key>
-    <key alias="addlink">追加</key>
-    <key alias="caption">タイトル</key>
-    <key alias="internalPage">内部ページ</key>
-    <key alias="linkurl">URL</key>
-    <key alias="modeDown">下に移動</key>
-    <key alias="modeUp">上に移動</key>
-    <key alias="newWindow">新規ウィンドウで開く</key>
-    <key alias="removeLink">リンクを削除</key>
-  </area>
-  <area alias="rollback">
-    <key alias="currentVersion">現在の版</key>
-    <key alias="diffHelp"><![CDATA[現在の版と選択した以前の版との比較を表示します。<br /><del>赤</del> の文字列は以前の版にはない部分で、<ins>緑の文字列は以前の版にのみある部分です。</ins>]]></key>
-    <key alias="documentRolledBack">ドキュメントは以前の版に戻りました</key>
-    <key alias="htmlHelp">選択した版をhtmlで表示します。２つの版の比較を表示したいときは、Diff を選択してください。</key>
-    <key alias="rollbackTo">以前の版に戻る</key>
-    <key alias="selectVersion">版の選択</key>
-    <key alias="view">表示</key>
-  </area>
-  <area alias="scripts">
-    <key alias="editscript">スクリプトファイルの編集</key>
-  </area>
-  <area alias="sections">
-    <key alias="concierge">管理人</key>
-    <key alias="content">コンテンツ</key>
-    <key alias="courier">Courier</key>
-    <key alias="developer">開発</key>
-    <key alias="installer">Umbraco 設定ウィザード</key>
-    <key alias="media">メディア</key>
-    <key alias="member">メンバー</key>
-    <key alias="newsletters">ニュースレター</key>
-    <key alias="settings">設定</key>
-    <key alias="statistics">統計</key>
-    <key alias="translation">翻訳</key>
-    <key alias="users">ユーザー</key>
-  </area>
-  <area alias="settings">
-    <key alias="defaulttemplate">既定のテンプレート</key>
-    <key alias="dictionary editor egenskab">ディクショナリのキー</key>
-    <key alias="importDocumentTypeHelp">ドキュメントタイプを読み込むには、「参照」ボタンをクリックして自分のPC内にある".udt"ファイルを選択して、「インポート」ボタンをクリックします。 (次画面で確認画面が表示されます)</key>
-    <key alias="newtabname">新規タブの名前</key>
-    <key alias="nodetype">ノードのタイプ</key>
-    <key alias="objecttype">タイプ</key>
-    <key alias="stylesheet">スタイルシート</key>
-    <key alias="stylesheet editor egenskab">スタイルシートのプロパティ</key>
-    <key alias="tab">タブ</key>
-    <key alias="tabname">タブの名前</key>
-    <key alias="tabs">タブ</key>
-    <key alias="contentTypeEnabled">マスターコンテンツタイプが有効</key>
-    <key alias="contentTypeUses">このコンテンツタイプの使用</key>
-    <key alias="asAContentMasterType">マスターコンテンツタイプについては、マスターコンテンツタイプからのタブは表示されず、マスターコンテンツタイプでのみ編集することができます。</key>
-  </area>
-  <area alias="sort">
-    <key alias="sortDone">ソートが完了しました。</key>
-    <key alias="sortHelp">上下にアイテムをドラッグするなどして適当に配置したり、列のヘッダーをクリックしてコレクション全体をソートできます</key>
-    <key alias="sortPleaseWait"><![CDATA[ 項目の並べ替えには少し時間がかかります。しばらくお待ちください。<br/> <br/> 並び替え中はウィンドウを閉じないでください。]]></key>
-  </area>
-  <area alias="speechBubbles">
-    <key alias="contentPublishedFailedByEvent">サードパーティのアドインにより公開はキャンセルされました</key>
-    <key alias="contentTypeDublicatePropertyType">プロパティの方は既に存在しています</key>
-    <key alias="contentTypePropertyTypeCreated">プロパティの型を作成しました</key>
-    <key alias="contentTypePropertyTypeCreatedText"><![CDATA[名前: %0% <br /> データ型: %1%]]></key>
-    <key alias="contentTypePropertyTypeDeleted">プロパティ型を削除しました</key>
-    <key alias="contentTypeSavedHeader">コンテントの型を保存しました</key>
-    <key alias="contentTypeTabCreated">タブを作成しました</key>
-    <key alias="contentTypeTabDeleted">タブを削除しました</key>
-    <key alias="contentTypeTabDeletedText">idが %0% のタブを削除しました</key>
-    <key alias="cssErrorHeader">スタイルシートは未保存です</key>
-    <key alias="cssSavedHeader">スタイルシートを保存しました</key>
-    <key alias="cssSavedText">エラーなくスタイルシートを保存しました</key>
-    <key alias="dataTypeSaved">データ型を保存しました</key>
-    <key alias="dictionaryItemSaved">ディクショナリのアイテムを保存しました</key>
-    <key alias="editContentPublishedFailedByParent">親ページが公開されていないので、公開に失敗しました</key>
-    <key alias="editContentPublishedHeader">コンテントを公開しました</key>
-    <key alias="editContentPublishedText">と同時にウェブサイトを可視化しました</key>
-    <key alias="editContentSavedHeader">コンテントを保存しました</key>
-    <key alias="editContentSavedText">変更を適用する為に公開する事を忘れないでください</key>
-    <key alias="editContentSendToPublish">承認へ送りました</key>
-    <key alias="editContentSendToPublishText">変更は承認へと送られます</key>
-    <key alias="editMemberSaved">メンバーを保存しました</key>
-    <key alias="editStylesheetPropertySaved">スタイルシートのプロパティを保存しました</key>
-    <key alias="editStylesheetSaved">スタイルシートを保存しました</key>
-    <key alias="editTemplateSaved">テンプレートを保存しました</key>
-    <key alias="editUserError">ユーザーの保存時にエラーが発生しました (ログを確認してください)</key>
-    <key alias="editUserSaved">ユーザーを保存しました</key>
-    <key alias="editUserTypeSaved">ユーザータイプを保存しました</key>
-    <key alias="fileErrorHeader">ファイルは未保存です</key>
-    <key alias="fileErrorText">ファイルを保存できません。アクセス権を確認してください。</key>
-    <key alias="fileSavedHeader">ファイルを保存しました</key>
-    <key alias="fileSavedText">エラーなくファイルを保存しました</key>
-    <key alias="languageSaved">言語を保存しました</key>
-    <key alias="pythonErrorHeader">Pythonスクリプトは未保存です</key>
-    <key alias="pythonErrorText">Pythonスクリプトはエラーがあるので保存できません</key>
-    <key alias="pythonSavedHeader">Pythonスクリプトを保存しました</key>
-    <key alias="pythonSavedText">Pythonスクリプトにエラーはありません</key>
-    <key alias="templateErrorHeader">テンプレートは未保存です</key>
-    <key alias="templateErrorText">2つのテンプレートで同じエイリアスを使用していないか確認してください</key>
-    <key alias="templateSavedHeader">テンプレートを保存しました</key>
-    <key alias="templateSavedText">エラーなくテンプレートを保存しました！</key>
-    <key alias="xsltErrorHeader">XSLTは未保存です</key>
-    <key alias="xsltErrorText">XSLTにエラーがあります</key>
-    <key alias="xsltPermissionErrorText">XSLTを保存できません。アクセス権を確認してください。</key>
-    <key alias="xsltSavedHeader">XSLTを保存しました</key>
-    <key alias="xsltSavedText">XSLTにエラーはありません</key>
-    <key alias="contentUnpublished">コンテンツは公開されていません</key>
-    <key alias="partialViewSavedHeader">部分ビュー保存しました</key>
-    <key alias="partialViewSavedText">部分ビューをエラーなしで保存しました!</key>
-    <key alias="partialViewErrorHeader">部分ビューは保存されていません</key>
-    <key alias="partialViewErrorText">ファイルを保存するときにエラーが発生しました。</key>
-  </area>
-  <area alias="stylesheet">
-    <key alias="aliasHelp">CSSシンタックスを使用 例: h1, .redHeader, .blueTex</key>
-    <key alias="editstylesheet">スタイルシートの編集</key>
-    <key alias="editstylesheetproperty">スタイルシートのプロパティの編集</key>
-    <key alias="nameHelp">リッチテキストエディターでスタイルのプロパティを識別する名前</key>
-    <key alias="preview">プレビュー</key>
-    <key alias="styles">スタイル</key>
-  </area>
-  <area alias="template">
-    <key alias="edittemplate">テンプレートの編集</key>
-    <key alias="insertContentArea">コンテンツ領域の挿入</key>
-    <key alias="insertContentAreaPlaceHolder">コンテンツ領域プレースホルダーの挿入</key>
-    <key alias="insertDictionaryItem">dictionary item の挿入</key>
-    <key alias="insertMacro">マクロの挿入</key>
-    <key alias="insertPageField">Umbraco ページフィールドの挿入</key>
-    <key alias="mastertemplate">マスターテンプレート</key>
-    <key alias="quickGuide">Umbraco テンプレートタグのクイックガイド</key>
-    <key alias="template">テンプレート</key>
-  </area>
-  <area alias="templateEditor">
-    <key alias="alternativeField">代替フィールド</key>
-    <key alias="alternativeText">代替テキスト</key>
-    <key alias="casing">大文字小文字変換</key>
-    <key alias="chooseField">フィールドの選択</key>
-    <key alias="convertLineBreaks">改行コードの変換</key>
-    <key alias="convertLineBreaksHelp">改行コードをhtmlタグ &amp;lt;br&amp;gt; に変換する</key>
-    <key alias="customFields">カスタムフィールド</key>
-    <key alias="dateOnly">日付のみ表示</key>
-    <key alias="formatAsDate">日付の形式</key>
-    <key alias="htmlEncode">HTMLエンコード</key>
-    <key alias="htmlEncodeHelp">特殊文字をHTMLで等価な文字列に変換する</key>
-    <key alias="insertedAfter">フィールドの値の後ろに追加される</key>
-    <key alias="insertedBefore">フィールドの値の前に追加される</key>
-    <key alias="lowercase">小文字変換</key>
-    <key alias="none">None</key>
-    <key alias="postContent">フィールド値の後ろ追加</key>
-    <key alias="preContent">フィールド値の前に追加</key>
-    <key alias="recursive">再帰的</key>
-    <key alias="removeParagraph">段落タグの消去</key>
-    <key alias="removeParagraphHelp">段落タグ &amp;lt;P&amp;gt; を消去します</key>
-    <key alias="standardFields">標準フィールド</key>
-    <key alias="uppercase">大文字変換</key>
-    <key alias="urlEncode">URLエンコード</key>
-    <key alias="urlEncodeHelp">文字列をURLで使用可能な文字列に変換する</key>
-    <key alias="usedIfAllEmpty">上のフィールドの値がいずれも空白の場合に使用される</key>
-    <key alias="usedIfEmpty">このフィールドは第1フィールドが空白の場合に使用される</key>
-    <key alias="withTime">時刻も表示 区切り文字: </key>
-  </area>
-  <area alias="translation">
-    <key alias="assignedTasks">自分に割り当てられたタスク</key>
-    <key alias="assignedTasksHelp"><![CDATA[ <strong>自分に割り当てられたタスク</strong>に翻訳タスクのリストが示されます。"詳細"ないしページ名をクリックするとコメントなどの詳細を見れます。
-     "XML ダウンロード"のリンクから直接XMLをダウンロードできます。<br />
-     翻訳タスクを閉じる際は、詳細を表示して"閉じる"ボタンをクリックしてください。
-    ]]></key>
-    <key alias="closeTask">タスクを閉じる</key>
-    <key alias="details">翻訳の詳細</key>
-    <key alias="downloadAllAsXml">全ての翻訳タスクをXMLでダウンロード</key>
-    <key alias="downloadTaskAsXml">XML ダウンロード</key>
-    <key alias="DownloadXmlDTD">XML DTD ダウンロード</key>
-    <key alias="fields">フィールド</key>
-    <key alias="includeSubpages">サブページを含める</key>
-    <key alias="mailBody"><![CDATA[
-      前略 %0% さま
-
-      %2% よりドキュメント'%1%' を '%5%' への翻訳依頼がありましたので自動メールします。
-
-      編集はこちらから: http://%3%/translation/details.aspx?id=%4%
-
-      また、翻訳タスクの概況はこちらから: http://%3%
-
-      早々
-
-      Umbracoのロボットより
-    ]]></key>
-    <key alias="mailSubject">[%0%] %1% の翻訳タスク</key>
-    <key alias="noTranslators">翻訳者ユーザーが見つかりません。コンテントの翻訳の前に翻訳者ユーザーを作成してください。</key>
-    <key alias="ownedTasks">自分で作成したタスク</key>
-    <key alias="ownedTasksHelp"><![CDATA[ <strong>自分で作成したタスク</strong>にページのリストが示されます。"詳細"ないしページ名をクリックするとコメントなどの詳細を見れます。
-     "XML ダウンロード"のリンクから直接XMLをダウンロードできます。<br />
-     翻訳タスクを閉じる際は、詳細を表示して"閉じる"ボタンをクリックしてください。
-    ]]></key>
-    <key alias="pageHasBeenSendToTranslation">ページ '%0%' を翻訳へ送りました</key>
-    <key alias="sendToTranslate">ページ '%0%' を翻訳へ送る</key>
-    <key alias="taskAssignedBy">割り当てた人</key>
-    <key alias="taskOpened">開始されたタスク</key>
-    <key alias="totalWords">述べ語数</key>
-    <key alias="translateTo">翻訳する: </key>
-    <key alias="translationDone">翻訳完了。</key>
-    <key alias="translationDoneHelp">クリックして翻訳したページのプレビューを表示できます。元のページがあれば2つのページを比較します。</key>
-    <key alias="translationFailed">翻訳に失敗しました。XMLファイルが壊れているかもしれません。</key>
-    <key alias="translationOptions">翻訳オプション</key>
-    <key alias="translator">翻訳者</key>
-    <key alias="uploadTranslationXml">翻訳XMLのアップロード</key>
-  </area>
-  <area alias="treeHeaders">
-    <key alias="cacheBrowser">キャッシュの参照</key>
-    <key alias="contentRecycleBin">ごみ箱</key>
-    <key alias="createdPackages">パッケージの作成</key>
-    <key alias="datatype">データ型</key>
-    <key alias="dictionary">ディクショナリ</key>
-    <key alias="installedPackages">インストール済のパッケージ</key>
-    <key alias="installSkin">スキンのインストール</key>
-    <key alias="installStarterKit">スターターキットのインストール</key>
-    <key alias="languages">言語</key>
-    <key alias="localPackage">ローカルパッケージのインストール</key>
-    <key alias="macros">マクロ</key>
-    <key alias="mediaTypes">メディアタイプ</key>
-    <key alias="member">メンバー</key>
-    <key alias="memberGroup">メンバーのグループ</key>
-    <key alias="memberRoles">役割</key>
-    <key alias="memberType">メンバーの種類</key>
-    <key alias="nodeTypes">ドキュメントタイプ</key>
-    <key alias="packager">パッケージ</key>
-    <key alias="packages">パッケージ</key>
-    <key alias="python">Python ファイル</key>
-    <key alias="repositories">リポジトリからインストール</key>
-    <key alias="runway">Runwayのインストール</key>
-    <key alias="runwayModules">Runwayのモジュール</key>
-    <key alias="scripting">スクリプトファイル</key>
-    <key alias="scripts">スクリプト</key>
-    <key alias="stylesheets">スタイルシート</key>
-    <key alias="templates">テンプレート</key>
-    <key alias="xslt">XSLT ファイル</key>
-  </area>
-  <area alias="update">
-    <key alias="updateAvailable">新しい更新があります</key>
-    <key alias="updateDownloadText">%0% が用意されています。ダウンロードするにはクリックしてください。</key>
-    <key alias="updateNoServer">サーバーに接続できませんでした</key>
-    <key alias="updateNoServerError">更新の確認中にエラーが発生しました。詳細についてはスタックトレースを確認してください。</key>
-  </area>
-  <area alias="user">
-    <key alias="administrators">管理者</key>
-    <key alias="categoryField">フィールドのカテゴリー</key>
-    <key alias="changePassword">パスワードの変更</key>
-    <key alias="newPassword">新パスワード</key>
-    <key alias="confirmNewPassword">新パスワードの確認</key>
-    <key alias="changePasswordDescription">Umbracoの管理画面にアクセスするためのパスワードを変更するには、以下のフォームに新しいパスワード入力して「パスワードの変更」ボタンをクリックしてください。</key>
-    <key alias="contentChannel">コンテントチャンネル</key>
-    <key alias="descriptionField">概要フィールド</key>
-    <key alias="disabled">ユーザーを無効にする</key>
-    <key alias="documentType">ドキュメントタイプ</key>
-    <key alias="editors">編集者</key>
-    <key alias="excerptField">フィールドの抜粋</key>
-    <key alias="language">言語</key>
-    <key alias="loginname">ログイン</key>
-    <key alias="mediastartnode">メディアライブラリの開始ノード</key>
-    <key alias="modules">セクション</key>
-    <key alias="noConsole">Umbracoへのアクセスを無効にする</key>
-    <key alias="password">パスワード</key>
-    <key alias="passwordChanged">パスワードが変更されました!</key>
-    <key alias="passwordConfirm">新しいパスワードの確認</key>
-    <key alias="passwordEnterNew">新しいパスワードの入力</key>
-    <key alias="passwordIsBlank">パスワードは空白にできません!</key>
-    <key alias="passwordCurrent">現在のパスワード</key>
-    <key alias="passwordInvalid">現在のパスワードが正しくない</key>
-    <key alias="passwordIsDifferent">新しいパスワードと確認のパスワードが一致しません。再度入力してください!</key>
-    <key alias="passwordMismatch">確認のパスワードは新しいパスワードと一致しません!</key>
-    <key alias="permissionReplaceChildren">子ノードのアクセス権を置き換える</key>
-    <key alias="permissionSelectedPages">これらのページのアクセス権を変更します:</key>
-    <key alias="permissionSelectPages">選択したページのアクセス権を変更する</key>
-    <key alias="searchAllChildren">全ての子要素から調べる</key>
-    <key alias="startnode">コンテンツの開始ノード</key>
-    <key alias="username">ユーザー名</key>
-    <key alias="userPermissions">ユーザーの権限</key>
-    <key alias="usertype">ユーザーの種類</key>
-    <key alias="userTypes">ユーザーの種類</key>
-    <key alias="writer">投稿者</key>
-  </area>
-</language>
+<?xml version="1.0" encoding="utf-8" standalone="yes"?>
+<language alias="ja" intName="Japanese" localName="日本語" lcid="17" culture="ja-JP">
+  <creator>
+    <name>The Umbraco community</name>
+    <link>http://our.umbraco.org/documentation/Extending-Umbraco/Language-Files</link>
+  </creator>
+  <area alias="actions">
+    <key alias="assignDomain">ドメインの割り当て</key>
+    <key alias="auditTrail">動作記録</key>
+    <key alias="browse">ノードの参照</key>
+    <key alias="copy">コピー</key>
+    <key alias="create">新規作成</key>
+    <key alias="createPackage">パッケージの作成</key>
+    <key alias="delete">削除</key>
+    <key alias="disable">無効</key>
+    <key alias="emptyTrashcan">ごみ箱を空にする</key>
+    <key alias="exportDocumentType">ドキュメントタイプの書出</key>
+    <key alias="importDocumentType">ドキュメントタイプの読込</key>
+    <key alias="importPackage">パッケージの読み込み</key>
+    <key alias="liveEdit">ライブ編集</key>
+    <key alias="logout">ログアウト</key>
+    <key alias="move">移動</key>
+    <key alias="notify">メール通知</key>
+    <key alias="protect">一般公開</key>
+    <key alias="publish">公開</key>
+    <key alias="unpublish">公開を止める</key>
+    <key alias="refreshNode">最新の情報に更新</key>
+    <key alias="republish">サイトのリフレッシュ</key>
+    <key alias="rights">アクセス権</key>
+    <key alias="rollback">以前の版に戻る</key>
+    <key alias="sendtopublish">公開に送る</key>
+    <key alias="sendToTranslate">翻訳に送る</key>
+    <key alias="sort">並べ替え</key>
+    <key alias="toPublish">公開する</key>
+    <key alias="translate">翻訳</key>
+    <key alias="update">更新</key>
+  </area>
+  <area alias="assignDomain">
+    <key alias="addNew">ドメインの割り当て</key>
+    <key alias="invalidDomain">適当でないホスト名</key>
+    <key alias="domain">ドメイン</key>
+    <key alias="domainCreated">ドメイン '%0%' が新たに割り当てられました</key>
+    <key alias="domainDeleted">ドメイン '%0%' は削除されました</key>
+    <key alias="domainExists">ドメイン '%0%' は既に割り当てられています</key>
+    <key alias="domainHelp">例: yourdomain.com, www.yourdomain.com</key>
+    <key alias="domainUpdated">ドメイン '%0%' は更新されました</key>
+    <key alias="orEdit">ドメインの編集</key>
+  </area>
+  <area alias="auditTrails">
+    <key alias="atViewingFor">これらを表示</key>
+  </area>
+  <area alias="buttons">
+    <key alias="bold">太字</key>
+    <key alias="deindent">インデント解除</key>
+    <key alias="formFieldInsert">フィールドから挿入</key>
+    <key alias="graphicHeadline">グラフィックヘッドラインの挿入</key>
+    <key alias="htmlEdit">HTMLの編集</key>
+    <key alias="indent">インデント</key>
+    <key alias="italic">イタリック</key>
+    <key alias="justifyCenter">中央揃え</key>
+    <key alias="justifyLeft">左揃え</key>
+    <key alias="justifyRight">右揃え</key>
+    <key alias="linkInsert">リンクの挿入</key>
+    <key alias="linkLocal">アンカーの挿入</key>
+    <key alias="listBullet">番号なしリスト</key>
+    <key alias="listNumeric">番号付きリスト</key>
+    <key alias="macroInsert">マクロの挿入</key>
+    <key alias="pictureInsert">画像の挿入</key>
+    <key alias="relations">関係性の編集</key>
+    <key alias="save">保存</key>
+    <key alias="saveAndPublish">保存及び公開</key>
+    <key alias="saveToPublish">保存して承認に送る</key>
+    <key alias="showPage">プレビュー</key>
+    <key alias="showPageDisabled">テンプレートが指定されていないのでプレビューは無効になっています</key>
+    <key alias="styleChoose">スタイルの選択</key>
+    <key alias="styleShow">スタイルの表示</key>
+    <key alias="tableInsert">表の挿入</key>
+  </area>
+  <area alias="content">
+    <key alias="about">このページについて</key>
+    <key alias="alias">エイリアス</key>
+    <key alias="alternativeTextHelp">(画像を電話でわかるように言葉で説明)</key>
+    <key alias="alternativeUrls">別名のリンク</key>
+    <key alias="clickToEdit">クリックでアイテムを編集する</key>
+    <key alias="createBy">作成者</key>
+    <key alias="createDate">作成日時</key>
+    <key alias="documentType">ドキュメントタイプ</key>
+    <key alias="editing">変種中</key>
+    <key alias="expireDate">公開終了日時</key>
+    <key alias="itemChanged">このページは公開後変更されています</key>
+    <key alias="itemNotPublished">このページは公開されていません</key>
+    <key alias="lastPublished">公開日時</key>
+    <key alias="mediatype">メディアタイプ</key>
+    <key alias="mediaLinks">メディアの項目へのリンク</key>
+    <key alias="membergroup">メンバーグループ</key>
+    <key alias="memberrole">役割</key>
+    <key alias="membertype">メンバータイプ</key>
+    <key alias="noDate">日時が選択されていません</key>
+    <key alias="nodeName">タイトル</key>
+    <key alias="otherElements">プロパティ</key>
+    <key alias="parentNotPublished">このページは公開されましたが、親ページの '%0%' が非公開のため閲覧できません</key>
+    <key alias="publish">公開</key>
+    <key alias="publishStatus">公開状態</key>
+    <key alias="releaseDate">公開開始日時</key>
+    <key alias="removeDate">日時の消去</key>
+    <key alias="sortDone">並び順が更新されました</key>
+    <key alias="sortHelp">ノードをドラッグ、クリック、または列のヘッダーをクリックする事でノードを簡単にソートできます。SHIFT、CONTROLキーを使い複数のノードを選択する事もできます。</key>
+    <key alias="statistics">統計</key>
+    <key alias="titleOptional">タイトル (オプション)</key>
+    <key alias="type">型</key>
+    <key alias="unPublish">非公開</key>
+    <key alias="updateDate">最終更新日時</key>
+    <key alias="uploadClear">ファイルの消去</key>
+    <key alias="urls">ページへのリンク</key>
+  </area>
+  <area alias="create">
+    <key alias="chooseNode">どこに新しい %0% を作りますか</key>
+    <key alias="createUnder">ここに作成</key>
+    <key alias="updateData">型とタイトルを選んでください</key>
+  </area>
+  <area alias="dashboard">
+    <key alias="browser">ウェブサイトを参照する</key>
+    <key alias="dontShowAgain">次回から表示しない</key>
+    <key alias="nothinghappens">Umbracoが起動しない時は、このサイトのポップアップを許可してください。</key>
+    <key alias="openinnew">新規ウィンドウで開く</key>
+    <key alias="restart">再起動</key>
+    <key alias="visit">訪れる</key>
+    <key alias="welcome">ようこそ</key>
+  </area>
+  <area alias="defaultdialogs">
+    <key alias="anchorInsert">名前</key>
+    <key alias="assignDomain">ドメインの割り当て</key>
+    <key alias="closeThisWindow">このウィンドウを閉じる</key>
+    <key alias="confirmdelete">削除しますか？</key>
+    <key alias="confirmdisable">無効にしますか？</key>
+    <key alias="confirmEmptyTrashcan">これらの %0% 個の項目を削除する場合は、チェックボックスにチェックを入れてください</key>
+    <key alias="confirmlogout">ログアウトしますか？</key>
+    <key alias="confirmSure">本当にいいですか？</key>
+    <key alias="cut">切り取り</key>
+    <key alias="editdictionary">ディクショナリのアイテムの編集</key>
+    <key alias="editlanguage">言語の編集</key>
+    <key alias="insertAnchor">アンカーの挿入</key>
+    <key alias="insertCharacter">文字の挿入</key>
+    <key alias="insertgraphicheadline">ヘッドライン画像の挿入</key>
+    <key alias="insertimage">画像の挿入</key>
+    <key alias="insertlink">リンクの挿入</key>
+    <key alias="insertMacro">クリックするとマクロを追加</key>
+    <key alias="inserttable">表の挿入</key>
+    <key alias="lastEdited">最近の更新</key>
+    <key alias="link">リンク</key>
+    <key alias="linkinternal">内部リンク:</key>
+    <key alias="linklocaltip">内部リンクを使うときは、リンクの前に "#" を挿入してください。</key>
+    <key alias="linknewwindow">新規ウィンドウで開きますか?</key>
+    <key alias="macroContainerSettings">マクロの設定</key>
+    <key alias="macroDoesNotHaveProperties">このマクロは編集できるプロパティがありません</key>
+    <key alias="paste">貼り付け</key>
+    <key alias="permissionsEdit">許可の編集</key>
+    <key alias="recycleBinDeleting">ごみ箱を空にしています。実行中はウィンドウを閉じないでください。</key>
+    <key alias="recycleBinIsEmpty">ごみ箱は空です</key>
+    <key alias="recycleBinWarning">ごみ箱から削除すると復活させることはできません</key>
+    <key alias="regexSearchError"><![CDATA[<a target='_blank' href='http://regexlib.com'>regexlib.com</a>のウェブサービスに現在問題が起きているかもしれず、操作できませんでした。大変申し訳ありませんがこの機能は使用できません。]]></key>
+    <key alias="regexSearchHelp">フォームのフィールドを正規表現で検証できます。例: 'email, 'zip-code' 'url'</key>
+    <key alias="removeMacro">マクロを削除</key>
+    <key alias="requiredField">必須フィールド</key>
+    <key alias="sitereindexed">サイトは再インデックスされました</key>
+    <key alias="siterepublished">ウェブサイトのキャッシュがリフレッシュされました。 公開されているコンテンツはリフレッシュされましたが、非公開のコンテンツは非公開のままです。</key>
+    <key alias="siterepublishHelp">ウェブサイトのキャッシュがリフレッシュされます。 公開されているコンテンツはリフレッシュされますが、非公開のコンテンツは非公開のままです。</key>
+    <key alias="tableColumns">行数</key>
+    <key alias="tableRows">列数</key>
+    <key alias="templateContentAreaHelp"><![CDATA[<strong>プレースホルダにidを設定</strong>して、子テンプレートからもこのテンプレートをコンテントに入れられるようにできます。
+      IDは<code>&lt;asp:content /&gt;</code>エレメントとして用います。]]></key>
+    <key alias="templateContentPlaceHolderHelp"><![CDATA[このリストから<strong>プレースホルダのidを選択</strong>してください。
+      このテンプレートのマスターで使用可能なIdのみ選択可能です。]]></key>
+    <key alias="thumbnailimageclickfororiginal">クリックすると画像がフルサイズで表示されます</key>
+    <key alias="treepicker">項目の選択</key>
+    <key alias="viewCacheItem">キャッシュされている項目の表示</key>
+  </area>
+  <area alias="dictionaryItem">
+    <key alias="description"><![CDATA[
+      ディクショナリのアイテム '<em>%0%</em>' の別の言語版を編集するには、左側のメニューの'言語'でその言語を追加します
+   ]]></key>
+    <key alias="displayName">カルチャ名</key>
+  </area>
+  <area alias="editcontenttype">
+    <key alias="allowedchildnodetypes">子ノードとして許可するタイプ</key>
+    <key alias="create">新規作成</key>
+    <key alias="deletetab">削除</key>
+    <key alias="description">説明</key>
+    <key alias="newtab">新規見出し</key>
+    <key alias="tab">見出し</key>
+    <key alias="thumbnail">サムネイル</key>
+  </area>
+  <area alias="editdatatype">
+    <key alias="addPrevalue">値の前に追加</key>
+    <key alias="dataBaseDatatype">データベースのデータ型</key>
+    <key alias="guid">データ型のGUID</key>
+    <key alias="renderControl">対応させるコントロール</key>
+    <key alias="rteButtons">ボタン</key>
+    <key alias="rteEnableAdvancedSettings">高度な設定を有効にする</key>
+    <key alias="rteEnableContextMenu">コンテキストメニューを有効にする</key>
+    <key alias="rteMaximumDefaultImgSize">挿入される画像のデフォルト最大サイズ</key>
+    <key alias="rteRelatedStylesheets">関連付けるスタイルシート</key>
+    <key alias="rteShowLabel">ラベルの表示</key>
+    <key alias="rteWidthAndHeight">幅と高さ</key>
+  </area>
+  <area alias="errorHandling">
+    <key alias="errorButDataWasSaved">データは保存されましたが、公開前にこのページの幾つかのエラーを修正しなければなりません:</key>
+    <key alias="errorChangingProviderPassword">現在のメンバーシッププロバイダではパスワードを変更できません (EnablePasswordRetrievalがtrueでなければなりません)</key>
+    <key alias="errorExistsWithoutTab">%0% は既にあります</key>
+    <key alias="errorHeader">次の様なエラーが発生しています:</key>
+    <key alias="errorHeaderWithoutTab">次の様なエラーが発生しています:</key>
+    <key alias="errorInPasswordFormat">パスワードは最低でも %0% 文字の長さかつ %1% 文字以上の数以外の文字を含める必要があります</key>
+    <key alias="errorIntegerWithoutTab">%0% は整数でなければなりません</key>
+    <key alias="errorMandatory">%1% タブの %0% フィールドは必須です</key>
+    <key alias="errorMandatoryWithoutTab">%0% は必須です</key>
+    <key alias="errorRegExp">%1% の %0% は正しい書式ではありません</key>
+    <key alias="errorRegExpWithoutTab">%0% は正しい書式ではありません</key>
+  </area>
+  <area alias="errors">
+    <key alias="codemirroriewarning">注意! CodeMirrorが設定で有効かされていますが、 Internet Explorerでは不安定なので無効化してください。</key>
+    <key alias="contentTypeAliasAndNameNotNull">新しいプロパティ型のエイリアスと名前の両方を設定してください！</key>
+    <key alias="filePermissionsError">特定のファイルまたはフォルタの読み込み/書き込みアクセスに問題があります</key>
+    <key alias="missingTitle">タイトルを入力してください</key>
+    <key alias="missingType">型を選択してください</key>
+    <key alias="pictureResizeBiggerThanOrg">元画像より大きくしようとしていますが、本当によろしいのですか？</key>
+    <key alias="pythonErrorHeader">Pythonスクリプトにエラーがあります</key>
+    <key alias="pythonErrorText">1つ以上のエラーがあるのでこのPythonスクリプトは保存できませんでした</key>
+    <key alias="startNodeDoesNotExists">開始ノードが削除されています。管理者に連絡してください。</key>
+    <key alias="stylesMustMarkBeforeSelect">スタイルを変更する前にコンテントをマークしてください</key>
+    <key alias="stylesNoStylesOnPage">有効なスタイルがありません</key>
+    <key alias="tableColMergeLeft">結合したい2つのセルの左側にカーソルを置いてください</key>
+    <key alias="tableSplitNotSplittable">このセルは結合されたものではないので分離する事はできません。</key>
+    <key alias="xsltErrorHeader">XSLTソースにエラーがあります</key>
+    <key alias="xsltErrorText">1つ以上のエラーがあるのでこのXSLTは保存できませんでした</key>
+  </area>
+  <area alias="general">
+    <key alias="about">Umbracoについて</key>
+    <key alias="action">アクション</key>
+    <key alias="add">追加</key>
+    <key alias="alias">エイリアス</key>
+    <key alias="areyousure">確かですか?</key>
+    <key alias="border">枠線</key>
+    <key alias="by">または</key>
+    <key alias="cancel">キャンセル</key>
+    <key alias="cellMargin">セルの余白</key>
+    <key alias="choose">選択</key>
+    <key alias="close">閉じる</key>
+    <key alias="closewindow">ウィンドウを閉じる</key>
+    <key alias="comment">コメント</key>
+    <key alias="confirm">確認</key>
+    <key alias="constrainProportions">縦横比</key>
+    <key alias="continue">続行</key>
+    <key alias="copy">コピー</key>
+    <key alias="create">新規作成</key>
+    <key alias="database">データベース</key>
+    <key alias="date">日付</key>
+    <key alias="default">既定</key>
+    <key alias="delete">削除</key>
+    <key alias="deleted">削除済</key>
+    <key alias="deleting">削除中...</key>
+    <key alias="design">デザイン</key>
+    <key alias="dimensions">次元</key>
+    <key alias="down">下</key>
+    <key alias="download">ダウンロード</key>
+    <key alias="edit">編集</key>
+    <key alias="edited">編集済</key>
+    <key alias="elements">要素</key>
+    <key alias="email">電子メール</key>
+    <key alias="error">エラー</key>
+    <key alias="findDocument">検索</key>
+    <key alias="height">高さ</key>
+    <key alias="help">ヘルプ</key>
+    <key alias="icon">アイコン</key>
+    <key alias="import">インポート</key>
+    <key alias="innerMargin">内側の余白</key>
+    <key alias="insert">挿入</key>
+    <key alias="install">インストール</key>
+    <key alias="justify">位置揃え</key>
+    <key alias="language">言語</key>
+    <key alias="layout">レイアウト</key>
+    <key alias="loading">読み込み中</key>
+    <key alias="locked">ロックされています</key>
+    <key alias="login">ログイン</key>
+    <key alias="logoff">ログオフ</key>
+    <key alias="logout">ログアウト</key>
+    <key alias="macro">マクロ</key>
+    <key alias="move">移動</key>
+    <key alias="name">名前</key>
+    <key alias="new">新規</key>
+    <key alias="next">次へ</key>
+    <key alias="no">いいえ</key>
+    <key alias="of">of</key>
+    <key alias="ok">OK</key>
+    <key alias="open">開く</key>
+    <key alias="or">または</key>
+    <key alias="password">パスワード</key>
+    <key alias="path">パス</key>
+    <key alias="placeHolderID">プレースホルダのID</key>
+    <key alias="pleasewait">しばらくお待ちください...</key>
+    <key alias="previous">前へ</key>
+    <key alias="properties">プロパティ</key>
+    <key alias="reciept">フォームからEmailを受信</key>
+    <key alias="recycleBin">ごみ箱</key>
+    <key alias="remaining">残り</key>
+    <key alias="rename">名前の変更</key>
+    <key alias="renew">更新</key>
+    <key alias="retry">再試行</key>
+    <key alias="rights">許可</key>
+    <key alias="search">検索</key>
+    <key alias="server">サーバー</key>
+    <key alias="show">表示</key>
+    <key alias="showPageOnSend">送信後にページを表示</key>
+    <key alias="size">サイズ</key>
+    <key alias="sort">並べ替え</key>
+    <key alias="type">型</key>
+    <key alias="typeToSearch">探す型...</key>
+    <key alias="up">上</key>
+    <key alias="update">更新</key>
+    <key alias="upgrade">アップグレード</key>
+    <key alias="upload">アップロード</key>
+    <key alias="url">URL</key>
+    <key alias="user">ユーザー</key>
+    <key alias="username">ユーザー名</key>
+    <key alias="value">値</key>
+    <key alias="view">ビュー</key>
+    <key alias="welcome">ようこそ...</key>
+    <key alias="width">幅</key>
+    <key alias="yes">はい</key>
+    <key alias="folder">フォルダー</key>
+  </area>
+  <area alias="graphicheadline">
+    <key alias="backgroundcolor">背景色</key>
+    <key alias="bold">太字</key>
+    <key alias="color">テキストの色</key>
+    <key alias="font">フォント</key>
+    <key alias="text">テキスト</key>
+  </area>
+  <area alias="headers">
+    <key alias="page">ページ</key>
+  </area>
+  <area alias="installer">
+    <key alias="databaseErrorCannotConnect">インストーラーはデータベースに接続できませんでした。</key>
+    <key alias="databaseErrorWebConfig">web.configファイルを保存できませんでした。接続文字列を手作業で編集してください。</key>
+    <key alias="databaseFound">データベースが見つかりました。識別子: </key>
+    <key alias="databaseHeader">データベースの設定</key>
+    <key alias="databaseInstall"><![CDATA[
+      <strong>インストール</strong>ボタンを押すと Umbraco %0% のデータベースへインストールします
+    ]]></key>
+    <key alias="databaseInstallDone"><![CDATA[Umbraco %0% をデータベースにコピーします。<strong>次へ</strong>を押して続行してください。]]></key>
+    <key alias="databaseNotFound"><![CDATA[<p>データベースを見つけられません！"web.config"ファイルの中の"接続文字列"を確認してください。</p>
+              <p>続行するには"web.config"ファイルを編集(Visual Studioないし使い慣れたテキストエディタで)し、下の方にスクロールし、"UmbracoDbDSN"という名前のキーでデータベースの接続文字列を追加して保存します。</p>
+              <p>
+              <strong>再施行</strong>ボタンをクリックして
+              続けます。<br /><a href="http://our.umbraco.org/documentation/Using-Umbraco/Config-files/webconfig7" target="_blank">
+			              より詳細にはこちらの web.config を編集します。</a></p>]]></key>
+    <key alias="databaseText"><![CDATA[このステップを完了するには、データベースサーバー(の"接続文字列")について把握していなければなりません。<br />
+        必要ならISPに連絡するなどしてみてください。
+        もしローカルのパソコンないしサーバーへインストールするのなら、システム管理者に情報を確認してください。]]></key>
+    <key alias="databaseUpgrade"><![CDATA[
+      <p>
+      <strong>アップグレード</strong>ボタンを押すとUmbraco %0% 用にデータベースをアップグレードします。</p>
+      <p>
+      心配ありません。 - コンテントが消える事はありませんし、後で続けることもできます。
+      </p>    
+      ]]></key>
+    <key alias="databaseUpgradeDone"><![CDATA[データベースはバージョン %0% 用にアップグレードされました。<br /><strong>次へ</strong>
+      を押して続行してください。]]></key>
+    <key alias="databaseUpToDate"><![CDATA[データベースを更新しました！ <strong>次へ</strong> をクリックして設定ウィザードを進めてください。]]></key>
+    <key alias="defaultUserChangePass"><![CDATA[<strong>デフォルトユーザーのパスワードを変更する必要があります！</strong>]]></key>
+    <key alias="defaultUserDisabled"><![CDATA[<strong>デフォルトユーザーは無効化されているかUmbracoにアクセスできない状態になっています！</strong></p><p>これ以上のアクションは必要ありません。<b>次へ</b>をクリックして続行してください。]]></key>
+    <key alias="defaultUserPassChanged"><![CDATA[<strong>インストール後にデフォルトユーザーのパスワードが変更されています！</strong></p><p>これ以上のアクションは必要ありません。<strong>次へ</strong>をクリックして続行してください。]]></key>
+    <key alias="defaultUserPasswordChanged">パスワードは変更されました！</key>
+    <key alias="defaultUserText"><![CDATA[
+        <p>
+          Umbracoはデフォルトユーザーとしてユーザー名 <strong>('admin')</strong> 、パスワード <strong>('default')</strong>を作成します。このパスワードを独自のものに変更する事は<strong>重要</strong>
+          なことです。
+        </p>
+        <p>
+          ここではデフォルトのユーザーのパスワードを確認し、必要ならば変更しておく事をお勧めします。
+        </p>
+      ]]></key>
+    <key alias="greatStart">始めに、ビデオによる解説を見ましょう</key>
+    <key alias="licenseText">次へボタンをクリック(またはweb.configのUmbracoConfigurationStatusを編集)すると、あなたはここに示されるこのソフトウェアのライセンスを承諾したと見做されます。注意として、UmbracoはMITライセンスをフレームワークへ、フリーウェアライセンスをUIへ、それぞれ異なる2つのライセンスを採用しています。</key>
+    <key alias="None">まだインストールは完了していません。</key>
+    <key alias="permissionsAffectedFolders">影響するファイルとフォルダ</key>
+    <key alias="permissionsAffectedFoldersMoreInfo">Umbracoに必要なアクセス権の設定についての詳細はこちらをどうぞ</key>
+    <key alias="permissionsAffectedFoldersText">これらのファイル/フォルダについてASP.NETに変更のアクセス権を与えなくてはなりません。</key>
+    <key alias="permissionsAlmostPerfect"><![CDATA[<strong>アクセス権の設定はほぼ完璧です！</strong><br /><br />
+        Umbracoは問題無く起動できますが、Umbracoを最大限に活用する為に推奨されるパッケージのインストールはできないでしょう。]]></key>
+    <key alias="permissionsHowtoResolve">解決方法</key>
+    <key alias="permissionsHowtoResolveLink">テキスト版を読むにはここをクリックしてください</key>
+    <key alias="permissionsHowtoResolveText"><![CDATA[Umbracoの為のフォルダのアクセス権設定についての<strong>ビデオチュートリアル</strong>を見るか、テキスト版を読んで下さい。]]></key>
+    <key alias="permissionsMaybeAnIssue"><![CDATA[<strong>このアクセス権の設定はきっと問題になります！</strong>
+      <br/><br />
+      Umbracoを問題無く起動できますが、フォルダを作成できませんし、Umbracoを最大限に活用する為に推奨されるパッケージのインストールはできないでしょう。]]></key>
+    <key alias="permissionsNotReady"><![CDATA[<strong>Umbracoに必要なアクセス権の設定が不足しています！</strong>
+          <br /><br />
+          Umbracoを起動する為には、アクセス権の設定を見直す必要があります。]]></key>
+    <key alias="permissionsPerfect"><![CDATA[<strong>アクセス権の設定は完璧です！</strong><br /><br />
+              Umbracoを起動し、パッケージをインストールする準備が整いました！]]></key>
+    <key alias="permissionsResolveFolderIssues">フォルダの問題解決</key>
+    <key alias="permissionsResolveFolderIssuesLink">ASP.NETとフォルダの作成についての詳細はこちらのリンクからどうぞ</key>
+    <key alias="permissionsSettingUpPermissions">フォルダのアクセス権を設定</key>
+    <key alias="permissionsText"><![CDATA[
+      Umbracoは写真やPDFなどを格納する為の特定のフォルダへに対して書き込み/変更アクセスできなければなりません。
+      ウェブサイトの性能向上の為には、一時的なデータ(≈キャッシュ)を格納する必要がある為です。
+    ]]></key>
+    <key alias="runwayFromScratch">スクラッチから始めたい</key>
+    <key alias="runwayFromScratchText"><![CDATA[
+        ウェブサイトはさしあたり完全に空っぽで、必要なドキュメント型やテンプレートを作成するところから始められます。 
+        (<a href="http://Umbraco.tv/documentation/videos/for-site-builders/foundation/document-types">どうしたらいいの？</a>)
+        後からRunwayをインストールする事もできます。そうしたくなった時は、Developerセクションのパッケージへどうぞ。
+      ]]></key>
+    <key alias="runwayHeader">Umbracoプラットフォームのクリーンセットアップが完了しました。この後はどうしますか？</key>
+    <key alias="runwayInstalled">Runwayがインストールされました</key>
+    <key alias="runwayInstalledText"><![CDATA[
+      Runwayによるウェブサイトの基礎は整いました。インストールしたいモジュールがあれば選んでください。<br />
+      推奨モジュールからインストールしたいモジュールをチェック、または<a href="#" onclick="toggleModules(); return false;" id="toggleModuleList">全てのモジュールのリスト</a>を見て下さい。
+      ]]></key>
+    <key alias="runwayOnlyProUsers">経験を積んだユーザーのみに推奨します</key>
+    <key alias="runwaySimpleSite">簡単なウェブサイトから始めたい</key>
+    <key alias="runwaySimpleSiteText"><![CDATA[
+      <p>
+      "Runway"(≈滑走路)は幾つかの基本的なテンプレートから簡単なウェブサイトを用意します。このインストーラーは自動的にRnwayをセットアップできますが、 
+        これを編集したり、拡張したり、削除する事も簡単にできます。もしUmbracoを完璧に使いこなせるならばこれは不要です。とはいえ、 
+        Runwayを使う事は、手間なく簡単にUmbracoを始める為には良い選択肢です。
+        Runwayをインストールすれば、必要に応じてRunwayによる基本的な構成のページをRunwayのモジュールから選択できます。
+        </p>
+        <small>
+        <em>Runwayに含まれるもの:</em> ホームページ、はじめてのページ、モジュールのインストールページ。<br />
+        <em>オプションモジュール:</em> トップのナビゲーション、サイトマップ、コンタクト、ギャラリー。
+        </small>
+      ]]></key>
+    <key alias="runwayWhatIsRunway">Runwayとは？</key>
+    <key alias="step1">ステップ 1/5: ライセンスの承諾</key>
+    <key alias="step2">ステップ 2/5: データベースの設定</key>
+    <key alias="step3">ステップ 3/5: ファイルのアクセス権を検証</key>
+    <key alias="step4">ステップ 4/5: Umbracoのセキュリティ確認</key>
+    <key alias="step5">ステップ 5/5: Umbracoの準備が整いました</key>
+    <key alias="thankYou">Umbracoを選んで頂きありがとうございます</key>
+    <key alias="theEndBrowseSite"><![CDATA[<h3>新しいあなたのサイトを表示</h3>
+Runwayをインストールして作られた新しいウェブサイトがどのように表示されるのかを見る事ができます。]]></key>
+    <key alias="theEndFurtherHelp"><![CDATA[<h3>追加の情報と手助け</h3>
+我々の認めるコミュニティから手助けを得られるでしょう。どうしたら簡単なサイトを構築できるか、どうしたらパッケージを使えるかについてのビデオや文書、またUmbracoの用語のクイックガイドも見る事ができます。]]></key>
+    <key alias="theEndHeader">Umbraco %0% のインストールは完了、準備が整いました</key>
+    <key alias="theEndInstallFailed"><![CDATA[インストールを終えた後、もし必要ならば
+        <strong>/web.config file</strong>を手作業で編集し、<strong>'%0%'</strong>の下にある<strong>UmbracoConfigurationStatus</strong>キーを設定してください。]]></key>
+    <key alias="theEndInstallSuccess"><![CDATA["Umbracoを始める"ボタンをクリックして<strong>今すぐ開始</strong>できます。<br />もし<strong>Umbracoの初心者</strong>なら、
+私たちの初心者向けのたくさんの情報を参考にしてください。]]></key>
+    <key alias="theEndOpenUmbraco"><![CDATA[<h3>Umbracoの開始</h3>
+ウェブサイトの管理から、簡単にバックオフィスを開き、コンテント、テンプレート、スタイルシート、機能を追加したり更新したりできます]]></key>
+    <key alias="Unavailable">データベースの接続に失敗しました。</key>
+    <key alias="Version3">Umbraco Version 3</key>
+    <key alias="Version4">Umbraco Version 4</key>
+    <key alias="watch">見る</key>
+    <key alias="welcomeIntro"><![CDATA[このウィザードでは <strong>Umbraco %0%</strong> の新規インストールまたは3.0からの更新について設定方法を案内します。
+                                <br /><br />
+                                <strong>"次へ"</strong>を押してウィザードを開始します。]]></key>
+  </area>
+  <area alias="language">
+    <key alias="cultureCode">カルチャコード</key>
+    <key alias="displayName">カルチャ名</key>
+  </area>
+  <area alias="lockout">
+    <key alias="lockoutWillOccur">何もしないでいると自動的にログアウトします</key>
+    <key alias="renewSession">作業を保存して今すぐ更新</key>
+  </area>
+  <area alias="login">
+    <key alias="bottomText"><![CDATA[<p style="text-align:right;">&copy; 2001 - %0% <br /><a href="http://umbraco.com" style="text-decoration: none" target="_blank">umbraco.com</a></p> ]]></key>
+    <key alias="topText">Umbraco にようこそ。ユーザー名とパスワードを入力してください:</key>
+  </area>
+  <area alias="main">
+    <key alias="dashboard">ダッシュボード</key>
+    <key alias="sections">セクション</key>
+    <key alias="tree">コンテンツ</key>
+  </area>
+  <area alias="moveOrCopy">
+    <key alias="choose">上でページを選択...</key>
+    <key alias="copyDone">%0% は %1% にコピーしました</key>
+    <key alias="copyTo">下でドキュメント'%0%'をコピーする場所を選択してください。</key>
+    <key alias="moveDone">%0% は %1% に移動しました</key>
+    <key alias="moveTo">下でドキュメント'%0%'を移動する場所を選択してください。</key>
+    <key alias="nodeSelected">が、コンテンツの新しい親として選択されました。下の'ok' をクリックしてください。</key>
+    <key alias="noNodeSelected">まだノードが選択されていません。'ok'をクリックする前に上のリストでノードを選択してください。</key>
+    <key alias="notAllowedByContentType">現在のノードは、ドキュメントタイプの設定により選択されたノードの子になることはできません。</key>
+    <key alias="notAllowedByPath">ノードは、自分のサブページには移動できません</key>
+    <key alias="notValid">子ドキュメントで権限がないので、その操作はできません。</key>
+    <key alias="relateToOriginal">コピーしたものを元と関係づける</key>
+  </area>
+  <area alias="notifications">
+    <key alias="editNotifications">%0% への通知を編集</key>
+    <key alias="mailBody"><![CDATA[
+      前略 %0% さま
+
+      ユーザー '%3%' により
+      ページ '%2%' 上のタスク'%1%'から
+      自動的にメールします。
+
+      編集はこちらから: http://%4%/#/content/content/edit/%5%
+
+      早々
+
+      Umbracoのロボットより
+    ]]></key>
+    <key alias="mailBodyHtml"><![CDATA[<p>前略 %0% さま</p>
+
+			<p>ユーザー <strong>'%3%'</strong> によりページ <a href="http://%4%/actions/preview.aspx?id=%5%"><strong>'%2%'</strong></a> 上のタスク <strong>'%1%'</strong> から自動的にメールします。</p>
+			<div style="margin: 8px 0; padding: 8px; display: block;">
+				<br />
+				<a style="color: white; font-weight: bold; background-color: #5372c3; text-decoration : none; margin-right: 20px; border: 8px solid #5372c3; width: 150px;" href="http://%4%/#/content/content/edit/%5%">&nbsp;&nbsp;&nbsp;&nbsp;&nbsp;編集&nbsp;&nbsp;&nbsp;&nbsp;&nbsp;</a> &nbsp; 
+				<br />
+		  </div>
+		  <p>
+			  <h3>更新のまとめ:</h3>
+			  <table style="width: 100%;">
+						   %6%
+				</table>
+			 </p>
+
+		  <div style="margin: 8px 0; padding: 8px; display: block;">
+				<br />
+				<a style="color: white; font-weight: bold; background-color: #5372c3; text-decoration : none; margin-right: 20px; border: 8px solid #5372c3; width: 150px;" href="http://%4%/#/content/content/edit/%5%">&nbsp;&nbsp;&nbsp;&nbsp;&nbsp;編集&nbsp;&nbsp;&nbsp;&nbsp;&nbsp;</a> &nbsp; 
+				<br />
+		  </div>
+
+		  <p>早々<br /><br />
+			  Umbracoのロボットより
+		  </p>]]></key>
+    <key alias="mailSubject">[%0%] に通知: ページ %2% 上の %1% について</key>
+    <key alias="notifications">通知</key>
+  </area>
+  <area alias="packager">
+    <key alias="chooseLocalPackageText"><![CDATA[
+      参照ボタンをクリックしてパッケージの場所を示す事であなたのコンピュータ上の<br />
+         パッケージを選択できます。Umbracoのパッケージは概ね".zip"ないしは".umb"といった拡張子です。
+      ]]></key>
+    <key alias="packageAuthor">作成者</key>
+    <key alias="packageDemonstration">文書</key>
+    <key alias="packageDocumentation">文書</key>
+    <key alias="packageMetaData">パッケージのメタデータ</key>
+    <key alias="packageName">パッケージ名</key>
+    <key alias="packageNoItemsHeader">パッケージには何も含まれません</key>
+    <key alias="packageNoItemsText"><![CDATA[このパッケージファイルにはアンインストールするアイテムが含まれません。<br/><br/>
+      "パッケージのアンインストール"をクリックしてシステムから安全に削除できます。]]></key>
+    <key alias="packageNoUpgrades">更新はありません</key>
+    <key alias="packageOptions">パッケージのオプション</key>
+    <key alias="packageReadme">パッケージの取扱説明書</key>
+    <key alias="packageRepository">パッケージリポジトリ</key>
+    <key alias="packageUninstallConfirm">本当にアンインストールしますか</key>
+    <key alias="packageUninstalledHeader">パッケージのアンインストールが終了しました</key>
+    <key alias="packageUninstalledText">パッケージが正常にアンインストールされました</key>
+    <key alias="packageUninstallHeader">パッケージのアンンストール</key>
+    <key alias="packageUninstallText"><![CDATA[今はまだ削除したくない項目の選択を解除できます。"アンインストールの確認"をクリックすると全てのチェックの外された項目を削除します。<br />
+      <span style="color: Red; font-weight: bold;">注意:</span> 全ての、文書やメディアなどに依存したアイテムを削除する場合はそれらの作業を一端止めてからアンインストールしなければシステムが不安定になる恐れがあります。
+      疑問点などあればパッケージの作者へ連絡してください。]]></key>
+    <key alias="packageUpgradeDownload">リポジトリからアップデートをダウンロード</key>
+    <key alias="packageUpgradeHeader">パッケージのアップグレード</key>
+    <key alias="packageUpgradeInstructions">更新の手順</key>
+    <key alias="packageUpgradeText"> このパッケージの更新があります。Umbracoのパッケージリポジトリから直接ダウンロードできます。</key>
+    <key alias="packageVersion">パッケージのバージョン</key>
+    <key alias="viewPackageWebsite">パッケージのウェブサイトを見る</key>
+  </area>
+  <area alias="paste">
+    <key alias="doNothing">完全な書式を含んだまま貼り付け (非推奨)</key>
+    <key alias="errorMessage">貼り付けようとしたテキストは、特殊文字や書式設定が含まれます。これは、Microsoft Wordからテキストをコピーしたりすると発生する事です。Umbracoでは貼り付けられたコンテンツをウェブに適用させる為、書式や特殊文字を自動的に削除します。</key>
+    <key alias="removeAll">全ての書式を削除してRAWテキストを貼り付け</key>
+    <key alias="removeSpecialFormattering">書式を除去して貼り付け (推奨)</key>
+  </area>
+  <area alias="publicAccess">
+    <key alias="paAdvanced">役割による保護</key>
+    <key alias="paAdvancedHelp"><![CDATA[Umbracoのグループを用い、<br />役割に基づく認証によりアクセス制御するのに適します。]]></key>
+    <key alias="paAdvancedNoGroups"><![CDATA[役割に基づく認証を用いる前に<br />メンバーグループを作成する必要があります。]]></key>
+    <key alias="paErrorPage">エラーページ</key>
+    <key alias="paErrorPageHelp">ログインできてもアクセスできない人々へのページです</key>
+    <key alias="paHowWould">このページのアクセス制限方法を選択してください</key>
+    <key alias="paIsProtected">%0% は保護されています</key>
+    <key alias="paIsRemoved">%0% の保護を解除しました</key>
+    <key alias="paLoginPage">ログインページ</key>
+    <key alias="paLoginPageHelp">ログインフォームのあるページを選択します</key>
+    <key alias="paRemoveProtection">保護を解除</key>
+    <key alias="paSelectPages">ログインフォームとエラーメッセージを含むページを選択してください</key>
+    <key alias="paSelectRoles">このページへアクセス可能な役割を選んでください</key>
+    <key alias="paSetLogin">このページへのログインとパスワードを設定します</key>
+    <key alias="paSimple">単一ユーザー保護</key>
+    <key alias="paSimpleHelp">単一のログインとパスワードで単純に保護したい場合に適します</key>
+  </area>
+  <area alias="publish">
+    <key alias="contentPublishedFailedByEvent"><![CDATA[
+      サードパーティのエクステンションがキャンセルされたので、%0% は公開できませんでした。
+    ]]></key>
+    <key alias="contentPublishedFailedByParent">
+      <![CDATA[
+      親ページが公開されていないので、%0% は公開できませんでした。
+    ]]>
+    </key>
+    <key alias="includeUnpublished">非公開の子ページも含めます</key>
+    <key alias="inProgress">公開を進めています - 少々お待ちください...</key>
+    <key alias="inProgressCounter">%1% ページ中 %0% ページが公開されました...</key>
+    <key alias="nodePublish">%0% は公開されました</key>
+    <key alias="nodePublishAll">%0% とサブページは公開されました</key>
+    <key alias="publishAll">%0% とそのサブページの全てを公開します</key>
+    <key alias="publishHelp"><![CDATA[<em>OK</em> をクリックすると <strong>%0%</strong> を公開。<br/><br />
+      このページとその全ての子ページも公開したければ <em>全ての子ページを公開</em> をチェック。
+      ]]></key>
+  </area>
+  <area alias="relatedlinks">
+    <key alias="addExternal">外部リンクを追加</key>
+    <key alias="addInternal">内部リンクを追加</key>
+    <key alias="addlink">追加</key>
+    <key alias="caption">タイトル</key>
+    <key alias="internalPage">内部ページ</key>
+    <key alias="linkurl">URL</key>
+    <key alias="modeDown">下に移動</key>
+    <key alias="modeUp">上に移動</key>
+    <key alias="newWindow">新規ウィンドウで開く</key>
+    <key alias="removeLink">リンクを削除</key>
+  </area>
+  <area alias="rollback">
+    <key alias="currentVersion">現在の版</key>
+    <key alias="diffHelp"><![CDATA[現在の版と選択した以前の版との比較を表示します。<br /><del>赤</del> の文字列は以前の版にはない部分で、<ins>緑の文字列は以前の版にのみある部分です。</ins>]]></key>
+    <key alias="documentRolledBack">ドキュメントは以前の版に戻りました</key>
+    <key alias="htmlHelp">選択した版をhtmlで表示します。２つの版の比較を表示したいときは、Diff を選択してください。</key>
+    <key alias="rollbackTo">以前の版に戻る</key>
+    <key alias="selectVersion">版の選択</key>
+    <key alias="view">表示</key>
+  </area>
+  <area alias="scripts">
+    <key alias="editscript">スクリプトファイルの編集</key>
+  </area>
+  <area alias="sections">
+    <key alias="concierge">管理人</key>
+    <key alias="content">コンテンツ</key>
+    <key alias="courier">Courier</key>
+    <key alias="developer">開発</key>
+    <key alias="installer">Umbraco 設定ウィザード</key>
+    <key alias="media">メディア</key>
+    <key alias="member">メンバー</key>
+    <key alias="newsletters">ニュースレター</key>
+    <key alias="settings">設定</key>
+    <key alias="statistics">統計</key>
+    <key alias="translation">翻訳</key>
+    <key alias="users">ユーザー</key>
+  </area>
+  <area alias="settings">
+    <key alias="defaulttemplate">既定のテンプレート</key>
+    <key alias="dictionary editor egenskab">ディクショナリのキー</key>
+    <key alias="importDocumentTypeHelp">ドキュメントタイプを読み込むには、「参照」ボタンをクリックして自分のPC内にある".udt"ファイルを選択して、「インポート」ボタンをクリックします。 (次画面で確認画面が表示されます)</key>
+    <key alias="newtabname">新規タブの名前</key>
+    <key alias="nodetype">ノードのタイプ</key>
+    <key alias="objecttype">タイプ</key>
+    <key alias="stylesheet">スタイルシート</key>
+    <key alias="stylesheet editor egenskab">スタイルシートのプロパティ</key>
+    <key alias="tab">タブ</key>
+    <key alias="tabname">タブの名前</key>
+    <key alias="tabs">タブ</key>
+    <key alias="contentTypeEnabled">マスターコンテンツタイプが有効</key>
+    <key alias="contentTypeUses">このコンテンツタイプの使用</key>
+    <key alias="asAContentMasterType">マスターコンテンツタイプについては、マスターコンテンツタイプからのタブは表示されず、マスターコンテンツタイプでのみ編集することができます。</key>
+  </area>
+  <area alias="sort">
+    <key alias="sortDone">ソートが完了しました。</key>
+    <key alias="sortHelp">上下にアイテムをドラッグするなどして適当に配置したり、列のヘッダーをクリックしてコレクション全体をソートできます</key>
+    <key alias="sortPleaseWait"><![CDATA[ 項目の並べ替えには少し時間がかかります。しばらくお待ちください。<br/> <br/> 並び替え中はウィンドウを閉じないでください。]]></key>
+  </area>
+  <area alias="speechBubbles">
+    <key alias="contentPublishedFailedByEvent">サードパーティのアドインにより公開はキャンセルされました</key>
+    <key alias="contentTypeDublicatePropertyType">プロパティの方は既に存在しています</key>
+    <key alias="contentTypePropertyTypeCreated">プロパティの型を作成しました</key>
+    <key alias="contentTypePropertyTypeCreatedText"><![CDATA[名前: %0% <br /> データ型: %1%]]></key>
+    <key alias="contentTypePropertyTypeDeleted">プロパティ型を削除しました</key>
+    <key alias="contentTypeSavedHeader">コンテントの型を保存しました</key>
+    <key alias="contentTypeTabCreated">タブを作成しました</key>
+    <key alias="contentTypeTabDeleted">タブを削除しました</key>
+    <key alias="contentTypeTabDeletedText">idが %0% のタブを削除しました</key>
+    <key alias="cssErrorHeader">スタイルシートは未保存です</key>
+    <key alias="cssSavedHeader">スタイルシートを保存しました</key>
+    <key alias="cssSavedText">エラーなくスタイルシートを保存しました</key>
+    <key alias="dataTypeSaved">データ型を保存しました</key>
+    <key alias="dictionaryItemSaved">ディクショナリのアイテムを保存しました</key>
+    <key alias="editContentPublishedFailedByParent">親ページが公開されていないので、公開に失敗しました</key>
+    <key alias="editContentPublishedHeader">コンテントを公開しました</key>
+    <key alias="editContentPublishedText">と同時にウェブサイトを可視化しました</key>
+    <key alias="editContentSavedHeader">コンテントを保存しました</key>
+    <key alias="editContentSavedText">変更を適用する為に公開する事を忘れないでください</key>
+    <key alias="editContentSendToPublish">承認へ送りました</key>
+    <key alias="editContentSendToPublishText">変更は承認へと送られます</key>
+    <key alias="editMemberSaved">メンバーを保存しました</key>
+    <key alias="editStylesheetPropertySaved">スタイルシートのプロパティを保存しました</key>
+    <key alias="editStylesheetSaved">スタイルシートを保存しました</key>
+    <key alias="editTemplateSaved">テンプレートを保存しました</key>
+    <key alias="editUserError">ユーザーの保存時にエラーが発生しました (ログを確認してください)</key>
+    <key alias="editUserSaved">ユーザーを保存しました</key>
+    <key alias="editUserTypeSaved">ユーザータイプを保存しました</key>
+    <key alias="fileErrorHeader">ファイルは未保存です</key>
+    <key alias="fileErrorText">ファイルを保存できません。アクセス権を確認してください。</key>
+    <key alias="fileSavedHeader">ファイルを保存しました</key>
+    <key alias="fileSavedText">エラーなくファイルを保存しました</key>
+    <key alias="languageSaved">言語を保存しました</key>
+    <key alias="pythonErrorHeader">Pythonスクリプトは未保存です</key>
+    <key alias="pythonErrorText">Pythonスクリプトはエラーがあるので保存できません</key>
+    <key alias="pythonSavedHeader">Pythonスクリプトを保存しました</key>
+    <key alias="pythonSavedText">Pythonスクリプトにエラーはありません</key>
+    <key alias="templateErrorHeader">テンプレートは未保存です</key>
+    <key alias="templateErrorText">2つのテンプレートで同じエイリアスを使用していないか確認してください</key>
+    <key alias="templateSavedHeader">テンプレートを保存しました</key>
+    <key alias="templateSavedText">エラーなくテンプレートを保存しました！</key>
+    <key alias="xsltErrorHeader">XSLTは未保存です</key>
+    <key alias="xsltErrorText">XSLTにエラーがあります</key>
+    <key alias="xsltPermissionErrorText">XSLTを保存できません。アクセス権を確認してください。</key>
+    <key alias="xsltSavedHeader">XSLTを保存しました</key>
+    <key alias="xsltSavedText">XSLTにエラーはありません</key>
+    <key alias="contentUnpublished">コンテンツは公開されていません</key>
+    <key alias="partialViewSavedHeader">部分ビュー保存しました</key>
+    <key alias="partialViewSavedText">部分ビューをエラーなしで保存しました!</key>
+    <key alias="partialViewErrorHeader">部分ビューは保存されていません</key>
+    <key alias="partialViewErrorText">ファイルを保存するときにエラーが発生しました。</key>
+  </area>
+  <area alias="stylesheet">
+    <key alias="aliasHelp">CSSシンタックスを使用 例: h1, .redHeader, .blueTex</key>
+    <key alias="editstylesheet">スタイルシートの編集</key>
+    <key alias="editstylesheetproperty">スタイルシートのプロパティの編集</key>
+    <key alias="nameHelp">リッチテキストエディターでスタイルのプロパティを識別する名前</key>
+    <key alias="preview">プレビュー</key>
+    <key alias="styles">スタイル</key>
+  </area>
+  <area alias="template">
+    <key alias="edittemplate">テンプレートの編集</key>
+    <key alias="insertContentArea">コンテンツ領域の挿入</key>
+    <key alias="insertContentAreaPlaceHolder">コンテンツ領域プレースホルダーの挿入</key>
+    <key alias="insertDictionaryItem">dictionary item の挿入</key>
+    <key alias="insertMacro">マクロの挿入</key>
+    <key alias="insertPageField">Umbraco ページフィールドの挿入</key>
+    <key alias="mastertemplate">マスターテンプレート</key>
+    <key alias="quickGuide">Umbraco テンプレートタグのクイックガイド</key>
+    <key alias="template">テンプレート</key>
+  </area>
+  <area alias="templateEditor">
+    <key alias="alternativeField">代替フィールド</key>
+    <key alias="alternativeText">代替テキスト</key>
+    <key alias="casing">大文字小文字変換</key>
+    <key alias="chooseField">フィールドの選択</key>
+    <key alias="convertLineBreaks">改行コードの変換</key>
+    <key alias="convertLineBreaksHelp">改行コードをhtmlタグ &amp;lt;br&amp;gt; に変換する</key>
+    <key alias="customFields">カスタムフィールド</key>
+    <key alias="dateOnly">日付のみ表示</key>
+    <key alias="formatAsDate">日付の形式</key>
+    <key alias="htmlEncode">HTMLエンコード</key>
+    <key alias="htmlEncodeHelp">特殊文字をHTMLで等価な文字列に変換する</key>
+    <key alias="insertedAfter">フィールドの値の後ろに追加される</key>
+    <key alias="insertedBefore">フィールドの値の前に追加される</key>
+    <key alias="lowercase">小文字変換</key>
+    <key alias="none">None</key>
+    <key alias="postContent">フィールド値の後ろ追加</key>
+    <key alias="preContent">フィールド値の前に追加</key>
+    <key alias="recursive">再帰的</key>
+    <key alias="removeParagraph">段落タグの消去</key>
+    <key alias="removeParagraphHelp">段落タグ &amp;lt;P&amp;gt; を消去します</key>
+    <key alias="standardFields">標準フィールド</key>
+    <key alias="uppercase">大文字変換</key>
+    <key alias="urlEncode">URLエンコード</key>
+    <key alias="urlEncodeHelp">文字列をURLで使用可能な文字列に変換する</key>
+    <key alias="usedIfAllEmpty">上のフィールドの値がいずれも空白の場合に使用される</key>
+    <key alias="usedIfEmpty">このフィールドは第1フィールドが空白の場合に使用される</key>
+    <key alias="withTime">時刻も表示 区切り文字: </key>
+  </area>
+  <area alias="translation">
+    <key alias="assignedTasks">自分に割り当てられたタスク</key>
+    <key alias="assignedTasksHelp"><![CDATA[ <strong>自分に割り当てられたタスク</strong>に翻訳タスクのリストが示されます。"詳細"ないしページ名をクリックするとコメントなどの詳細を見れます。
+     "XML ダウンロード"のリンクから直接XMLをダウンロードできます。<br />
+     翻訳タスクを閉じる際は、詳細を表示して"閉じる"ボタンをクリックしてください。
+    ]]></key>
+    <key alias="closeTask">タスクを閉じる</key>
+    <key alias="details">翻訳の詳細</key>
+    <key alias="downloadAllAsXml">全ての翻訳タスクをXMLでダウンロード</key>
+    <key alias="downloadTaskAsXml">XML ダウンロード</key>
+    <key alias="DownloadXmlDTD">XML DTD ダウンロード</key>
+    <key alias="fields">フィールド</key>
+    <key alias="includeSubpages">サブページを含める</key>
+    <key alias="mailBody"><![CDATA[
+      前略 %0% さま
+
+      %2% よりドキュメント'%1%' を '%5%' への翻訳依頼がありましたので自動メールします。
+
+      編集はこちらから: http://%3%/translation/details.aspx?id=%4%
+
+      また、翻訳タスクの概況はこちらから: http://%3%
+
+      早々
+
+      Umbracoのロボットより
+    ]]></key>
+    <key alias="mailSubject">[%0%] %1% の翻訳タスク</key>
+    <key alias="noTranslators">翻訳者ユーザーが見つかりません。コンテントの翻訳の前に翻訳者ユーザーを作成してください。</key>
+    <key alias="ownedTasks">自分で作成したタスク</key>
+    <key alias="ownedTasksHelp"><![CDATA[ <strong>自分で作成したタスク</strong>にページのリストが示されます。"詳細"ないしページ名をクリックするとコメントなどの詳細を見れます。
+     "XML ダウンロード"のリンクから直接XMLをダウンロードできます。<br />
+     翻訳タスクを閉じる際は、詳細を表示して"閉じる"ボタンをクリックしてください。
+    ]]></key>
+    <key alias="pageHasBeenSendToTranslation">ページ '%0%' を翻訳へ送りました</key>
+    <key alias="sendToTranslate">ページ '%0%' を翻訳へ送る</key>
+    <key alias="taskAssignedBy">割り当てた人</key>
+    <key alias="taskOpened">開始されたタスク</key>
+    <key alias="totalWords">述べ語数</key>
+    <key alias="translateTo">翻訳する: </key>
+    <key alias="translationDone">翻訳完了。</key>
+    <key alias="translationDoneHelp">クリックして翻訳したページのプレビューを表示できます。元のページがあれば2つのページを比較します。</key>
+    <key alias="translationFailed">翻訳に失敗しました。XMLファイルが壊れているかもしれません。</key>
+    <key alias="translationOptions">翻訳オプション</key>
+    <key alias="translator">翻訳者</key>
+    <key alias="uploadTranslationXml">翻訳XMLのアップロード</key>
+  </area>
+  <area alias="treeHeaders">
+    <key alias="cacheBrowser">キャッシュの参照</key>
+    <key alias="contentRecycleBin">ごみ箱</key>
+    <key alias="createdPackages">パッケージの作成</key>
+    <key alias="datatype">データ型</key>
+    <key alias="dictionary">ディクショナリ</key>
+    <key alias="installedPackages">インストール済のパッケージ</key>
+    <key alias="installSkin">スキンのインストール</key>
+    <key alias="installStarterKit">スターターキットのインストール</key>
+    <key alias="languages">言語</key>
+    <key alias="localPackage">ローカルパッケージのインストール</key>
+    <key alias="macros">マクロ</key>
+    <key alias="mediaTypes">メディアタイプ</key>
+    <key alias="member">メンバー</key>
+    <key alias="memberGroup">メンバーのグループ</key>
+    <key alias="memberRoles">役割</key>
+    <key alias="memberType">メンバーの種類</key>
+    <key alias="nodeTypes">ドキュメントタイプ</key>
+    <key alias="packager">パッケージ</key>
+    <key alias="packages">パッケージ</key>
+    <key alias="python">Python ファイル</key>
+    <key alias="repositories">リポジトリからインストール</key>
+    <key alias="runway">Runwayのインストール</key>
+    <key alias="runwayModules">Runwayのモジュール</key>
+    <key alias="scripting">スクリプトファイル</key>
+    <key alias="scripts">スクリプト</key>
+    <key alias="stylesheets">スタイルシート</key>
+    <key alias="templates">テンプレート</key>
+    <key alias="xslt">XSLT ファイル</key>
+  </area>
+  <area alias="update">
+    <key alias="updateAvailable">新しい更新があります</key>
+    <key alias="updateDownloadText">%0% が用意されています。ダウンロードするにはクリックしてください。</key>
+    <key alias="updateNoServer">サーバーに接続できませんでした</key>
+    <key alias="updateNoServerError">更新の確認中にエラーが発生しました。詳細についてはスタックトレースを確認してください。</key>
+  </area>
+  <area alias="user">
+    <key alias="administrators">管理者</key>
+    <key alias="categoryField">フィールドのカテゴリー</key>
+    <key alias="changePassword">パスワードの変更</key>
+    <key alias="newPassword">新パスワード</key>
+    <key alias="confirmNewPassword">新パスワードの確認</key>
+    <key alias="changePasswordDescription">Umbracoの管理画面にアクセスするためのパスワードを変更するには、以下のフォームに新しいパスワード入力して「パスワードの変更」ボタンをクリックしてください。</key>
+    <key alias="contentChannel">コンテントチャンネル</key>
+    <key alias="descriptionField">概要フィールド</key>
+    <key alias="disabled">ユーザーを無効にする</key>
+    <key alias="documentType">ドキュメントタイプ</key>
+    <key alias="editors">編集者</key>
+    <key alias="excerptField">フィールドの抜粋</key>
+    <key alias="language">言語</key>
+    <key alias="loginname">ログイン</key>
+    <key alias="mediastartnode">メディアライブラリの開始ノード</key>
+    <key alias="modules">セクション</key>
+    <key alias="noConsole">Umbracoへのアクセスを無効にする</key>
+    <key alias="password">パスワード</key>
+    <key alias="passwordChanged">パスワードが変更されました!</key>
+    <key alias="passwordConfirm">新しいパスワードの確認</key>
+    <key alias="passwordEnterNew">新しいパスワードの入力</key>
+    <key alias="passwordIsBlank">パスワードは空白にできません!</key>
+    <key alias="passwordCurrent">現在のパスワード</key>
+    <key alias="passwordInvalid">現在のパスワードが正しくない</key>
+    <key alias="passwordIsDifferent">新しいパスワードと確認のパスワードが一致しません。再度入力してください!</key>
+    <key alias="passwordMismatch">確認のパスワードは新しいパスワードと一致しません!</key>
+    <key alias="permissionReplaceChildren">子ノードのアクセス権を置き換える</key>
+    <key alias="permissionSelectedPages">これらのページのアクセス権を変更します:</key>
+    <key alias="permissionSelectPages">選択したページのアクセス権を変更する</key>
+    <key alias="searchAllChildren">全ての子要素から調べる</key>
+    <key alias="startnode">コンテンツの開始ノード</key>
+    <key alias="username">ユーザー名</key>
+    <key alias="userPermissions">ユーザーの権限</key>
+    <key alias="usertype">ユーザーの種類</key>
+    <key alias="userTypes">ユーザーの種類</key>
+    <key alias="writer">投稿者</key>
+  </area>
+</language>