--- conflicted
+++ resolved
@@ -1,225 +1,196 @@
-﻿using System;
-using System.Linq;
-using System.Xml.Linq;
-using Examine.LuceneEngine.Config;
-using Umbraco.Core;
-using Umbraco.Core.Models;
-using Umbraco.Core.Persistence.DatabaseModelDefinitions;
-using Umbraco.Core.Services;
-using Umbraco.Core.Strings;
-using UmbracoExamine.Config;
-using System.Collections.Generic;
-using Examine;
-using System.IO;
-using UmbracoExamine.DataServices;
-using Lucene.Net.Analysis;
-using Directory = Lucene.Net.Store.Directory;
-using IContentService = Umbraco.Core.Services.IContentService;
-using IMediaService = Umbraco.Core.Services.IMediaService;
-
-namespace UmbracoExamine
-{
-    /// <summary>
-    /// 
-    /// </summary>
-    public class UmbracoMemberIndexer : UmbracoContentIndexer
-    {
-
-        private readonly IMemberService _memberService;
-
-        /// <summary>
-        /// Default constructor
-        /// </summary>
-        public UmbracoMemberIndexer()
-            : base()
-        {
-            _memberService = ApplicationContext.Current.Services.MemberService;
-        }
-
-        /// <summary>
-        /// Constructor to allow for creating an indexer at runtime
-        /// </summary>
-        /// <param name="indexerData"></param>
-        /// <param name="luceneDirectory"></param>
-        /// <param name="memberService"></param>
-        /// <param name="dataService"></param>
-        /// <param name="contentService"></param>
-        /// <param name="mediaService"></param>
-        /// <param name="dataTypeService"></param>
-        /// <param name="userService"></param>
-        /// <param name="urlSegmentProviders"></param>
-        /// <param name="analyzer"></param>
-        /// <param name="async"></param>
-        public UmbracoMemberIndexer(
-            IIndexCriteria indexerData,
-            Directory luceneDirectory,
-            IMemberService memberService,
-            IDataService dataService,
-            IContentService contentService,
-            IMediaService mediaService,
-            IDataTypeService dataTypeService,
-            IUserService userService,
-            IEnumerable<IUrlSegmentProvider> urlSegmentProviders,
-            Analyzer analyzer,
-            bool async) :
-            base(indexerData, luceneDirectory, dataService, contentService, mediaService, dataTypeService, userService, urlSegmentProviders, analyzer, async)
-        {
-            if (memberService == null) throw new ArgumentNullException("memberService");
-            _memberService = memberService;
-        }
-
-        /// <summary>
-        /// Ensures that the'_searchEmail' is added to the user fields so that it is indexed - without having to modify the config
-        /// </summary>
-        /// <param name="indexSet"></param>
-        /// <returns></returns>
-        protected override IIndexCriteria GetIndexerData(IndexSet indexSet)
-        {
-            if (CanInitialize())
-            {
-                var searchableEmail = indexSet.IndexUserFields["_searchEmail"];
-                if (searchableEmail == null)
-                {
-                    indexSet.IndexUserFields.Add(new IndexField
-                    {
-                        Name = "_searchEmail"
-                    });
-                }
-                return indexSet.ToIndexCriteria(DataService, IndexFieldPolicies);
-            }
-
-            return base.GetIndexerData(indexSet);
-        }
-
-        /// <summary>
-        /// The supported types for this indexer
-        /// </summary>
-        protected override IEnumerable<string> SupportedTypes
-        {
-            get
-            {
-                return new string[] { IndexTypes.Member };
-            }
-        }
-
-        /// <summary>
-        /// Reindex all members
-        /// </summary>
-        /// <param name="type"></param>
-        protected override void PerformIndexAll(string type)
-        {
-            //This only supports members
-            if (SupportedTypes.Contains(type) == false)
-                return;
-
-            //Re-index all members in batches of 5000
-	        int memberCount = 0;
-            const int pageSize = 1000;
-            var pageIndex = 0;
-            var serializer = new EntityXmlSerializer();
-
-            if (IndexerData.IncludeNodeTypes.Any())
-            {
-                //if there are specific node types then just index those
-                foreach (var nodeType in IndexerData.IncludeNodeTypes)
-                {
-                    do
-                    {
-                        int total;
-                        var members = _memberService.GetAll(pageIndex, pageSize, out total, "LoginName", Direction.Ascending, nodeType);
-                        memberCount = 0;
-                        foreach (var member in members)
-                        {
-                            AddNodesToIndex(new[] { serializer.Serialize(_dataTypeService, member) }, type);
-                            memberCount++;
-                        }
-                        pageIndex++;
-<<<<<<< HEAD
-                    } while (members.Length == pageSize);
-                }
-            }
-            else
-            {
-=======
-                    } while (memberCount == pageSize);
-	            }
-	        }
-	        else
-	        {
->>>>>>> e2a821c2
-                //no node types specified, do all members
-                do
-                {
-                    int total;
-                    var members = _memberService.GetAll(pageIndex, pageSize, out total);
-                    memberCount = 0;
-                    foreach (var member in members)
-                    {
-                        AddNodesToIndex(new[] {serializer.Serialize(_dataTypeService, member)}, type);
-                        memberCount++;
-                    }
-                    pageIndex++;
-<<<<<<< HEAD
-                } while (members.Length == pageSize);
-            }
-        }
-
-        private IEnumerable<XElement> GetSerializedMembers(IEnumerable<IMember> members)
-        {
-            var serializer = new EntityXmlSerializer();
-            foreach (var member in members)
-            {
-                yield return serializer.Serialize(DataTypeService, member);
-            }
-        }
-
-        protected override XDocument GetXDocument(string xPath, string type)
-        {
-            throw new NotSupportedException();
-        }
-
-=======
-                } while (memberCount == pageSize);
-	        }
-	    }
-
-	    protected override XDocument GetXDocument(string xPath, string type)
-	    {
-	        throw new NotSupportedException();
-	    }
-        
->>>>>>> e2a821c2
-        protected override Dictionary<string, string> GetSpecialFieldsToIndex(Dictionary<string, string> allValuesForIndexing)
-        {
-            var fields = base.GetSpecialFieldsToIndex(allValuesForIndexing);
-
-            //adds the special path property to the index
-            fields.Add("__key", allValuesForIndexing["__key"]);
-
-            return fields;
-
-        }
-
-        /// <summary>
-        /// Add the special __key and _searchEmail fields
-        /// </summary>
-        /// <param name="e"></param>
-        protected override void OnGatheringNodeData(IndexingNodeDataEventArgs e)
-        {
-            base.OnGatheringNodeData(e);
-
-            if (e.Node.Attribute("key") != null)
-            {
-                if (e.Fields.ContainsKey("__key") == false)
-                    e.Fields.Add("__key", e.Node.Attribute("key").Value);
-            }
-
-            if (e.Node.Attribute("email") != null)
-            {
-                //NOTE: the single underscore = it's not a 'special' field which means it will be indexed normally
-                if (e.Fields.ContainsKey("_searchEmail") == false)
-                    e.Fields.Add("_searchEmail", e.Node.Attribute("email").Value.Replace(".", " ").Replace("@", " "));
-            }
-        }
-    }
-}
+﻿using System;
+using System.Linq;
+using System.Xml.Linq;
+using Examine.LuceneEngine.Config;
+using Umbraco.Core;
+using Umbraco.Core.Models;
+using Umbraco.Core.Persistence.DatabaseModelDefinitions;
+using Umbraco.Core.Services;
+using Umbraco.Core.Strings;
+using UmbracoExamine.Config;
+using System.Collections.Generic;
+using Examine;
+using System.IO;
+using UmbracoExamine.DataServices;
+using Lucene.Net.Analysis;
+using Directory = Lucene.Net.Store.Directory;
+using IContentService = Umbraco.Core.Services.IContentService;
+using IMediaService = Umbraco.Core.Services.IMediaService;
+
+namespace UmbracoExamine
+{
+    /// <summary>
+    /// 
+    /// </summary>
+    public class UmbracoMemberIndexer : UmbracoContentIndexer
+    {
+
+        private readonly IMemberService _memberService;
+
+        /// <summary>
+        /// Default constructor
+        /// </summary>
+        public UmbracoMemberIndexer()
+            : base()
+        {
+            _memberService = ApplicationContext.Current.Services.MemberService;
+        }
+
+        /// <summary>
+        /// Constructor to allow for creating an indexer at runtime
+        /// </summary>
+        /// <param name="indexerData"></param>
+        /// <param name="luceneDirectory"></param>
+        /// <param name="memberService"></param>
+        /// <param name="dataService"></param>
+        /// <param name="contentService"></param>
+        /// <param name="mediaService"></param>
+        /// <param name="dataTypeService"></param>
+        /// <param name="userService"></param>
+        /// <param name="urlSegmentProviders"></param>
+        /// <param name="analyzer"></param>
+        /// <param name="async"></param>
+        public UmbracoMemberIndexer(
+            IIndexCriteria indexerData,
+            Directory luceneDirectory,
+            IMemberService memberService,
+            IDataService dataService,
+            IContentService contentService,
+            IMediaService mediaService,
+            IDataTypeService dataTypeService,
+            IUserService userService,
+            IEnumerable<IUrlSegmentProvider> urlSegmentProviders,
+            Analyzer analyzer,
+            bool async) :
+            base(indexerData, luceneDirectory, dataService, contentService, mediaService, dataTypeService, userService, urlSegmentProviders, analyzer, async)
+        {
+            if (memberService == null) throw new ArgumentNullException("memberService");
+            _memberService = memberService;
+        }
+
+        /// <summary>
+        /// Ensures that the'_searchEmail' is added to the user fields so that it is indexed - without having to modify the config
+        /// </summary>
+        /// <param name="indexSet"></param>
+        /// <returns></returns>
+        protected override IIndexCriteria GetIndexerData(IndexSet indexSet)
+        {
+            if (CanInitialize())
+            {
+                var searchableEmail = indexSet.IndexUserFields["_searchEmail"];
+                if (searchableEmail == null)
+                {
+                    indexSet.IndexUserFields.Add(new IndexField
+                    {
+                        Name = "_searchEmail"
+                    });
+                }
+                return indexSet.ToIndexCriteria(DataService, IndexFieldPolicies);
+            }
+
+            return base.GetIndexerData(indexSet);
+        }
+
+        /// <summary>
+        /// The supported types for this indexer
+        /// </summary>
+        protected override IEnumerable<string> SupportedTypes
+        {
+            get
+            {
+                return new string[] { IndexTypes.Member };
+            }
+        }
+
+        /// <summary>
+        /// Reindex all members
+        /// </summary>
+        /// <param name="type"></param>
+        protected override void PerformIndexAll(string type)
+        {
+            //This only supports members
+            if (SupportedTypes.Contains(type) == false)
+                return;
+
+            //Re-index all members in batches of 5000
+	        int memberCount = 0;
+            const int pageSize = 1000;
+            var pageIndex = 0;
+            var serializer = new EntityXmlSerializer();
+
+            if (IndexerData.IncludeNodeTypes.Any())
+            {
+                //if there are specific node types then just index those
+                foreach (var nodeType in IndexerData.IncludeNodeTypes)
+                {
+                    do
+                    {
+                        int total;
+                        var members = _memberService.GetAll(pageIndex, pageSize, out total, "LoginName", Direction.Ascending, nodeType);
+                        memberCount = 0;
+                        foreach (var member in members)
+                        {
+                            AddNodesToIndex(new[] { serializer.Serialize(_dataTypeService, member) }, type);
+                            memberCount++;
+                        }
+                        pageIndex++;
+                    } while (memberCount == pageSize);
+                }
+            }
+            else
+            {
+                //no node types specified, do all members
+                do
+                {
+                    int total;
+                    var members = _memberService.GetAll(pageIndex, pageSize, out total);
+                    memberCount = 0;
+                    foreach (var member in members)
+                    {
+                        AddNodesToIndex(new[] {serializer.Serialize(_dataTypeService, member)}, type);
+                        memberCount++;
+                    }
+                    pageIndex++;
+                } while (memberCount == pageSize);
+	        }
+	    }
+
+        protected override XDocument GetXDocument(string xPath, string type)
+        {
+            throw new NotSupportedException();
+        }
+
+        protected override Dictionary<string, string> GetSpecialFieldsToIndex(Dictionary<string, string> allValuesForIndexing)
+        {
+            var fields = base.GetSpecialFieldsToIndex(allValuesForIndexing);
+
+            //adds the special path property to the index
+            fields.Add("__key", allValuesForIndexing["__key"]);
+
+            return fields;
+
+        }
+
+        /// <summary>
+        /// Add the special __key and _searchEmail fields
+        /// </summary>
+        /// <param name="e"></param>
+        protected override void OnGatheringNodeData(IndexingNodeDataEventArgs e)
+        {
+            base.OnGatheringNodeData(e);
+
+            if (e.Node.Attribute("key") != null)
+            {
+                if (e.Fields.ContainsKey("__key") == false)
+                    e.Fields.Add("__key", e.Node.Attribute("key").Value);
+            }
+
+            if (e.Node.Attribute("email") != null)
+            {
+                //NOTE: the single underscore = it's not a 'special' field which means it will be indexed normally
+                if (e.Fields.ContainsKey("_searchEmail") == false)
+                    e.Fields.Add("_searchEmail", e.Node.Attribute("email").Value.Replace(".", " ").Replace("@", " "));
+            }
+        }
+    }
+}