--- conflicted
+++ resolved
@@ -156,7 +156,6 @@
   </ItemGroup>
   <Import Project="$(MSBuildToolsPath)\Microsoft.CSharp.targets" />
   <PropertyGroup>
-<<<<<<< HEAD
     <PostBuildEvent>
 REM if not exist "$(TargetDir)x86" md "$(TargetDir)x86"
 REM xcopy /s /y "$(SolutionDir)packages\Microsoft.SqlServer.Compact.4.0.8876.1\NativeBinaries\x86\*.*" "$(TargetDir)x86"
@@ -166,7 +165,6 @@
   <PropertyGroup>
     <PreBuildEvent>REM xcopy "$(ProjectDir)"..\packages\SqlServerCE.4.0.0.1\amd64\*.* "$(TargetDir)amd64\" /Y /F /E /I /C /D
 REM xcopy "$(ProjectDir)"..\packages\SqlServerCE.4.0.0.1\x86\*.* "$(TargetDir)x86\" /Y /F /E /I /C /D</PreBuildEvent>
-=======
     <PostBuildEvent>REM     if not exist "$(TargetDir)x86" md "$(TargetDir)x86"
 REM     xcopy /s /y "$(NugetPackages)\Microsoft.SqlServer.Compact.4.0.8876.1\NativeBinaries\x86\*.*" "$(TargetDir)x86"
 REM     if not exist "$(TargetDir)amd64" md "$(TargetDir)amd64"
@@ -175,7 +173,6 @@
   <PropertyGroup>
     <PreBuildEvent>REM xcopy "$(NugetPackages)\SqlServerCE.4.0.0.1\amd64\*.* "$(TargetDir)amd64\" /Y /F /E /I /C /D
 REM xcopy "$(NugetPackages)\SqlServerCE.4.0.0.1\x86\*.* "$(TargetDir)x86\" /Y /F /E /I /C /D</PreBuildEvent>
->>>>>>> 683b47ba
   </PropertyGroup>
   <!-- To modify your build process, add your task inside one of the targets below and uncomment it.
        Other similar extension points exist, see Microsoft.Common.targets.
