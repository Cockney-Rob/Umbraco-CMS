--- conflicted
+++ resolved
@@ -1,555 +1,491 @@
-using System;
-using System.Collections.Generic;
-using System.IO;
-using System.Linq;
-using System.Text;
-using System.Web;
-using System.Xml.Linq;
-using umbraco.DataLayer;
-using umbraco.IO;
-
-namespace umbraco.BusinessLogic
-{
-    /// <summary>
-    /// umbraco.BusinessLogic.ApplicationTree provides access to the application tree structure in umbraco.
-    /// An application tree is a collection of nodes belonging to one or more application(s).
-    /// Through this class new application trees can be created, modified and deleted. 
-    /// </summary>
-    public class ApplicationTree
-    {
-
-        private const string CacheKey = "ApplicationTreeCache";
-        internal const string TreeConfigFileName = "trees.config";
-        private static string _treeConfig;
-        private static readonly object Locker = new object();
-
-        /// <summary>
-        /// gets/sets the trees.config file path
-        /// </summary>
-        /// <remarks>
-        /// The setter is generally only going to be used in unit tests, otherwise it will attempt to resolve it using the IOHelper.MapPath
-        /// </remarks>
-        internal static string TreeConfigFilePath
-        {
-            get
-            {
-                if (string.IsNullOrWhiteSpace(_treeConfig))
-                {
-                    _treeConfig = IOHelper.MapPath(SystemDirectories.Config + "/" + TreeConfigFileName);
-                }
-                return _treeConfig;
-            }
-            set { _treeConfig = value; }
-        }
-
-        /// <summary>
-        /// The cache storage for all application trees
-        /// </summary>
-        private static List<ApplicationTree> AppTrees
-        {
-            get
-            {
-                //ensure cache exists
-                EnsureCache();
-                return HttpRuntime.Cache[CacheKey] as List<ApplicationTree>;
-            }
-            set
-            {
-                HttpRuntime.Cache.Insert(CacheKey, value);
-            }
-        }
-
-
-        /// <summary>
-        /// Gets the SQL helper.
-        /// </summary>
-        /// <value>The SQL helper.</value>
-        public static ISqlHelper SqlHelper
-        {
-            get { return Application.SqlHelper; }
-        }
-
-        private bool _silent;
-        /// <summary>
-        /// Gets or sets a value indicating whether this <see cref="ApplicationTree"/> is silent.
-        /// </summary>
-        /// <value><c>true</c> if silent; otherwise, <c>false</c>.</value>
-        public bool Silent
-        {
-            get { return _silent; }
-            set { _silent = value; }
-        }
-
-        private bool _initialize;
-        /// <summary>
-        /// Gets or sets a value indicating whether this <see cref="ApplicationTree"/> should initialize.
-        /// </summary>
-        /// <value><c>true</c> if initialize; otherwise, <c>false</c>.</value>
-        public bool Initialize
-        {
-            get { return _initialize; }
-            set { _initialize = value; }
-        }
-
-        private byte _sortOrder;
-        /// <summary>
-        /// Gets or sets the sort order.
-        /// </summary>
-        /// <value>The sort order.</value>
-        public byte SortOrder
-        {
-            get { return _sortOrder; }
-            set { _sortOrder = value; }
-        }
-
-        private string _applicationAlias;
-        /// <summary>
-        /// Gets the application alias.
-        /// </summary>
-        /// <value>The application alias.</value>
-        public string ApplicationAlias
-        {
-            get { return _applicationAlias; }
-        }
-
-        private string _alias;
-        /// <summary>
-        /// Gets the tree alias.
-        /// </summary>
-        /// <value>The alias.</value>
-        public string Alias
-        {
-            get { return _alias; }
-        }
-
-        private string _title;
-        /// <summary>
-        /// Gets or sets the tree title.
-        /// </summary>
-        /// <value>The title.</value>
-        public string Title
-        {
-            get { return _title; }
-            set { _title = value; }
-        }
-
-        private string _iconClosed;
-        /// <summary>
-        /// Gets or sets the icon closed.
-        /// </summary>
-        /// <value>The icon closed.</value>
-        public string IconClosed
-        {
-            get { return _iconClosed; }
-            set { _iconClosed = value; }
-        }
-
-        private string _iconOpened;
-        /// <summary>
-        /// Gets or sets the icon opened.
-        /// </summary>
-        /// <value>The icon opened.</value>
-        public string IconOpened
-        {
-            get { return _iconOpened; }
-            set { _iconOpened = value; }
-        }
-
-        private string _assemblyName;
-        /// <summary>
-        /// Gets or sets the name of the assembly.
-        /// </summary>
-        /// <value>The name of the assembly.</value>
-        public string AssemblyName
-        {
-            get { return _assemblyName; }
-            set { _assemblyName = value; }
-        }
-
-        private string _type;
-        /// <summary>
-        /// Gets or sets the tree type.
-        /// </summary>
-        /// <value>The type.</value>
-        public string Type
-        {
-            get { return _type; }
-            set { _type = value; }
-        }
-
-        private string _action;
-        /// <summary>
-        /// Gets or sets the default tree action.
-        /// </summary>
-        /// <value>The action.</value>
-        public string Action
-        {
-            get { return _action; }
-            set { _action = value; }
-<<<<<<< HEAD
-        }        
-=======
-        }
->>>>>>> 86a222b5
-
-        /// <summary>
-        /// Initializes a new instance of the <see cref="ApplicationTree"/> class.
-        /// </summary>
-        public ApplicationTree() { }
-
-
-        /// <summary>
-        /// Initializes a new instance of the <see cref="ApplicationTree"/> class.
-        /// </summary>
-        /// <param name="silent">if set to <c>true</c> [silent].</param>
-        /// <param name="initialize">if set to <c>true</c> [initialize].</param>
-        /// <param name="sortOrder">The sort order.</param>
-        /// <param name="applicationAlias">The application alias.</param>
-        /// <param name="alias">The tree alias.</param>
-        /// <param name="title">The tree title.</param>
-        /// <param name="iconClosed">The icon closed.</param>
-        /// <param name="iconOpened">The icon opened.</param>
-        /// <param name="assemblyName">Name of the assembly.</param>
-        /// <param name="type">The tree type.</param>
-        /// <param name="action">The default tree action.</param>
-        public ApplicationTree(bool silent, bool initialize, byte sortOrder, string applicationAlias, string alias, string title, string iconClosed, string iconOpened, string assemblyName, string type, string action)
-        {
-            this._silent = silent;
-            this._initialize = initialize;
-            this._sortOrder = sortOrder;
-            this._applicationAlias = applicationAlias;
-            this._alias = alias;
-            this._title = title;
-            this._iconClosed = iconClosed;
-            this._iconOpened = iconOpened;
-            this._assemblyName = assemblyName;
-            this._type = type;
-            this._action = action;
-        }
-
-
-        /// <summary>
-        /// Creates a new application tree.
-        /// </summary>
-        /// <param name="silent">if set to <c>true</c> [silent].</param>
-        /// <param name="initialize">if set to <c>true</c> [initialize].</param>
-        /// <param name="sortOrder">The sort order.</param>
-        /// <param name="applicationAlias">The application alias.</param>
-        /// <param name="alias">The alias.</param>
-        /// <param name="title">The title.</param>
-        /// <param name="iconClosed">The icon closed.</param>
-        /// <param name="iconOpened">The icon opened.</param>
-        /// <param name="assemblyName">Name of the assembly.</param>
-        /// <param name="type">The type.</param>
-        /// <param name="action">The action.</param>
-        public static void MakeNew(bool silent, bool initialize, byte sortOrder, string applicationAlias, string alias, string title, string iconClosed, string iconOpened, string assemblyName, string type, string action)
-        {
-
-            //            SqlHelper.ExecuteNonQuery(@"insert into umbracoAppTree(treeSilent, treeInitialize, treeSortOrder, appAlias, treeAlias, treeTitle, 
-            //                                        treeIconClosed, treeIconOpen, treeHandlerAssembly, treeHandlerType, action) 
-            //                                        values(@treeSilent, @treeInitialize, @treeSortOrder, @appAlias, @treeAlias, @treeTitle, @treeIconClosed, @treeIconOpen, @treeHandlerAssembly, @treeHandlerType, @action)"
-            //                                        ,
-            //                SqlHelper.CreateParameter("@treeSilent", silent),
-            //                SqlHelper.CreateParameter("@treeInitialize", initialize),
-            //                SqlHelper.CreateParameter("@treeSortOrder", sortOrder),
-            //                SqlHelper.CreateParameter("@treeAlias", alias),
-            //                SqlHelper.CreateParameter("@appAlias", applicationAlias),
-            //                SqlHelper.CreateParameter("@treeTitle", title),
-            //                SqlHelper.CreateParameter("@treeIconClosed", iconClosed),
-            //                SqlHelper.CreateParameter("@treeIconOpen", iconOpened),
-            //                SqlHelper.CreateParameter("@treeHandlerAssembly", assemblyName),
-            //                SqlHelper.CreateParameter("@treeHandlerType", type),
-            //                SqlHelper.CreateParameter("@action", action)
-            //                );
-
-            LoadXml(doc =>
-            {
-                doc.Root.Add(new XElement("add",
-                    new XAttribute("silent", silent),
-                    new XAttribute("initialize", initialize),
-                    new XAttribute("sortOrder", sortOrder),
-                    new XAttribute("alias", alias),
-                    new XAttribute("application", applicationAlias),
-                    new XAttribute("title", title),
-                    new XAttribute("iconClosed", iconClosed),
-                    new XAttribute("iconOpen", iconOpened),
-                    new XAttribute("assembly", assemblyName),
-                    new XAttribute("type", type),
-                    new XAttribute("action", string.IsNullOrEmpty(action) ? "" : action)));
-            }, true);
-        }
-
-        /// <summary>
-        /// Saves this instance.
-        /// </summary>
-        public void Save()
-        {
-            //            SqlHelper.ExecuteNonQuery(@"Update umbracoAppTree set treeSilent = @treeSilent, treeInitialize = @treeInitialize, treeSortOrder = @treeSortOrder, treeTitle = @treeTitle, 
-            //                                        treeIconClosed = @treeIconClosed, treeIconOpen = @treeIconOpen, treeHandlerAssembly = @treeHandlerAssembly, treeHandlerType = @treeHandlerType, action = @action 
-            //                                        where treeAlias = @treeAlias AND appAlias = @appAlias",
-            //                SqlHelper.CreateParameter("@treeSilent", this.Silent),
-            //                SqlHelper.CreateParameter("@treeInitialize", this.Initialize),
-            //                SqlHelper.CreateParameter("@treeSortOrder", this.SortOrder),
-            //                SqlHelper.CreateParameter("@treeTitle", this.Title),
-            //                SqlHelper.CreateParameter("@treeIconClosed", this.IconClosed),
-            //                SqlHelper.CreateParameter("@treeIconOpen", this.IconOpened),
-            //                SqlHelper.CreateParameter("@treeHandlerAssembly", this.AssemblyName),
-            //                SqlHelper.CreateParameter("@treeHandlerType", this.Type),
-            //                SqlHelper.CreateParameter("@treeAlias", this.Alias),
-            //                SqlHelper.CreateParameter("@appAlias", this.ApplicationAlias),
-            //                SqlHelper.CreateParameter("@action", this.Action)
-            //                );
-
-            LoadXml(doc =>
-            {
-                var el = doc.Root.Elements("add").SingleOrDefault(x => x.Attribute("alias").Value == this.Alias && x.Attribute("application").Value == this.ApplicationAlias);
-
-                if (el != null)
-                {
-                    el.RemoveAttributes();
-
-                    el.Add(new XAttribute("silent", this.Silent));
-                    el.Add(new XAttribute("initialize", this.Initialize));
-                    el.Add(new XAttribute("sortOrder", this.SortOrder));
-                    el.Add(new XAttribute("alias", this.Alias));
-                    el.Add(new XAttribute("application", this.ApplicationAlias));
-                    el.Add(new XAttribute("title", this.Title));
-                    el.Add(new XAttribute("iconClosed", this.IconClosed));
-                    el.Add(new XAttribute("iconOpen", this.IconOpened));
-                    el.Add(new XAttribute("assembly", this.AssemblyName));
-                    el.Add(new XAttribute("type", this.Type));
-                    el.Add(new XAttribute("action", string.IsNullOrEmpty(this.Action) ? "" : this.Action));
-                }
-
-            }, true);
-
-        }
-
-        /// <summary>
-        /// Deletes this instance.
-        /// </summary>
-        public void Delete()
-        {
-            //SqlHelper.ExecuteNonQuery("delete from umbracoAppTree where appAlias = @appAlias AND treeAlias = @treeAlias",
-            //    SqlHelper.CreateParameter("@appAlias", this.ApplicationAlias), SqlHelper.CreateParameter("@treeAlias", this.Alias));
-
-            LoadXml(doc =>
-            {
-                doc.Root.Elements("add").Where(x => x.Attribute("application") != null && x.Attribute("application").Value == this.ApplicationAlias &&
-                x.Attribute("alias") != null && x.Attribute("alias").Value == this.Alias).Remove();
-            }, true);
-        }
-
-
-        /// <summary>
-        /// Gets an ApplicationTree by it's tree alias.
-        /// </summary>
-        /// <param name="treeAlias">The tree alias.</param>
-        /// <returns>An ApplicationTree instance</returns>
-        public static ApplicationTree getByAlias(string treeAlias)
-        {
-            return AppTrees.Find(
-                delegate(ApplicationTree t)
-                {
-                    return (t.Alias == treeAlias);
-                }
-            );
-
-        }
-
-        /// <summary>
-        /// Gets all applicationTrees registered in umbraco from the umbracoAppTree table..
-        /// </summary>
-        /// <returns>Returns a ApplicationTree Array</returns>
-        public static ApplicationTree[] getAll()
-        {
-            return AppTrees.OrderBy(x => x.SortOrder).ToArray();
-        }
-
-        /// <summary>
-        /// Gets the application tree for the applcation with the specified alias
-        /// </summary>
-        /// <param name="applicationAlias">The application alias.</param>
-        /// <returns>Returns a ApplicationTree Array</returns>
-        public static ApplicationTree[] getApplicationTree(string applicationAlias)
-        {
-            return getApplicationTree(applicationAlias, false);
-        }
-
-        /// <summary>
-        /// Gets the application tree for the applcation with the specified alias
-        /// </summary>
-        /// <param name="applicationAlias">The application alias.</param>
-        /// <param name="onlyInitializedApplications"></param>
-        /// <returns>Returns a ApplicationTree Array</returns>
-        public static ApplicationTree[] getApplicationTree(string applicationAlias, bool onlyInitializedApplications)
-        {
-            List<ApplicationTree> list = AppTrees.FindAll(
-                delegate(ApplicationTree t)
-                {
-                    if (onlyInitializedApplications)
-                        return (t.ApplicationAlias == applicationAlias && t.Initialize);
-                    else
-                        return (t.ApplicationAlias == applicationAlias);
-                }
-            );
-
-            return list.OrderBy(x => x.SortOrder).ToArray();
-        }
-
-        /// <summary>
-        /// Removes the ApplicationTree cache and re-reads the data from the db.
-        /// </summary>
-        private static void ReCache()
-        {
-            HttpRuntime.Cache.Remove(CacheKey);
-            EnsureCache();
-        }
-
-        /// <summary>
-        /// Read all ApplicationTree data and store it in cache.
-        /// </summary>
-        private static void EnsureCache()
-        {
-            //don't query the database if the cache is not null
-<<<<<<< HEAD
-            if (HttpRuntime.Cache[CacheKey] != null) 
-                return;
-            
-=======
-            if (HttpRuntime.Cache[CacheKey] != null)
-                return;
-
->>>>>>> 86a222b5
-            lock (Locker)
-            {
-                if (HttpRuntime.Cache[CacheKey] == null)
-                {
-                    var list = new List<ApplicationTree>();
-
-<<<<<<< HEAD
-//                        using (IRecordsReader dr = SqlHelper.ExecuteReader(@"Select treeSilent, treeInitialize, treeSortOrder, appAlias, treeAlias, treeTitle, treeIconClosed, 
-//                                                                treeIconOpen, treeHandlerAssembly, treeHandlerType, action from umbracoAppTree order by treeSortOrder"))
-//                        {
-//                            while (dr.Read())
-//                            {
-
-//                                list.Add(new ApplicationTree(
-//                                    dr.GetBoolean("treeSilent"),
-//                                    dr.GetBoolean("treeInitialize"),
-//                                    dr.GetByte("treeSortOrder"),
-//                                    dr.GetString("appAlias"),
-//                                    dr.GetString("treeAlias"),
-//                                    dr.GetString("treeTitle"),
-//                                    dr.GetString("treeIconClosed"),
-//                                    dr.GetString("treeIconOpen"),
-//                                    dr.GetString("treeHandlerAssembly"),
-//                                    dr.GetString("treeHandlerType"),
-//                                    dr.GetString("action")));
-
-//                            }
-//                        }
-
-                    LoadXml(doc =>
-                        {
-                            foreach (var addElement in doc.Root.Elements("add").OrderBy(x =>
-                                {
-                                    var sortOrderAttr = x.Attribute("sortOrder");
-                                    return sortOrderAttr != null ? Convert.ToInt32(sortOrderAttr.Value) : 0;
-                                }))
-                            {
-                                list.Add(new ApplicationTree(
-                                             addElement.Attribute("silent") != null ? Convert.ToBoolean(addElement.Attribute("silent").Value) : false,
-                                             addElement.Attribute("initialize") != null ? Convert.ToBoolean(addElement.Attribute("initialize").Value) : true,
-                                             addElement.Attribute("sortOrder") != null ? Convert.ToByte(addElement.Attribute("sortOrder").Value) : (byte)0,
-                                             addElement.Attribute("application").Value,
-                                             addElement.Attribute("alias").Value,
-                                             addElement.Attribute("title").Value,
-                                             addElement.Attribute("iconClosed").Value,
-                                             addElement.Attribute("iconOpen").Value,
-                                             addElement.Attribute("assembly").Value,
-                                             addElement.Attribute("type").Value,
-                                             addElement.Attribute("action") != null ? addElement.Attribute("action").Value : ""));
-                            }
-                        }, false);
-=======
-                    //                        using (IRecordsReader dr = SqlHelper.ExecuteReader(@"Select treeSilent, treeInitialize, treeSortOrder, appAlias, treeAlias, treeTitle, treeIconClosed, 
-                    //                                                                treeIconOpen, treeHandlerAssembly, treeHandlerType, action from umbracoAppTree order by treeSortOrder"))
-                    //                        {
-                    //                            while (dr.Read())
-                    //                            {
-
-                    //                                list.Add(new ApplicationTree(
-                    //                                    dr.GetBoolean("treeSilent"),
-                    //                                    dr.GetBoolean("treeInitialize"),
-                    //                                    dr.GetByte("treeSortOrder"),
-                    //                                    dr.GetString("appAlias"),
-                    //                                    dr.GetString("treeAlias"),
-                    //                                    dr.GetString("treeTitle"),
-                    //                                    dr.GetString("treeIconClosed"),
-                    //                                    dr.GetString("treeIconOpen"),
-                    //                                    dr.GetString("treeHandlerAssembly"),
-                    //                                    dr.GetString("treeHandlerType"),
-                    //                                    dr.GetString("action")));
-
-                    //                            }
-                    //                        }
-
-                    LoadXml(doc =>
-                    {
-                        foreach (var addElement in doc.Root.Elements("add").OrderBy(x =>
-                        {
-                            var sortOrderAttr = x.Attribute("sortOrder");
-                            return sortOrderAttr != null ? Convert.ToInt32(sortOrderAttr.Value) : 0;
-                        }))
-                        {
-                            list.Add(new ApplicationTree(
-                                         addElement.Attribute("silent") != null ? Convert.ToBoolean(addElement.Attribute("silent").Value) : false,
-                                         addElement.Attribute("initialize") != null ? Convert.ToBoolean(addElement.Attribute("initialize").Value) : true,
-                                         addElement.Attribute("sortOrder") != null ? Convert.ToByte(addElement.Attribute("sortOrder").Value) : (byte)0,
-                                         addElement.Attribute("application").Value,
-                                         addElement.Attribute("alias").Value,
-                                         addElement.Attribute("title").Value,
-                                         addElement.Attribute("iconClosed").Value,
-                                         addElement.Attribute("iconOpen").Value,
-                                         addElement.Attribute("assembly").Value,
-                                         addElement.Attribute("type").Value,
-                                         addElement.Attribute("action") != null ? addElement.Attribute("action").Value : ""));
-                        }
-                    }, false);
->>>>>>> 86a222b5
-
-                    AppTrees = list;
-                }
-            }
-        }
-
-        internal static void LoadXml(Action<XDocument> callback, bool saveAfterCallback)
-        {
-            lock (Locker)
-            {
-                var doc = File.Exists(TreeConfigFilePath)
-                    ? XDocument.Load(TreeConfigFilePath)
-                    : XDocument.Parse("<?xml version=\"1.0\"?><trees />");
-                if (doc.Root != null)
-                {
-                    callback.Invoke(doc);
-
-                    if (saveAfterCallback)
-                    {
-<<<<<<< HEAD
-                        doc.Save(TreeConfigFilePath);
-
-=======
-                        Directory.CreateDirectory(Path.GetDirectoryName(TreeConfigFilePath));
-
-                        doc.Save(TreeConfigFilePath);
-
->>>>>>> 86a222b5
-                        ReCache();
-                    }
-                }
-            }
-        }
-    }
-}
+using System;
+using System.Collections.Generic;
+using System.IO;
+using System.Linq;
+using System.Text;
+using System.Web;
+using System.Xml.Linq;
+using umbraco.DataLayer;
+using umbraco.IO;
+
+namespace umbraco.BusinessLogic
+{
+    /// <summary>
+    /// umbraco.BusinessLogic.ApplicationTree provides access to the application tree structure in umbraco.
+    /// An application tree is a collection of nodes belonging to one or more application(s).
+    /// Through this class new application trees can be created, modified and deleted. 
+    /// </summary>
+    public class ApplicationTree
+    {
+
+        private const string CacheKey = "ApplicationTreeCache";
+        internal const string TreeConfigFileName = "trees.config";
+        private static string _treeConfig;
+        private static readonly object Locker = new object();
+
+        /// <summary>
+        /// gets/sets the trees.config file path
+        /// </summary>
+        /// <remarks>
+        /// The setter is generally only going to be used in unit tests, otherwise it will attempt to resolve it using the IOHelper.MapPath
+        /// </remarks>
+        internal static string TreeConfigFilePath
+        {
+            get
+            {
+                if (string.IsNullOrWhiteSpace(_treeConfig))
+                {
+                    _treeConfig = IOHelper.MapPath(SystemDirectories.Config + "/" + TreeConfigFileName);
+                }
+                return _treeConfig;
+            }
+            set { _treeConfig = value; }
+        }
+
+        /// <summary>
+        /// The cache storage for all application trees
+        /// </summary>
+        private static List<ApplicationTree> AppTrees
+        {
+            get
+            {
+                //ensure cache exists
+                EnsureCache();
+                return HttpRuntime.Cache[CacheKey] as List<ApplicationTree>;
+            }
+            set
+            {
+                HttpRuntime.Cache.Insert(CacheKey, value);
+            }
+        }
+
+
+        /// <summary>
+        /// Gets the SQL helper.
+        /// </summary>
+        /// <value>The SQL helper.</value>
+        public static ISqlHelper SqlHelper
+        {
+            get { return Application.SqlHelper; }
+        }
+
+        private bool _silent;
+        /// <summary>
+        /// Gets or sets a value indicating whether this <see cref="ApplicationTree"/> is silent.
+        /// </summary>
+        /// <value><c>true</c> if silent; otherwise, <c>false</c>.</value>
+        public bool Silent
+        {
+            get { return _silent; }
+            set { _silent = value; }
+        }
+
+        private bool _initialize;
+        /// <summary>
+        /// Gets or sets a value indicating whether this <see cref="ApplicationTree"/> should initialize.
+        /// </summary>
+        /// <value><c>true</c> if initialize; otherwise, <c>false</c>.</value>
+        public bool Initialize
+        {
+            get { return _initialize; }
+            set { _initialize = value; }
+        }
+
+        private byte _sortOrder;
+        /// <summary>
+        /// Gets or sets the sort order.
+        /// </summary>
+        /// <value>The sort order.</value>
+        public byte SortOrder
+        {
+            get { return _sortOrder; }
+            set { _sortOrder = value; }
+        }
+
+        private string _applicationAlias;
+        /// <summary>
+        /// Gets the application alias.
+        /// </summary>
+        /// <value>The application alias.</value>
+        public string ApplicationAlias
+        {
+            get { return _applicationAlias; }
+        }
+
+        private string _alias;
+        /// <summary>
+        /// Gets the tree alias.
+        /// </summary>
+        /// <value>The alias.</value>
+        public string Alias
+        {
+            get { return _alias; }
+        }
+
+        private string _title;
+        /// <summary>
+        /// Gets or sets the tree title.
+        /// </summary>
+        /// <value>The title.</value>
+        public string Title
+        {
+            get { return _title; }
+            set { _title = value; }
+        }
+
+        private string _iconClosed;
+        /// <summary>
+        /// Gets or sets the icon closed.
+        /// </summary>
+        /// <value>The icon closed.</value>
+        public string IconClosed
+        {
+            get { return _iconClosed; }
+            set { _iconClosed = value; }
+        }
+
+        private string _iconOpened;
+        /// <summary>
+        /// Gets or sets the icon opened.
+        /// </summary>
+        /// <value>The icon opened.</value>
+        public string IconOpened
+        {
+            get { return _iconOpened; }
+            set { _iconOpened = value; }
+        }
+
+        private string _assemblyName;
+        /// <summary>
+        /// Gets or sets the name of the assembly.
+        /// </summary>
+        /// <value>The name of the assembly.</value>
+        public string AssemblyName
+        {
+            get { return _assemblyName; }
+            set { _assemblyName = value; }
+        }
+
+        private string _type;
+        /// <summary>
+        /// Gets or sets the tree type.
+        /// </summary>
+        /// <value>The type.</value>
+        public string Type
+        {
+            get { return _type; }
+            set { _type = value; }
+        }
+
+        private string _action;
+        /// <summary>
+        /// Gets or sets the default tree action.
+        /// </summary>
+        /// <value>The action.</value>
+        public string Action
+        {
+            get { return _action; }
+            set { _action = value; }
+        }        
+
+        /// <summary>
+        /// Initializes a new instance of the <see cref="ApplicationTree"/> class.
+        /// </summary>
+        public ApplicationTree() { }
+
+
+        /// <summary>
+        /// Initializes a new instance of the <see cref="ApplicationTree"/> class.
+        /// </summary>
+        /// <param name="silent">if set to <c>true</c> [silent].</param>
+        /// <param name="initialize">if set to <c>true</c> [initialize].</param>
+        /// <param name="sortOrder">The sort order.</param>
+        /// <param name="applicationAlias">The application alias.</param>
+        /// <param name="alias">The tree alias.</param>
+        /// <param name="title">The tree title.</param>
+        /// <param name="iconClosed">The icon closed.</param>
+        /// <param name="iconOpened">The icon opened.</param>
+        /// <param name="assemblyName">Name of the assembly.</param>
+        /// <param name="type">The tree type.</param>
+        /// <param name="action">The default tree action.</param>
+        public ApplicationTree(bool silent, bool initialize, byte sortOrder, string applicationAlias, string alias, string title, string iconClosed, string iconOpened, string assemblyName, string type, string action)
+        {
+            this._silent = silent;
+            this._initialize = initialize;
+            this._sortOrder = sortOrder;
+            this._applicationAlias = applicationAlias;
+            this._alias = alias;
+            this._title = title;
+            this._iconClosed = iconClosed;
+            this._iconOpened = iconOpened;
+            this._assemblyName = assemblyName;
+            this._type = type;
+            this._action = action;
+        }
+
+
+        /// <summary>
+        /// Creates a new application tree.
+        /// </summary>
+        /// <param name="silent">if set to <c>true</c> [silent].</param>
+        /// <param name="initialize">if set to <c>true</c> [initialize].</param>
+        /// <param name="sortOrder">The sort order.</param>
+        /// <param name="applicationAlias">The application alias.</param>
+        /// <param name="alias">The alias.</param>
+        /// <param name="title">The title.</param>
+        /// <param name="iconClosed">The icon closed.</param>
+        /// <param name="iconOpened">The icon opened.</param>
+        /// <param name="assemblyName">Name of the assembly.</param>
+        /// <param name="type">The type.</param>
+        /// <param name="action">The action.</param>
+        public static void MakeNew(bool silent, bool initialize, byte sortOrder, string applicationAlias, string alias, string title, string iconClosed, string iconOpened, string assemblyName, string type, string action)
+        {
+
+            //            SqlHelper.ExecuteNonQuery(@"insert into umbracoAppTree(treeSilent, treeInitialize, treeSortOrder, appAlias, treeAlias, treeTitle, 
+            //                                        treeIconClosed, treeIconOpen, treeHandlerAssembly, treeHandlerType, action) 
+            //                                        values(@treeSilent, @treeInitialize, @treeSortOrder, @appAlias, @treeAlias, @treeTitle, @treeIconClosed, @treeIconOpen, @treeHandlerAssembly, @treeHandlerType, @action)"
+            //                                        ,
+            //                SqlHelper.CreateParameter("@treeSilent", silent),
+            //                SqlHelper.CreateParameter("@treeInitialize", initialize),
+            //                SqlHelper.CreateParameter("@treeSortOrder", sortOrder),
+            //                SqlHelper.CreateParameter("@treeAlias", alias),
+            //                SqlHelper.CreateParameter("@appAlias", applicationAlias),
+            //                SqlHelper.CreateParameter("@treeTitle", title),
+            //                SqlHelper.CreateParameter("@treeIconClosed", iconClosed),
+            //                SqlHelper.CreateParameter("@treeIconOpen", iconOpened),
+            //                SqlHelper.CreateParameter("@treeHandlerAssembly", assemblyName),
+            //                SqlHelper.CreateParameter("@treeHandlerType", type),
+            //                SqlHelper.CreateParameter("@action", action)
+            //                );
+
+            LoadXml(doc =>
+            {
+                doc.Root.Add(new XElement("add",
+                    new XAttribute("silent", silent),
+                    new XAttribute("initialize", initialize),
+                    new XAttribute("sortOrder", sortOrder),
+                    new XAttribute("alias", alias),
+                    new XAttribute("application", applicationAlias),
+                    new XAttribute("title", title),
+                    new XAttribute("iconClosed", iconClosed),
+                    new XAttribute("iconOpen", iconOpened),
+                    new XAttribute("assembly", assemblyName),
+                    new XAttribute("type", type),
+                    new XAttribute("action", string.IsNullOrEmpty(action) ? "" : action)));
+            }, true);
+        }
+
+        /// <summary>
+        /// Saves this instance.
+        /// </summary>
+        public void Save()
+        {
+            //            SqlHelper.ExecuteNonQuery(@"Update umbracoAppTree set treeSilent = @treeSilent, treeInitialize = @treeInitialize, treeSortOrder = @treeSortOrder, treeTitle = @treeTitle, 
+            //                                        treeIconClosed = @treeIconClosed, treeIconOpen = @treeIconOpen, treeHandlerAssembly = @treeHandlerAssembly, treeHandlerType = @treeHandlerType, action = @action 
+            //                                        where treeAlias = @treeAlias AND appAlias = @appAlias",
+            //                SqlHelper.CreateParameter("@treeSilent", this.Silent),
+            //                SqlHelper.CreateParameter("@treeInitialize", this.Initialize),
+            //                SqlHelper.CreateParameter("@treeSortOrder", this.SortOrder),
+            //                SqlHelper.CreateParameter("@treeTitle", this.Title),
+            //                SqlHelper.CreateParameter("@treeIconClosed", this.IconClosed),
+            //                SqlHelper.CreateParameter("@treeIconOpen", this.IconOpened),
+            //                SqlHelper.CreateParameter("@treeHandlerAssembly", this.AssemblyName),
+            //                SqlHelper.CreateParameter("@treeHandlerType", this.Type),
+            //                SqlHelper.CreateParameter("@treeAlias", this.Alias),
+            //                SqlHelper.CreateParameter("@appAlias", this.ApplicationAlias),
+            //                SqlHelper.CreateParameter("@action", this.Action)
+            //                );
+
+            LoadXml(doc =>
+            {
+                var el = doc.Root.Elements("add").SingleOrDefault(x => x.Attribute("alias").Value == this.Alias && x.Attribute("application").Value == this.ApplicationAlias);
+
+                if (el != null)
+                {
+                    el.RemoveAttributes();
+
+                    el.Add(new XAttribute("silent", this.Silent));
+                    el.Add(new XAttribute("initialize", this.Initialize));
+                    el.Add(new XAttribute("sortOrder", this.SortOrder));
+                    el.Add(new XAttribute("alias", this.Alias));
+                    el.Add(new XAttribute("application", this.ApplicationAlias));
+                    el.Add(new XAttribute("title", this.Title));
+                    el.Add(new XAttribute("iconClosed", this.IconClosed));
+                    el.Add(new XAttribute("iconOpen", this.IconOpened));
+                    el.Add(new XAttribute("assembly", this.AssemblyName));
+                    el.Add(new XAttribute("type", this.Type));
+                    el.Add(new XAttribute("action", string.IsNullOrEmpty(this.Action) ? "" : this.Action));
+                }
+
+            }, true);
+
+        }
+
+        /// <summary>
+        /// Deletes this instance.
+        /// </summary>
+        public void Delete()
+        {
+            //SqlHelper.ExecuteNonQuery("delete from umbracoAppTree where appAlias = @appAlias AND treeAlias = @treeAlias",
+            //    SqlHelper.CreateParameter("@appAlias", this.ApplicationAlias), SqlHelper.CreateParameter("@treeAlias", this.Alias));
+
+            LoadXml(doc =>
+            {
+                doc.Root.Elements("add").Where(x => x.Attribute("application") != null && x.Attribute("application").Value == this.ApplicationAlias &&
+                x.Attribute("alias") != null && x.Attribute("alias").Value == this.Alias).Remove();
+            }, true);
+        }
+
+
+        /// <summary>
+        /// Gets an ApplicationTree by it's tree alias.
+        /// </summary>
+        /// <param name="treeAlias">The tree alias.</param>
+        /// <returns>An ApplicationTree instance</returns>
+        public static ApplicationTree getByAlias(string treeAlias)
+        {
+            return AppTrees.Find(
+                delegate(ApplicationTree t)
+                {
+                    return (t.Alias == treeAlias);
+                }
+            );
+
+        }
+
+        /// <summary>
+        /// Gets all applicationTrees registered in umbraco from the umbracoAppTree table..
+        /// </summary>
+        /// <returns>Returns a ApplicationTree Array</returns>
+        public static ApplicationTree[] getAll()
+        {
+            return AppTrees.OrderBy(x => x.SortOrder).ToArray();
+        }
+
+        /// <summary>
+        /// Gets the application tree for the applcation with the specified alias
+        /// </summary>
+        /// <param name="applicationAlias">The application alias.</param>
+        /// <returns>Returns a ApplicationTree Array</returns>
+        public static ApplicationTree[] getApplicationTree(string applicationAlias)
+        {
+            return getApplicationTree(applicationAlias, false);
+        }
+
+        /// <summary>
+        /// Gets the application tree for the applcation with the specified alias
+        /// </summary>
+        /// <param name="applicationAlias">The application alias.</param>
+        /// <param name="onlyInitializedApplications"></param>
+        /// <returns>Returns a ApplicationTree Array</returns>
+        public static ApplicationTree[] getApplicationTree(string applicationAlias, bool onlyInitializedApplications)
+        {
+            List<ApplicationTree> list = AppTrees.FindAll(
+                delegate(ApplicationTree t)
+                {
+                    if (onlyInitializedApplications)
+                        return (t.ApplicationAlias == applicationAlias && t.Initialize);
+                    else
+                        return (t.ApplicationAlias == applicationAlias);
+                }
+            );
+
+            return list.OrderBy(x => x.SortOrder).ToArray();
+        }
+
+        /// <summary>
+        /// Removes the ApplicationTree cache and re-reads the data from the db.
+        /// </summary>
+        private static void ReCache()
+        {
+            HttpRuntime.Cache.Remove(CacheKey);
+            EnsureCache();
+        }
+
+        /// <summary>
+        /// Read all ApplicationTree data and store it in cache.
+        /// </summary>
+        private static void EnsureCache()
+        {
+            //don't query the database if the cache is not null
+            if (HttpRuntime.Cache[CacheKey] != null) 
+                return;
+            
+            lock (Locker)
+            {
+                if (HttpRuntime.Cache[CacheKey] == null)
+                {
+                    var list = new List<ApplicationTree>();
+
+                    //                        using (IRecordsReader dr = SqlHelper.ExecuteReader(@"Select treeSilent, treeInitialize, treeSortOrder, appAlias, treeAlias, treeTitle, treeIconClosed, 
+                    //                                                                treeIconOpen, treeHandlerAssembly, treeHandlerType, action from umbracoAppTree order by treeSortOrder"))
+                    //                        {
+                    //                            while (dr.Read())
+                    //                            {
+
+                    //                                list.Add(new ApplicationTree(
+                    //                                    dr.GetBoolean("treeSilent"),
+                    //                                    dr.GetBoolean("treeInitialize"),
+                    //                                    dr.GetByte("treeSortOrder"),
+                    //                                    dr.GetString("appAlias"),
+                    //                                    dr.GetString("treeAlias"),
+                    //                                    dr.GetString("treeTitle"),
+                    //                                    dr.GetString("treeIconClosed"),
+                    //                                    dr.GetString("treeIconOpen"),
+                    //                                    dr.GetString("treeHandlerAssembly"),
+                    //                                    dr.GetString("treeHandlerType"),
+                    //                                    dr.GetString("action")));
+
+                    //                            }
+                    //                        }
+
+                    LoadXml(doc =>
+                    {
+                        foreach (var addElement in doc.Root.Elements("add").OrderBy(x =>
+                                {
+                                    var sortOrderAttr = x.Attribute("sortOrder");
+                                    return sortOrderAttr != null ? Convert.ToInt32(sortOrderAttr.Value) : 0;
+                                }))
+                        {
+                            list.Add(new ApplicationTree(
+                                             addElement.Attribute("silent") != null ? Convert.ToBoolean(addElement.Attribute("silent").Value) : false,
+                                             addElement.Attribute("initialize") != null ? Convert.ToBoolean(addElement.Attribute("initialize").Value) : true,
+                                             addElement.Attribute("sortOrder") != null ? Convert.ToByte(addElement.Attribute("sortOrder").Value) : (byte)0,
+                                             addElement.Attribute("application").Value,
+                                             addElement.Attribute("alias").Value,
+                                             addElement.Attribute("title").Value,
+                                             addElement.Attribute("iconClosed").Value,
+                                             addElement.Attribute("iconOpen").Value,
+                                             addElement.Attribute("assembly").Value,
+                                             addElement.Attribute("type").Value,
+                                             addElement.Attribute("action") != null ? addElement.Attribute("action").Value : ""));
+                        }
+                    }, false);
+
+                    AppTrees = list;
+                }
+            }
+        }
+
+        internal static void LoadXml(Action<XDocument> callback, bool saveAfterCallback)
+        {
+            lock (Locker)
+            {
+                var doc = File.Exists(TreeConfigFilePath)
+                    ? XDocument.Load(TreeConfigFilePath)
+                    : XDocument.Parse("<?xml version=\"1.0\"?><trees />");
+                if (doc.Root != null)
+                {
+                    callback.Invoke(doc);
+
+                    if (saveAfterCallback)
+                    {
+                        doc.Save(TreeConfigFilePath);
+
+                        doc.Save(TreeConfigFilePath);
+                        ReCache();
+                    }
+            }
+        }
+    }
+}