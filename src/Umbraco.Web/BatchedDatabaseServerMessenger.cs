--- conflicted
+++ resolved
@@ -20,7 +20,7 @@
     /// </remarks>
     public class BatchedDatabaseServerMessenger : DatabaseServerMessenger
     {
-        public BatchedDatabaseServerMessenger(UmbracoApplicationBase appBase, ApplicationContext appContext, bool enableDistCalls, DatabaseServerMessengerOptions options)
+        public BatchedDatabaseServerMessenger(ApplicationContext appContext, bool enableDistCalls, DatabaseServerMessengerOptions options)
             : base(appContext, enableDistCalls, options)
         { }
 
@@ -29,10 +29,6 @@
         // context IsDatabaseConfigured - we still want to check CanConnect though to be safe
         internal void Startup()
         {
-<<<<<<< HEAD
-            appBase.ApplicationStarted += Application_Started;
-=======
->>>>>>> cdce2a11
             UmbracoModule.EndRequest += UmbracoModule_EndRequest;
             UmbracoModule.RouteAttempt += UmbracoModule_RouteAttempt;
 
