--- conflicted
+++ resolved
@@ -166,7 +166,7 @@
         /// to not run if MainDom wasn't acquired.
         /// If MainDom was not acquired, then _localContentDb and _localMediaDb will remain null which means this appdomain
         /// will load in published content via the DB and in that case this appdomain will probably not exist long enough to
-        /// serve more than a page of content. 
+        /// serve more than a page of content.
         /// </remarks>
         private void MainDomRegister()
         {
@@ -670,7 +670,7 @@
                 publishedChanged = publishedChanged2;
             }
 
-            
+
             if (draftChanged || publishedChanged)
                 ((PublishedSnapshot)CurrentPublishedSnapshot)?.Resync();
         }
@@ -987,7 +987,7 @@
             }
         }
 
-        //Methods used to prevent allocations of lists        
+        //Methods used to prevent allocations of lists
         private void AddToList(ref List<int> list, int val) => GetOrCreateList(ref list).Add(val);
         private List<int> GetOrCreateList(ref List<int> list) => list ?? (list = new List<int>());
 
@@ -1144,11 +1144,7 @@
             // Here we are reading/writing to shared objects so we need to lock (can't be _storesLock which manages the actual nucache files
             // and would result in a deadlock). Even though we are locking around underlying readlocks (within CreateSnapshot) it's because
             // we need to ensure that the result of contentSnap.Gen (etc) and the re-assignment of these values and _elements cache
-<<<<<<< HEAD
-            // are done atomically. 
-=======
             // are done atomically.
->>>>>>> 3fa969ee
 
             lock (_elementsLock)
             {
