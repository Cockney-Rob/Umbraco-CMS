﻿<?xml version="1.0" encoding="utf-8"?>
<Project ToolsVersion="15.0">
  <Import Project="$(MSBuildExtensionsPath)\$(MSBuildToolsVersion)\Microsoft.Common.props" Condition="Exists('$(MSBuildExtensionsPath)\$(MSBuildToolsVersion)\Microsoft.Common.props')" />
  <PropertyGroup>
    <TargetFrameworkVersion>v4.7.2</TargetFrameworkVersion>
    <EnableDefaultCompileItems>false</EnableDefaultCompileItems>
    <EnableDefaultEmbeddedResourceItems>false</EnableDefaultEmbeddedResourceItems>
    <ProjectGuid>{651E1350-91B6-44B7-BD60-7207006D7003}</ProjectGuid>
    <OutputType>Library</OutputType>
    <AssemblyName>Umbraco.Web</AssemblyName>
    <RootNamespace>Umbraco.Web</RootNamespace>
    <SolutionDir Condition="$(SolutionDir) == '' Or $(SolutionDir) == '*Undefined*'">..\</SolutionDir>
    <RestorePackages>true</RestorePackages>
    <GenerateSerializationAssemblies>Off</GenerateSerializationAssemblies>
    <TargetFrameworkProfile />
    <AdditionalFileItemNames>$(AdditionalFileItemNames);Content</AdditionalFileItemNames>
  </PropertyGroup>
  <PropertyGroup Condition=" '$(Configuration)|$(Platform)' == 'Debug|AnyCPU' ">
    <DebugSymbols>true</DebugSymbols>
    <DebugType>portable</DebugType>
    <Optimize>false</Optimize>
    <OutputPath>bin\Debug\</OutputPath>
    <DefineConstants>DEBUG;TRACE</DefineConstants>
    <ErrorReport>prompt</ErrorReport>
    <WarningLevel>4</WarningLevel>
    <Prefer32Bit>false</Prefer32Bit>
    <LangVersion>latest</LangVersion>
  </PropertyGroup>
  <PropertyGroup Condition=" '$(Configuration)|$(Platform)' == 'Release|AnyCPU' ">
    <DebugType>portable</DebugType>
    <Optimize>true</Optimize>
    <OutputPath>bin\Release\</OutputPath>
    <DefineConstants>TRACE</DefineConstants>
    <ErrorReport>prompt</ErrorReport>
    <WarningLevel>4</WarningLevel>
    <DocumentationFile>bin\Release\Umbraco.Web.xml</DocumentationFile>
    <Prefer32Bit>false</Prefer32Bit>
    <LangVersion>latest</LangVersion>
  </PropertyGroup>
  <PropertyGroup />
  <ItemGroup>
    <Reference Include="Microsoft.CSharp" />
    <Reference Include="System" />
    <Reference Include="System.Data" />
    <Reference Include="System.Data.DataSetExtensions" />
    <Reference Include="System.Design" />
    <Reference Include="System.DirectoryServices.AccountManagement" />
    <Reference Include="System.Drawing" />
    <Reference Include="System.EnterpriseServices" />
    <Reference Include="System.Runtime.Caching" />
    <Reference Include="System.Runtime.Serialization" />
    <Reference Include="System.ServiceModel" />
    <Reference Include="System.Web" />
    <Reference Include="System.Web.Abstractions" />
    <Reference Include="System.Web.ApplicationServices" />
    <Reference Include="System.Web.Entity" />
    <Reference Include="System.Web.Extensions" />
    <Reference Include="System.Web.Services" />
    <Reference Include="System.Xml" />
    <Reference Include="System.Xml.Linq" />
  </ItemGroup>
  <ItemGroup>
    <PackageReference Include="ClientDependency" Version="1.9.8" />
    <PackageReference Include="Examine.Core">
      <Version>2.0.0-alpha.20200128.15</Version>
    </PackageReference>
    <PackageReference Include="HtmlAgilityPack" Version="1.8.14" />
    <PackageReference Include="ImageProcessor">
      <Version>2.7.0.100</Version>
    </PackageReference>
    <PackageReference Include="LightInject" Version="5.4.0" />
    <PackageReference Include="LightInject.Annotation" Version="1.1.0" />
    <PackageReference Include="LightInject.Mvc" Version="2.0.0" />
    <PackageReference Include="LightInject.Web">
      <Version>2.0.0</Version>
    </PackageReference>
    <PackageReference Include="LightInject.WebApi" Version="2.0.0" />
    <PackageReference Include="Markdown" Version="2.2.1" />
    <PackageReference Include="Microsoft.AspNet.Identity.Owin" Version="2.2.2" />
    <PackageReference Include="Microsoft.AspNet.Mvc" Version="5.2.7" />
    <PackageReference Include="Microsoft.AspNet.SignalR.Core" Version="2.4.0" />
    <PackageReference Include="Microsoft.AspNet.WebApi" Version="5.2.7" />
    <PackageReference Include="Microsoft.AspNet.WebApi.Client" Version="5.2.7" />
    <PackageReference Include="Microsoft.Owin.Host.SystemWeb" Version="4.0.1" />
    <PackageReference Include="Microsoft.Owin.Security.Cookies" Version="4.0.1" />
    <PackageReference Include="Microsoft.Owin.Security.OAuth" Version="4.0.1" />
    <PackageReference Include="Microsoft.SourceLink.GitHub">
      <Version>1.0.0</Version>
      <IncludeAssets>runtime; build; native; contentfiles; analyzers; buildtransitive</IncludeAssets>
      <PrivateAssets>all</PrivateAssets>
    </PackageReference>
    <PackageReference Include="MiniProfiler" Version="4.0.138" />
    <PackageReference Include="Newtonsoft.Json" Version="12.0.3" />
    <PackageReference Include="NPoco" Version="4.0.2" />
    <PackageReference Include="SecurityCodeScan">
      <Version>3.4.0</Version>
      <IncludeAssets>runtime; build; native; contentfiles; analyzers</IncludeAssets>
      <PrivateAssets>all</PrivateAssets>
    </PackageReference>
    <PackageReference Include="System.Threading.Tasks.Dataflow" Version="4.9.0" />
    <PackageReference Include="Umbraco.Code">
      <Version>1.0.5</Version>
    </PackageReference>
  </ItemGroup>
  <ItemGroup>
    <ProjectReference Include="..\Umbraco.Abstractions\Umbraco.Abstractions.csproj">
      <Project>{29aa69d9-b597-4395-8d42-43b1263c240a}</Project>
      <Name>Umbraco.Abstractions</Name>
    </ProjectReference>
    <ProjectReference Include="..\Umbraco.Configuration\Umbraco.Configuration.csproj">
      <Project>{fbe7c065-dac0-4025-a78b-63b24d3ab00b}</Project>
      <Name>Umbraco.Configuration</Name>
    </ProjectReference>
    <ProjectReference Include="..\Umbraco.Infrastructure\Umbraco.Infrastructure.csproj">
      <Project>{3ae7bf57-966b-45a5-910a-954d7c554441}</Project>
      <Name>Umbraco.Infrastructure</Name>
    </ProjectReference>
    <ProjectReference Include="..\Umbraco.Persistance.SqlCe\Umbraco.Persistance.SqlCe.csproj">
      <Project>{33085570-9bf2-4065-a9b0-a29d920d13ba}</Project>
      <Name>Umbraco.Persistance.SqlCe</Name>
    </ProjectReference>
  </ItemGroup>
  <ItemGroup>
    <!-- no globbing for now, painful -->
    <!--
    <Compile Include="**\*.cs" Exclude="obj\**\*.cs;**\*.aspx.cs;**\*.ascx.cs;**\*.designer.cs" />
    -->
    <Compile Include="..\SolutionInfo.cs">
      <Link>Properties\SolutionInfo.cs</Link>
    </Compile>
    <Compile Include="AppBuilderExtensions.cs" />
    <Compile Include="AreaRegistrationContextExtensions.cs" />
    <Compile Include="AspNet\AspNetHostingEnvironment.cs" />
    <Compile Include="AspNet\FrameworkMarchal.cs" />
    <Compile Include="Cache\WebCachingAppCache.cs" />
    <Compile Include="Compose\AuditEventsComponent.cs" />
    <Compile Include="Compose\AuditEventsComposer.cs" />
    <Compile Include="Compose\BackOfficeUserAuditEventsComponent.cs" />
    <Compile Include="Compose\BackOfficeUserAuditEventsComposer.cs" />
    <Compile Include="Composing\BuildManagerTypeFinder.cs" />
    <Compile Include="Composing\CompositionExtensions\Installer.cs" />
    <Compile Include="Composing\LightInject\LightInjectContainer.cs" />
    <Compile Include="Editors\BackOfficePreviewModel.cs" />
    <Compile Include="Editors\Filters\ContentSaveModelValidator.cs" />
    <Compile Include="Editors\Filters\MediaSaveModelValidator.cs" />
    <Compile Include="Editors\ImageUrlGeneratorController.cs" />
    <Compile Include="Editors\PackageController.cs" />
    <Compile Include="Editors\KeepAliveController.cs" />
    <Compile Include="Editors\MacrosController.cs" />
    <Compile Include="Editors\RelationTypeController.cs" />
    <Compile Include="Editors\TinyMceController.cs" />
<<<<<<< HEAD
=======
    <Compile Include="FrameworkMarchal.cs" />
    <Compile Include="Hosting\AspNetHostingEnvironment.cs" />
    <Compile Include="HttpContextAccessorExtensions.cs" />
>>>>>>> b964ff1d
    <Compile Include="HttpContextExtensions.cs" />
    <Compile Include="ImageCropperTemplateCoreExtensions.cs" />
    <Compile Include="Install\ChangesMonitor.cs" />
    <Compile Include="Install\InstallSteps\StarterKitDownloadStep.cs" />
    <Compile Include="Install\InstallSteps\StarterKitInstallStep.cs" />
    <Compile Include="Logging\OwinLogger.cs" />
    <Compile Include="Logging\OwinLoggerFactory.cs" />
    <Compile Include="Logging\WebProfiler.cs" />
    <Compile Include="Logging\WebProfilerComponent.cs" />
    <Compile Include="Logging\WebProfilerComposer.cs" />
    <Compile Include="Logging\WebProfilerProvider.cs" />
    <Compile Include="Macros\IMacroRenderer.cs" />
    <Compile Include="Macros\PublishedContentHashtableConverter.cs" />
    <Compile Include="Models\Identity\BackOfficeIdentityUser.cs" />
    <Compile Include="Models\Identity\IdentityMapDefinition.cs" />
    <Compile Include="Models\Identity\IdentityUser.cs" />
    <Compile Include="Models\Identity\UserLoginInfoWrapper.cs" />
    <Compile Include="Models\Mapping\CommonMapper.cs" />
    <Compile Include="Models\Mapping\ContentMapDefinition.cs" />
    <Compile Include="Models\Mapping\EntityMapDefinition.cs" />
    <Compile Include="Models\Mapping\MediaMapDefinition.cs" />
    <Compile Include="Models\Mapping\MemberMapDefinition.cs" />
    <Compile Include="Models\Membership\UmbracoMembershipMember.cs" />
    <Compile Include="Mvc\HttpUmbracoFormRouteStringException.cs" />
    <Compile Include="Mvc\ModelBindingExceptionFilter.cs" />
    <Compile Include="Mvc\StatusCodeFilterAttribute.cs" />
    <Compile Include="Mvc\SurfaceControllerTypeCollectionBuilder.cs" />
    <Compile Include="Mvc\ValidateUmbracoFormRouteStringAttribute.cs" />
    <Compile Include="AspNet\AspNetBackOfficeInfo.cs" />
    <Compile Include="AspNet\AspNetCookieManager.cs" />
    <Compile Include="AspNet\AspNetHttpContextAccessor.cs" />
    <Compile Include="AspNet\AspNetIpResolver.cs" />
    <Compile Include="AspNet\AspNetPasswordHasher.cs" />
    <Compile Include="AspNet\AspNetSessionIdResolver.cs" />
    <Compile Include="Profiling\WebProfilingController.cs" />
    <Compile Include="PropertyEditors\GridPropertyEditor.cs" />
    <Compile Include="PropertyEditors\RichTextEditorPastedImages.cs" />
    <Compile Include="PropertyEditors\RichTextPropertyEditor.cs" />
    <Compile Include="PropertyEditors\ValueConverters\RteMacroRenderingValueConverter.cs" />
    <Compile Include="RoutableDocumentFilter.cs" />
    <Compile Include="Runtime\AspNetUmbracoBootPermissionChecker.cs" />
<<<<<<< HEAD
    <Compile Include="Scheduling\SchedulerComponent.cs" />
    <Compile Include="Scheduling\SchedulerComposer.cs" />
    <Compile Include="Security\CurrentUserAccessor.cs" />
=======
    <Compile Include="Search\BackgroundIndexRebuilder.cs" />
    <Compile Include="Search\ExamineFinalComponent.cs" />
    <Compile Include="Search\ExamineFinalComposer.cs" />
    <Compile Include="Search\ExamineUserComponent.cs" />
>>>>>>> b964ff1d
    <Compile Include="Security\BackOfficeUserStore.cs" />
    <Compile Include="Security\BackOfficeUserValidator.cs" />
    <Compile Include="Security\ConfiguredPasswordValidator.cs" />
    <Compile Include="Security\EmailService.cs" />
    <Compile Include="Security\IUserAwarePasswordHasher.cs" />
    <Compile Include="Security\IUserSessionStore.cs" />
    <Compile Include="Security\MembershipProviderBase.cs" />
    <Compile Include="Security\MembershipProviderExtensions.cs" />
    <Compile Include="Security\PasswordSecurity.cs" />
    <Compile Include="Security\UmbracoBackOfficeIdentity.cs" />
    <Compile Include="Security\UmbracoEmailMessage.cs" />
    <Compile Include="Security\UmbracoMembershipProviderBase.cs" />
    <Compile Include="Security\UserAwarePasswordHasher.cs" />
    <Compile Include="StringExtensions.cs" />
    <Compile Include="Trees\TreeCollectionBuilder.cs" />
    <Compile Include="UmbracoContext.cs" />
    <Compile Include="UmbracoContextFactory.cs" />
    <Compile Include="Mvc\UmbracoVirtualNodeByUdiRouteHandler.cs" />
    <Compile Include="UmbracoDbProviderFactoryCreator.cs" />
    <Compile Include="ViewDataExtensions.cs" />
    <Compile Include="WebApi\Filters\AdminUsersAuthorizeAttribute.cs" />
    <Compile Include="WebApi\Filters\OnlyLocalRequestsAttribute.cs" />
    <Compile Include="PropertyEditors\GridPropertyIndexValueFactory.cs" />
    <Compile Include="Routing\RedirectTrackingComposer.cs" />
    <Compile Include="Runtime\WebInitialComposer.cs" />
    <Compile Include="Security\ActiveDirectoryBackOfficeUserPasswordChecker.cs" />
    <Compile Include="Security\BackOfficeClaimsIdentityFactory.cs" />
    <Compile Include="Security\BackOfficeUserManagerMarker.cs" />
    <Compile Include="Security\BackOfficeUserPasswordCheckerResult.cs" />
    <Compile Include="Security\IBackOfficeUserManagerMarker.cs" />
    <Compile Include="Security\IBackOfficeUserPasswordChecker.cs" />
    <Compile Include="Security\IdentityAuditEventArgs.cs" />
    <Compile Include="CompositionExtensions.cs" />
    <Compile Include="Composing\Current.cs" />
    <Compile Include="Editors\BackOfficeAssetsController.cs" />
    <Compile Include="Editors\BackOfficeModel.cs" />
    <Compile Include="Editors\BackOfficeServerVariables.cs" />
    <Compile Include="Editors\LogViewerController.cs" />
    <Compile Include="ImageProcessorLogger.cs" />
    <Compile Include="Macros\MacroTagParser.cs" />
    <Compile Include="Trees\LogViewerTreeController.cs" />
    <Compile Include="Mvc\ContainerControllerFactory.cs" />
    <Compile Include="OwinExtensions.cs" />
    <Compile Include="Security\BackOfficeCookieAuthenticationProvider.cs" />
    <Compile Include="Security\BackOfficeSignInManager.cs" />
    <Compile Include="Security\BackOfficeUserManager.cs" />
    <Compile Include="Security\SessionIdValidator.cs" />
    <Compile Include="SignalR\PreviewHubComposer.cs" />
    <Compile Include="Trees\FilesTreeController.cs" />
    <Compile Include="JavaScript\ClientDependencyConfiguration.cs" />
    <Compile Include="Editors\Binders\BlueprintItemBinder.cs" />
    <Compile Include="UmbracoApplicationBase.cs" />
    <Compile Include="WebApi\Filters\HttpQueryStringModelBinder.cs" />
    <Compile Include="WebApi\HttpActionContextExtensions.cs" />
    <Compile Include="WebApi\SerializeVersionAttribute.cs" />
    <Compile Include="WebApi\TrimModelBinder.cs" />
    <Compile Include="Editors\CodeFileController.cs" />
    <Compile Include="Editors\DictionaryController.cs" />
    <Compile Include="Editors\EditorModelEventArgs.cs" />
    <Compile Include="Editors\EditorValidatorCollection.cs" />
    <Compile Include="Editors\EditorValidatorCollectionBuilder.cs" />
    <Compile Include="Editors\EditorValidatorOfT.cs" />
    <Compile Include="Editors\Filters\MemberSaveModelValidator.cs" />
    <Compile Include="Editors\ExamineManagementController.cs" />
    <Compile Include="Editors\FromJsonPathAttribute.cs" />
    <Compile Include="Editors\HelpController.cs" />
    <Compile Include="Editors\Filters\IsCurrentUserModelFilterAttribute.cs" />
    <Compile Include="Editors\LanguageController.cs" />
    <Compile Include="WebApi\ParameterSwapControllerActionSelector.cs" />
    <Compile Include="Editors\PasswordChanger.cs" />
    <Compile Include="Editors\PreviewController.cs" />
    <Compile Include="Editors\TemplateController.cs" />
    <Compile Include="Editors\TourController.cs" />
    <Compile Include="Editors\UserEditorAuthorizationHelper.cs" />
    <Compile Include="Editors\Filters\UserGroupAuthorizationAttribute.cs" />
    <Compile Include="Editors\Filters\UserGroupEditorAuthorizationHelper.cs" />
    <Compile Include="Editors\UserGroupsController.cs" />
    <Compile Include="Editors\Filters\UserGroupValidateAttribute.cs" />
    <Compile Include="Editors\UsersController.cs" />
    <Compile Include="HybridUmbracoContextAccessor.cs" />
    <Compile Include="HttpContextUmbracoContextAccessor.cs" />
    <Compile Include="IHttpContextAccessor.cs" />
    <Compile Include="Composing\CompositionExtensions\WebMappingProfiles.cs" />
    <Compile Include="Editors\BackOfficeNotificationsController.cs" />
    <Compile Include="Install\InstallStepCollection.cs" />
    <Compile Include="Install\InstallSteps\ConfigureMachineKey.cs" />
    <Compile Include="Editors\MemberGroupController.cs" />
    <Compile Include="Composing\CompositionExtensions\Controllers.cs" />
    <Compile Include="Editors\EditorValidator.cs" />
    <Compile Include="Macros\MacroContent.cs" />
    <Compile Include="Macros\MacroModel.cs" />
    <Compile Include="HealthCheck\HealthCheckController.cs" />
    <Compile Include="Macros\MacroPropertyModel.cs" />
    <Compile Include="Macros\MacroRenderer.cs" />
    <Compile Include="Editors\IEditorValidator.cs" />
    <Compile Include="Editors\EditorModelEventManager.cs" />
    <Compile Include="HtmlHelperBackOfficeExtensions.cs" />
    <Compile Include="Composing\ModuleInjector.cs" />
    <Compile Include="Mvc\FilteredControllerFactoryCollection.cs" />
    <Compile Include="Mvc\FilteredControllerFactoryCollectionBuilder.cs" />
    <Compile Include="Mvc\SurfaceControllerTypeCollection.cs" />
    <Compile Include="PropertyEditors\NestedContentController.cs" />
    <Compile Include="PublishedElementExtensions.cs" />
    <Compile Include="PublishedModels\DummyClassSoThatPublishedModelsNamespaceExists.cs" />
    <Compile Include="Security\AuthenticationExtensions.cs" />
    <Compile Include="Security\UmbracoSecureDataFormat.cs" />
    <Compile Include="Security\UmbracoAuthTicketDataProtector.cs" />
    <Compile Include="SignalR\IPreviewHub.cs" />
    <Compile Include="SignalR\PreviewHub.cs" />
    <Compile Include="SignalR\PreviewHubComponent.cs" />
    <Compile Include="Trees\ContentBlueprintTreeController.cs" />
    <Compile Include="Trees\RelationTypeTreeController.cs" />
    <Compile Include="Trees\MacrosTreeController.cs" />
    <Compile Include="Trees\MemberGroupTreeController.cs" />
    <Compile Include="Trees\MemberTypeAndGroupTreeControllerBase.cs" />
    <Compile Include="Trees\ScriptsTreeController.cs" />
    <Compile Include="Trees\DictionaryTreeController.cs" />
    <Compile Include="Trees\StylesheetsTreeController.cs" />
    <Compile Include="Trees\UserTreeController.cs" />
    <Compile Include="UmbracoModule.cs" />
    <Compile Include="WebApi\EnableDetailedErrorsAttribute.cs" />
    <Compile Include="WebApi\Filters\AppendUserModifiedHeaderAttribute.cs" />
    <Compile Include="WebApi\Filters\CheckIfUserTicketDataIsStaleAttribute.cs" />
    <Compile Include="WebApi\Filters\FeatureAuthorizeAttribute.cs" />
    <Compile Include="Editors\Filters\MediaItemSaveValidationAttribute.cs" />
    <Compile Include="Editors\Filters\MemberSaveValidationAttribute.cs" />
    <Compile Include="WebApi\SessionHttpControllerRouteHandler.cs" />
    <Compile Include="WebApi\UmbracoApiControllerTypeCollection.cs" />
    <Compile Include="WebApi\UmbracoApiControllerTypeCollectionBuilder.cs" />
    <Compile Include="WebApi\UnhandedExceptionLoggerConfigurationAttribute.cs" />
    <Compile Include="WebApi\UnhandledExceptionLogger.cs" />
    <Compile Include="Runtime\WebInitialComponent.cs" />
    <Compile Include="Editors\PublishedStatusController.cs" />
    <Compile Include="Editors\PublishedSnapshotCacheStatusController.cs" />
    <Compile Include="Trees\TreeAttribute.cs" />
    <Compile Include="Mvc\ControllerContextExtensions.cs" />
    <Compile Include="Mvc\DisableBrowserCacheAttribute.cs" />
    <Compile Include="Mvc\EnsurePartialViewMacroViewContextFilterAttribute.cs" />
    <Compile Include="Mvc\IRenderController.cs" />
    <Compile Include="Mvc\ModelBindingException.cs" />
    <Compile Include="Mvc\RenderIndexActionSelectorAttribute.cs" />
    <Compile Include="Mvc\UmbracoRequireHttpsAttribute.cs" />
    <Compile Include="Mvc\ValidateMvcAngularAntiForgeryTokenAttribute.cs" />
    <Compile Include="OwinMiddlewareConfiguredEventArgs.cs" />
    <Compile Include="Routing\RedirectTrackingComponent.cs" />
    <Compile Include="Editors\RedirectUrlManagementController.cs" />
    <Compile Include="DefaultEventMessagesFactory.cs" />
    <Compile Include="Security\ExternalSignInAutoLinkOptions.cs" />
    <Compile Include="Security\FixWindowsAuthMiddlware.cs" />
    <Compile Include="Security\ForceRenewalCookieAuthenticationHandler.cs" />
    <Compile Include="Security\ForceRenewalCookieAuthenticationMiddleware.cs" />
    <Compile Include="Security\GetUserSecondsMiddleWare.cs" />
    <Compile Include="Security\IUmbracoBackOfficeTwoFactorOptions.cs" />
    <Compile Include="Security\PreviewAuthenticationMiddleware.cs" />
    <Compile Include="Trees\ContentTypeTreeController.cs" />
    <Compile Include="Trees\PackagesTreeController.cs" />
    <Compile Include="Trees\MediaTypeTreeController.cs" />
    <Compile Include="Trees\MemberTypeTreeController.cs" />
    <Compile Include="Security\WebAuthExtensions.cs" />
    <Compile Include="JavaScript\UmbracoClientDependencyLoader.cs" />
    <Compile Include="UmbracoDefaultOwinStartup.cs" />
    <Compile Include="HtmlStringUtilities.cs" />
    <Compile Include="IUmbracoComponentRenderer.cs" />
    <Compile Include="Mvc\ProfilingView.cs" />
    <Compile Include="Mvc\ProfilingViewEngine.cs" />
    <Compile Include="BatchedDatabaseServerMessenger.cs" />
    <Compile Include="CacheHelperExtensions.cs" />
    <Compile Include="Editors\AuthenticationController.cs" />
    <Compile Include="Controllers\UmbProfileController.cs" />
    <Compile Include="Editors\ContentController.cs" />
    <Compile Include="Controllers\UmbLoginStatusController.cs" />
    <Compile Include="Editors\Filters\ContentSaveValidationAttribute.cs" />
    <Compile Include="Editors\ContentTypeControllerBase.cs" />
    <Compile Include="Editors\DashboardController.cs" />
    <Compile Include="Editors\DataTypeController.cs" />
    <Compile Include="Editors\DataTypeValidateAttribute.cs" />
    <Compile Include="Editors\ImagesController.cs" />
    <Compile Include="Editors\PackageInstallController.cs" />
    <Compile Include="Editors\RelationController.cs" />
    <Compile Include="GridTemplateExtensions.cs" />
    <Compile Include="Editors\TemplateQueryController.cs" />
    <Compile Include="Install\InstallSteps\SetUmbracoVersionStep.cs" />
    <Compile Include="Install\InstallSteps\NewInstallStep.cs" />
    <Compile Include="Install\UmbracoInstallArea.cs" />
    <Compile Include="Install\Controllers\InstallApiController.cs" />
    <Compile Include="Install\Controllers\InstallController.cs" />
    <Compile Include="Install\InstallAuthorizeAttribute.cs" />
    <Compile Include="Mvc\ActionExecutedEventArgs.cs" />
    <Compile Include="Mvc\AdminTokenAuthorizeAttribute.cs" />
    <Compile Include="Mvc\NotFoundHandler.cs" />
    <Compile Include="Mvc\PreRenderViewActionFilterAttribute.cs" />
    <Compile Include="Mvc\RedirectToUmbracoUrlResult.cs" />
    <Compile Include="Mvc\UmbracoVirtualNodeByIdRouteHandler.cs" />
    <Compile Include="PropertyEditors\TagsDataController.cs" />
    <Compile Include="Mvc\JsonNetResult.cs" />
    <Compile Include="Mvc\MinifyJavaScriptResultAttribute.cs" />
    <Compile Include="Mvc\EnsurePublishedContentRequestAttribute.cs" />
    <Compile Include="Mvc\UmbracoViewPage.cs" />
    <Compile Include="Editors\LogController.cs" />
    <Compile Include="Editors\MacroRenderingController.cs" />
    <Compile Include="Editors\MemberTypeController.cs" />
    <Compile Include="Editors\UpdateCheckController.cs" />
    <Compile Include="Editors\StylesheetController.cs" />
    <Compile Include="PropertyEditors\PropertyEditorAssetAttribute.cs" />
    <Compile Include="PropertyEditors\RteEmbedController.cs" />
    <Compile Include="Editors\EntityController.cs" />
    <Compile Include="Editors\MemberController.cs" />
    <Compile Include="Editors\CurrentUserController.cs" />
    <Compile Include="PropertyEditors\RichTextPreValueController.cs" />
    <Compile Include="ImageCropperTemplateExtensions.cs" />
    <Compile Include="Mvc\UmbracoVirtualNodeRouteHandler.cs" />
    <Compile Include="Security\AppBuilderExtensions.cs" />
    <Compile Include="Security\AuthenticationOptionsExtensions.cs" />
    <Compile Include="Security\AuthenticationManagerExtensions.cs" />
    <Compile Include="Security\BackOfficeCookieManager.cs" />
    <Compile Include="Security\UmbracoBackOfficeCookieAuthOptions.cs" />
    <Compile Include="Trees\DataTypeTreeController.cs" />
    <Compile Include="Trees\FileSystemTreeController.cs" />
    <Compile Include="Trees\LanguageTreeController.cs" />
    <Compile Include="Trees\MemberTreeController.cs" />
    <Compile Include="Trees\MenuRenderingEventArgs.cs" />
    <Compile Include="Trees\TemplatesTreeController.cs" />
    <Compile Include="Trees\TreeControllerBase.cs" />
    <Compile Include="JavaScript\AssetInitialization.cs" />
    <Compile Include="JavaScript\CssInitialization.cs" />
    <Compile Include="JavaScript\DependencyPathRenderer.cs" />
    <Compile Include="UmbracoComponentRenderer.cs" />
    <Compile Include="WebApi\AngularJsonMediaTypeFormatter.cs" />
    <Compile Include="WebApi\AngularJsonOnlyConfigurationAttribute.cs" />
    <Compile Include="Editors\Binders\MemberBinder.cs" />
    <Compile Include="WebApi\Filters\AngularAntiForgeryHelper.cs" />
    <Compile Include="WebApi\Filters\AppendCurrentEventMessagesAttribute.cs" />
    <Compile Include="WebApi\Filters\ClearAngularAntiForgeryTokenAttribute.cs" />
    <Compile Include="WebApi\Filters\DisableBrowserCacheAttribute.cs" />
    <Compile Include="WebApi\Filters\EnableOverrideAuthorizationAttribute.cs" />
    <Compile Include="WebApi\Filters\FilterGrouping.cs" />
    <Compile Include="WebApi\Filters\OutgoingEditorModelEventAttribute.cs" />
    <Compile Include="WebApi\Filters\OutgoingNoHyphenGuidFormatAttribute.cs" />
    <Compile Include="WebApi\Filters\OverridableAuthorizationAttribute.cs" />
    <Compile Include="WebApi\Filters\SetAngularAntiForgeryTokensAttribute.cs" />
    <Compile Include="WebApi\Filters\UmbracoWebApiRequireHttpsAttribute.cs" />
    <Compile Include="WebApi\Filters\UmbracoTreeAuthorizeAttribute.cs" />
    <Compile Include="WebApi\Filters\ValidateAngularAntiForgeryTokenAttribute.cs" />
    <Compile Include="WebApi\HttpControllerContextExtensions.cs" />
    <Compile Include="Editors\ContentControllerBase.cs" />
    <Compile Include="Editors\ContentTypeController.cs" />
    <Compile Include="Controllers\UmbRegisterController.cs" />
    <Compile Include="Models\ProfileModel.cs" />
    <Compile Include="Models\LoginStatusModel.cs" />
    <Compile Include="PublishedPropertyExtension.cs" />
    <Compile Include="Mvc\MergeParentContextViewDataAttribute.cs" />
    <Compile Include="Mvc\ViewDataDictionaryExtensions.cs" />
    <Compile Include="Models\RegisterModel.cs" />
    <Compile Include="Editors\MediaTypeController.cs" />
    <Compile Include="Security\MembershipHelper.cs" />
    <Compile Include="Editors\SectionController.cs" />
    <Compile Include="Editors\UmbracoAuthorizedJsonController.cs" />
    <Compile Include="HttpCookieExtensions.cs" />
    <Compile Include="FormDataCollectionExtensions.cs" />
    <Compile Include="Trees\MediaTreeController.cs" />
    <Compile Include="Trees\ContentTreeControllerBase.cs" />
    <Compile Include="Trees\TreeController.cs" />
    <Compile Include="Trees\TreeNodeRenderingEventArgs.cs" />
    <Compile Include="Trees\TreeNodesRenderingEventArgs.cs" />
    <Compile Include="Trees\TreeQueryStringParameters.cs" />
    <Compile Include="Trees\ApplicationTreeController.cs" />
    <Compile Include="Editors\BackOfficeController.cs" />
    <Compile Include="Security\Providers\MembersMembershipProvider.cs" />
    <Compile Include="Security\Providers\MembersRoleProvider.cs" />
    <Compile Include="Security\Providers\UmbracoMembershipProvider.cs" />
    <Compile Include="Trees\ContentTreeController.cs" />
    <Compile Include="Trees\TreeRenderingEventArgs.cs" />
    <Compile Include="Trees\UrlHelperExtensions.cs" />
    <Compile Include="JavaScript\JsInitialization.cs" />
    <Compile Include="HttpRequestExtensions.cs" />
    <Compile Include="HttpUrlHelperExtensions.cs" />
    <Compile Include="Install\FilePermissionHelper.cs" />
    <Compile Include="Install\InstallHelper.cs" />
    <Compile Include="Install\HttpInstallAuthorizeAttribute.cs" />
    <Compile Include="Macros\PartialViewMacroController.cs" />
    <Compile Include="Macros\PartialViewMacroEngine.cs" />
    <Compile Include="Macros\PartialViewMacroPage.cs" />
    <Compile Include="Mvc\AreaRegistrationExtensions.cs" />
    <Compile Include="Mvc\QueryStringFilterAttribute.cs" />
    <Compile Include="Mvc\MemberAuthorizeAttribute.cs" />
    <Compile Include="Mvc\BackOfficeArea.cs" />
    <Compile Include="Mvc\ControllerFactoryExtensions.cs" />
    <Compile Include="Mvc\IRenderMvcController.cs" />
    <Compile Include="Mvc\SurfaceRouteHandler.cs" />
    <Compile Include="Security\WebSecurity.cs" />
    <Compile Include="JavaScript\Resources.Designer.cs">
      <AutoGen>True</AutoGen>
      <DesignTime>True</DesignTime>
      <DependentUpon>Resources.resx</DependentUpon>
    </Compile>
    <Compile Include="JavaScript\ServerVariablesParser.cs" />
    <Compile Include="CdfLogger.cs" />
    <Compile Include="Controllers\UmbLoginController.cs" />
    <Compile Include="UrlHelperExtensions.cs" />
    <Compile Include="Editors\MediaController.cs" />
    <Compile Include="UrlHelperRenderExtensions.cs" />
    <Compile Include="Editors\Binders\ContentModelBinderHelper.cs" />
    <Compile Include="WebApi\IsBackOfficeAttribute.cs" />
    <Compile Include="Editors\Binders\ContentItemBinder.cs" />
    <Compile Include="Editors\Binders\MediaItemBinder.cs" />
    <Compile Include="WebApi\Filters\EnsureUserPermissionForContentAttribute.cs" />
    <Compile Include="Editors\Filters\ContentModelValidator.cs" />
    <Compile Include="WebApi\Filters\EnsureUserPermissionForMediaAttribute.cs" />
    <Compile Include="WebApi\Filters\FileUploadCleanupFilterAttribute.cs" />
    <Compile Include="WebApi\Filters\FilterAllowedOutgoingContentAttribute.cs" />
    <Compile Include="WebApi\Filters\FilterAllowedOutgoingMediaAttribute.cs" />
    <Compile Include="WebApi\Filters\OutgoingDateTimeFormatAttribute.cs" />
    <Compile Include="WebApi\Filters\UmbracoApplicationAuthorizeAttribute.cs" />
    <Compile Include="WebApi\GuidNoHyphenConverter.cs" />
    <Compile Include="WebApi\HttpRequestMessageExtensions.cs" />
    <Compile Include="WebApi\JsonCamelCaseFormatter.cs" />
    <Compile Include="WebApi\MemberAuthorizeAttribute.cs" />
    <Compile Include="WebApi\NamespaceHttpControllerSelector.cs" />
    <Compile Include="WebApi\PrefixlessBodyModelValidator.cs" />
    <Compile Include="WebApi\PrefixlessBodyModelValidatorAttribute.cs" />
    <Compile Include="WebApi\UmbracoApiController.cs" />
    <Compile Include="WebApi\UmbracoApiControllerBase.cs" />
    <Compile Include="Mvc\UmbracoAuthorizeAttribute.cs" />
    <Compile Include="Mvc\NotChildAction.cs" />
    <Compile Include="Mvc\UmbracoAuthorizedController.cs" />
    <Compile Include="Mvc\UmbracoController.cs" />
    <Compile Include="Mvc\UmbracoControllerFactory.cs" />
    <Compile Include="Mvc\UmbracoMvcHandler.cs" />
    <Compile Include="Mvc\UmbracoViewPageOfTModel.cs" />
    <Compile Include="PublishedContentExtensions.cs" />
    <Compile Include="HtmlHelperRenderExtensions.cs" />
    <Compile Include="ModelStateExtensions.cs" />
    <Compile Include="Mvc\HtmlTagWrapper.cs" />
    <Compile Include="Mvc\HtmlTagWrapperTextNode.cs" />
    <Compile Include="Mvc\IHtmlTagWrapper.cs" />
    <Compile Include="Mvc\MergeModelStateToChildActionAttribute.cs" />
    <Compile Include="Mvc\PluginController.cs" />
    <Compile Include="Mvc\PluginViewEngine.cs" />
    <Compile Include="Mvc\PostedDataProxyInfo.cs" />
    <Compile Include="Mvc\RedirectToUmbracoPageResult.cs" />
    <Compile Include="Mvc\Strings.Designer.cs">
      <AutoGen>True</AutoGen>
      <DesignTime>True</DesignTime>
      <DependentUpon>Strings.resx</DependentUpon>
    </Compile>
    <Compile Include="Mvc\SurfaceController.cs" />
    <Compile Include="Mvc\PluginControllerArea.cs" />
    <Compile Include="Mvc\PluginControllerAttribute.cs" />
    <Compile Include="Mvc\PluginControllerMetadata.cs" />
    <Compile Include="Mvc\UmbracoPageResult.cs" />
    <Compile Include="RouteCollectionExtensions.cs" />
    <Compile Include="Routing\ContentFinderByPageIdQuery.cs" />
    <Compile Include="Routing\PublishedRouter.cs" />
    <Compile Include="Compose\DatabaseServerRegistrarAndMessengerComponent.cs" />
    <Compile Include="Templates\TemplateRenderer.cs" />
    <Compile Include="Trees\PartialViewMacrosTreeController.cs" />
    <Compile Include="Trees\PartialViewsTreeController.cs" />
    <Compile Include="UmbracoHelper.cs" />
    <Compile Include="Mvc\ViewContextExtensions.cs" />
    <Compile Include="Mvc\ViewDataContainerExtensions.cs" />
    <Compile Include="Routing\PublishedContentNotFoundHandler.cs" />
    <Compile Include="Mvc\Constants.cs" />
    <Compile Include="Mvc\IFilteredControllerFactory.cs" />
    <Compile Include="Mvc\MasterControllerFactory.cs" />
    <Compile Include="Mvc\RenderActionInvoker.cs" />
    <Compile Include="Mvc\RenderControllerFactory.cs" />
    <Compile Include="Mvc\ContentModelBinder.cs" />
    <Compile Include="Mvc\RenderMvcController.cs" />
    <Compile Include="Mvc\RenderRouteHandler.cs" />
    <Compile Include="Mvc\RenderViewEngine.cs" />
    <Compile Include="Mvc\RouteDefinition.cs" />
    <Compile Include="Mvc\RouteValueDictionaryExtensions.cs" />
    <Compile Include="WebApi\UmbracoAuthorizeAttribute.cs" />
    <Compile Include="WebApi\UmbracoAuthorizedApiController.cs" />
    <Compile Include="WebApi\Filters\ValidationFilterAttribute.cs" />
    <Compile Include="WebApi\Filters\UmbracoUserTimeoutFilterAttribute.cs" />
    <Compile Include="Runtime\WebRuntime.cs" />
    <Compile Include="Mvc\ControllerExtensions.cs" />
    <Compile Include="Routing\ContentFinderByIdPath.cs" />
    <Compile Include="TypeLoaderExtensions.cs" />
    <Compile Include="Properties\AssemblyInfo.cs">
      <SubType>Code</SubType>
    </Compile>
    <Compile Include="UmbracoApplication.cs" />
    <Compile Include="UmbracoInjectedModule.cs" />
    <Compile Include="Web References\org.umbraco.update\Reference.cs">
      <AutoGen>True</AutoGen>
      <DesignTime>True</DesignTime>
      <DependentUpon>Reference.map</DependentUpon>
    </Compile>
    <Compile Include="UmbracoHttpHandler.cs" />
    <Compile Include="UmbracoWebService.cs">
      <SubType>Component</SubType>
    </Compile>
    <Compile Include="WebViewPageExtensions.cs" />
    <Compile Include="Runtime\WebFinalComponent.cs" />
    <Compile Include="Runtime\WebFinalComposer.cs" />
  </ItemGroup>
  <ItemGroup>
    <EmbeddedResource Include="JavaScript\Resources.resx">
      <Generator>ResXFileCodeGenerator</Generator>
      <LastGenOutput>Resources.Designer.cs</LastGenOutput>
      <SubType>Designer</SubType>
    </EmbeddedResource>
    <EmbeddedResource Include="Mvc\Strings.resx">
      <Generator>ResXFileCodeGenerator</Generator>
      <LastGenOutput>Strings.Designer.cs</LastGenOutput>
    </EmbeddedResource>
    <EmbeddedResource Include="JavaScript\Main.js" />
    <EmbeddedResource Include="JavaScript\JsInitialize.js" />
    <EmbeddedResource Include="JavaScript\ServerVariables.js" />
  </ItemGroup>
  <ItemGroup>
    <WebReferences Include="Web References\" />
  </ItemGroup>
  <ItemGroup>
    <EmbeddedResource Include="JavaScript\PreviewInitialize.js" />
    <None Include="JavaScript\TinyMceInitialize.js" />
    <!--<Content Include="umbraco.presentation\umbraco\users\PermissionEditor.aspx" />-->
  </ItemGroup>
  <ItemGroup>
    <None Include="Web References\org.umbraco.update\checkforupgrade.disco" />
    <None Include="Web References\org.umbraco.update\checkforupgrade.wsdl" />
    <None Include="Web References\org.umbraco.update\Reference.map">
      <Generator>MSDiscoCodeGenerator</Generator>
      <LastGenOutput>Reference.cs</LastGenOutput>
      <SubType>Designer</SubType>
    </None>
    <None Include="..\Umbraco.Web.UI\Views\web.config">
      <Link>Mvc\web.config</Link>
    </None>
    <None Include="Web References\org.umbraco.update\UpgradeResult.datasource">
      <DependentUpon>Reference.map</DependentUpon>
    </None>
    <None Include="Web References\org.umbraco.update\UpgradeResult1.datasource">
      <DependentUpon>Reference.map</DependentUpon>
    </None>
  </ItemGroup>
  <ItemGroup>
    <WebReferenceUrl Include="http://update.umbraco.org/checkforupgrade.asmx">
      <UrlBehavior>Dynamic</UrlBehavior>
      <RelPath>Web References\org.umbraco.update\</RelPath>
      <UpdateFromURL>http://update.umbraco.org/checkforupgrade.asmx</UpdateFromURL>
      <ServiceLocationURL>
      </ServiceLocationURL>
      <CachedDynamicPropName>
      </CachedDynamicPropName>
      <CachedAppSettingsObjectName>Settings</CachedAppSettingsObjectName>
      <CachedSettingsPropName>umbraco_org_umbraco_update_CheckForUpgrade</CachedSettingsPropName>
    </WebReferenceUrl>
  </ItemGroup>
  <Import Project="$(MSBuildBinPath)\Microsoft.CSharp.targets" />
  <!--
    copied from Microsoft.CSharp.targets
    because we have webservices, we need to SGEN
    but it's getting confused by us referencing System.ValueTuple which it cannot load

      Name="UmbGenerateSerializationAssemblies"
      Condition="'$(_SGenGenerateSerializationAssembliesConfig)' == 'On' or ('@(WebReferenceUrl)'!='' and '$(_SGenGenerateSerializationAssembliesConfig)' == 'Auto')"
  -->
  <Target Name="AfterBuild" DependsOnTargets="AssignTargetPaths;Compile;ResolveKeySource" Inputs="$(MSBuildAllProjects);@(IntermediateAssembly)" Outputs="$(IntermediateOutputPath)$(_SGenDllName)">
    <PropertyGroup>
      <SGenMSBuildArchitecture Condition="'$(SGenMSBuildArchitecture)' == ''">$(PlatformTargetAsMSBuildArchitecture)</SGenMSBuildArchitecture>
    </PropertyGroup>
    <ItemGroup>
      <!-- we want to exclude all facade references ?! -->
      <FixedReferencePath Include="@(ReferencePath)" Condition="'%(ReferencePath.FileName)' != 'System.ValueTuple' and '%(ReferencePath.FileName)' != 'System.Net.Http' and '%(ReferencePath.FileName)' != 'System.Threading.Tasks.Extensions'" />
    </ItemGroup>
    <Delete Files="$(TargetDir)$(TargetName).XmlSerializers.dll" ContinueOnError="true" />
    <!--
     ShouldGenerateSerializer="$(SGenShouldGenerateSerializer)"
     -->
    <SGen BuildAssemblyName="$(TargetFileName)" BuildAssemblyPath="$(IntermediateOutputPath)" References="@(FixedReferencePath)" ShouldGenerateSerializer="true" UseProxyTypes="$(SGenUseProxyTypes)" UseKeep="$(SGenUseKeep)" KeyContainer="$(KeyContainerName)" KeyFile="$(KeyOriginatorFile)" DelaySign="$(DelaySign)" ToolPath="$(SGenToolPath)" SdkToolsPath="$(TargetFrameworkSDKToolsDirectory)" EnvironmentVariables="$(SGenEnvironment)" MSBuildArchitecture="$(SGenMSBuildArchitecture)" SerializationAssembly="$(IntermediateOutputPath)$(_SGenDllName)" Platform="$(SGenPlatformTarget)" Types="$(SGenSerializationTypes)">
      <Output TaskParameter="SerializationAssembly" ItemName="SerializationAssembly" />
    </SGen>
  </Target>
</Project><|MERGE_RESOLUTION|>--- conflicted
+++ resolved
@@ -149,12 +149,9 @@
     <Compile Include="Editors\MacrosController.cs" />
     <Compile Include="Editors\RelationTypeController.cs" />
     <Compile Include="Editors\TinyMceController.cs" />
-<<<<<<< HEAD
-=======
     <Compile Include="FrameworkMarchal.cs" />
     <Compile Include="Hosting\AspNetHostingEnvironment.cs" />
     <Compile Include="HttpContextAccessorExtensions.cs" />
->>>>>>> b964ff1d
     <Compile Include="HttpContextExtensions.cs" />
     <Compile Include="ImageCropperTemplateCoreExtensions.cs" />
     <Compile Include="Install\ChangesMonitor.cs" />
@@ -196,16 +193,13 @@
     <Compile Include="PropertyEditors\ValueConverters\RteMacroRenderingValueConverter.cs" />
     <Compile Include="RoutableDocumentFilter.cs" />
     <Compile Include="Runtime\AspNetUmbracoBootPermissionChecker.cs" />
-<<<<<<< HEAD
     <Compile Include="Scheduling\SchedulerComponent.cs" />
     <Compile Include="Scheduling\SchedulerComposer.cs" />
     <Compile Include="Security\CurrentUserAccessor.cs" />
-=======
     <Compile Include="Search\BackgroundIndexRebuilder.cs" />
     <Compile Include="Search\ExamineFinalComponent.cs" />
     <Compile Include="Search\ExamineFinalComposer.cs" />
     <Compile Include="Search\ExamineUserComponent.cs" />
->>>>>>> b964ff1d
     <Compile Include="Security\BackOfficeUserStore.cs" />
     <Compile Include="Security\BackOfficeUserValidator.cs" />
     <Compile Include="Security\ConfiguredPasswordValidator.cs" />
