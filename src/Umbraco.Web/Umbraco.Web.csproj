--- conflicted
+++ resolved
@@ -145,15 +145,12 @@
     <Compile Include="Compose\BackOfficeUserAuditEventsComponent.cs" />
     <Compile Include="Compose\BackOfficeUserAuditEventsComposer.cs" />
     <Compile Include="Composing\LightInject\LightInjectContainer.cs" />
-<<<<<<< HEAD
     <Compile Include="Macros\MacroRenderer.cs" />
     <Compile Include="Macros\MemberUserKeyProvider.cs" />
     <Compile Include="Macros\PartialViewMacroController.cs" />
     <Compile Include="Macros\PartialViewMacroEngine.cs" />
     <Compile Include="Mvc\UmbracoViewPageOfTModel.cs" />
-=======
     <Compile Include="Security\IdentityFactoryMiddleware.cs" />
->>>>>>> 4bafa25e
     <Compile Include="WebAssets\CDF\ClientDependencyRuntimeMinifier.cs" />
     <Compile Include="Models\NoNodesViewModel.cs" />
     <Compile Include="Mvc\RenderNoContentController.cs" />
