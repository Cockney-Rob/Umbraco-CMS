--- conflicted
+++ resolved
@@ -257,10 +257,7 @@
     <Compile Include="PropertyEditors\BlockListConfigurationEditor.cs" />
     <Compile Include="PropertyEditors\BlockListPropertyEditor.cs" />
     <Compile Include="Compose\NestedContentPropertyComposer.cs" />
-<<<<<<< HEAD
     <Compile Include="PropertyEditors\IFileExtensionConfigItem.cs" />
-=======
->>>>>>> 995b114b
     <Compile Include="PropertyEditors\FileExtensionConfigItem.cs" />
     <Compile Include="PropertyEditors\IFileExtensionConfig.cs" />
     <Compile Include="PropertyEditors\ComplexEditorValidator.cs" />
