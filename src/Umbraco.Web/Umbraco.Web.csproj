--- conflicted
+++ resolved
@@ -76,10 +76,8 @@
     <PackageReference Include="ImageProcessor">
       <Version>2.9.1</Version>
     </PackageReference>
-<<<<<<< HEAD
     <PackageReference Include="Markdown" Version="2.2.1" />
     <PackageReference Include="Microsoft.AspNet.Identity.Core" Version="2.2.3" />
-=======
     <PackageReference Include="K4os.Compression.LZ4">
       <Version>1.1.11</Version>
     </PackageReference>
@@ -92,7 +90,6 @@
       <Version>2.2.85</Version>
     </PackageReference>
     <PackageReference Include="Microsoft.AspNet.Identity.Owin" Version="2.2.2" />
->>>>>>> 9cc9ecf8
     <PackageReference Include="Microsoft.AspNet.Mvc" Version="5.2.7" />
     <PackageReference Include="Microsoft.AspNet.SignalR.Core" Version="2.4.1" />
     <PackageReference Include="Microsoft.AspNet.WebApi" Version="5.2.7" />
@@ -143,7 +140,6 @@
     <!--
     <Compile Include="**\*.cs" Exclude="obj\**\*.cs;**\*.aspx.cs;**\*.ascx.cs;**\*.designer.cs" />
     -->
-<<<<<<< HEAD
     <Compile Include="AspNet\AspNetHostingEnvironment.cs" />
     <Compile Include="AspNet\AspNetApplicationShutdownRegistry.cs" />
     <Compile Include="AspNet\AspNetSessionManager.cs" />
@@ -161,7 +157,6 @@
     <Compile Include="Runtime\AspNetUmbracoBootPermissionChecker.cs" />
     <Compile Include="StringExtensions.cs" />
     <Compile Include="UmbracoContext.cs" />
-=======
     <Compile Include="..\SolutionInfo.cs">
       <Link>Properties\SolutionInfo.cs</Link>
     </Compile>
@@ -373,7 +368,6 @@
     <Compile Include="Templates\HtmlLocalLinkParser.cs" />
     <Compile Include="Templates\HtmlImageSourceParser.cs" />
     <Compile Include="Templates\HtmlUrlParser.cs" />
->>>>>>> 9cc9ecf8
     <Compile Include="UmbracoContextFactory.cs" />
     <Compile Include="Mvc\UmbracoVirtualNodeByUdiRouteHandler.cs" />
     <Compile Include="UmbracoDbProviderFactoryCreator.cs" />
@@ -387,8 +381,6 @@
     <Compile Include="WebApi\ParameterSwapControllerActionSelector.cs" />
     <Compile Include="HttpContextUmbracoContextAccessor.cs" />
     <Compile Include="IHttpContextAccessor.cs" />
-<<<<<<< HEAD
-=======
     <Compile Include="Cache\RelationTypeCacheRefresher.cs" />
     <Compile Include="Composing\CompositionExtensions\WebMappingProfiles.cs" />
     <Compile Include="Editors\BackOfficeNotificationsController.cs" />
@@ -625,7 +617,6 @@
     <Compile Include="Trees\StylesheetsTreeController.cs" />
     <Compile Include="Trees\UserTreeController.cs" />
     <Compile Include="UmbracoModule.cs" />
->>>>>>> 9cc9ecf8
     <Compile Include="WebApi\EnableDetailedErrorsAttribute.cs" />
     <Compile Include="WebApi\Filters\FeatureAuthorizeAttribute.cs" />
     <Compile Include="WebApi\SessionHttpControllerRouteHandler.cs" />
@@ -643,8 +634,6 @@
     <Compile Include="WebApi\NamespaceHttpControllerSelector.cs" />
     <Compile Include="WebApi\UmbracoApiController.cs" />
     <Compile Include="WebApi\UmbracoApiControllerBase.cs" />
-<<<<<<< HEAD
-=======
     <Compile Include="Mvc\UmbracoAuthorizeAttribute.cs" />
     <Compile Include="Mvc\NotChildAction.cs" />
     <Compile Include="Mvc\UmbracoAuthorizedController.cs" />
@@ -660,7 +649,6 @@
     <Compile Include="FormlessPage.cs" />
     <Compile Include="HtmlHelperRenderExtensions.cs" />
     <Compile Include="Scheduling\SchedulerComponent.cs" />
->>>>>>> 9cc9ecf8
     <Compile Include="ModelStateExtensions.cs" />
     <Compile Include="Mvc\PluginController.cs" />
     <Compile Include="Mvc\Strings.Designer.cs">
@@ -711,7 +699,6 @@
       Name="UmbGenerateSerializationAssemblies"
       Condition="'$(_SGenGenerateSerializationAssembliesConfig)' == 'On' or ('@(WebReferenceUrl)'!='' and '$(_SGenGenerateSerializationAssembliesConfig)' == 'Auto')"
   -->
-<<<<<<< HEAD
   <!--  <Target Name="AfterBuild" DependsOnTargets="AssignTargetPaths;Compile;ResolveKeySource" Inputs="$(MSBuildAllProjects);@(IntermediateAssembly)" Outputs="$(IntermediateOutputPath)$(_SGenDllName)">-->
   <!--    <PropertyGroup>-->
   <!--      <SGenMSBuildArchitecture Condition="'$(SGenMSBuildArchitecture)' == ''">$(PlatformTargetAsMSBuildArchitecture)</SGenMSBuildArchitecture>-->
@@ -728,7 +715,7 @@
   <!--      <Output TaskParameter="SerializationAssembly" ItemName="SerializationAssembly" />-->
   <!--    </SGen>-->
   <!--  </Target>-->
-=======
+</Project>
   <Target Name="AfterBuild" DependsOnTargets="AssignTargetPaths;Compile;ResolveKeySource" Inputs="$(MSBuildAllProjects);@(IntermediateAssembly)" Outputs="$(IntermediateOutputPath)$(_SGenDllName)">
     <PropertyGroup>
       <SGenMSBuildArchitecture Condition="'$(SGenMSBuildArchitecture)' == ''">$(PlatformTargetAsMSBuildArchitecture)</SGenMSBuildArchitecture>
@@ -745,5 +732,4 @@
       <Output TaskParameter="SerializationAssembly" ItemName="SerializationAssembly" />
     </SGen>
   </Target>
->>>>>>> 9cc9ecf8
 </Project>