--- conflicted
+++ resolved
@@ -136,29 +136,21 @@
                 case UmbracoEntityTypes.Media:
                     type = "media";
                     fields.AddRange(_umbracoTreeSearcherFields.GetBackOfficeMediaFields());
-<<<<<<< HEAD
                     if (_umbracoTreeSearcherFields is IUmbracoTreeSearcherFields2 umbracoTreeSearcherFieldsMedia)
                     {
                         fieldsToLoad = umbracoTreeSearcherFieldsMedia.GetBackOfficeMediaFieldsToLoad();
                     }
-                    var allMediaStartNodes = _umbracoContext.Security.CurrentUser.CalculateMediaStartNodeIds(_entityService);
-=======
-                    var allMediaStartNodes = _umbracoContext.Security.CurrentUser.CalculateMediaStartNodeIds(_entityService, _appCaches);
->>>>>>> f27a3be4
+                    var allMediaStartNodes = _umbracoContext.Security.CurrentUser.CalculateMediaStartNodeIds(_entityService _appCaches);
                     AppendPath(sb, UmbracoObjectTypes.Media, allMediaStartNodes, searchFrom, ignoreUserStartNodes, _entityService);
                     break;
                 case UmbracoEntityTypes.Document:
                     type = "content";
                     fields.AddRange(_umbracoTreeSearcherFields.GetBackOfficeDocumentFields());
-<<<<<<< HEAD
                     if (_umbracoTreeSearcherFields is IUmbracoTreeSearcherFields2 umbracoTreeSearcherFieldsDocument)
                     {
                         fieldsToLoad = umbracoTreeSearcherFieldsDocument.GetBackOfficeDocumentFieldsToLoad();
                     }
-                    var allContentStartNodes = _umbracoContext.Security.CurrentUser.CalculateContentStartNodeIds(_entityService);
-=======
                     var allContentStartNodes = _umbracoContext.Security.CurrentUser.CalculateContentStartNodeIds(_entityService, _appCaches);
->>>>>>> f27a3be4
                     AppendPath(sb, UmbracoObjectTypes.Document, allContentStartNodes, searchFrom, ignoreUserStartNodes, _entityService);
                     break;
                 default:
