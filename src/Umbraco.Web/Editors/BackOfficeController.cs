﻿using System;
using System.Linq;
using System.Threading.Tasks;
using System.Web;
using System.Web.Mvc;
using Microsoft.AspNetCore.Identity;
using Microsoft.Extensions.Options;
using Microsoft.Owin.Security;
using Umbraco.Core;
using Umbraco.Core.Cache;
using Umbraco.Core.Configuration;
using Umbraco.Core.Configuration.Models;
using Umbraco.Core.Logging;
using Umbraco.Web.Mvc;
using Umbraco.Core.Services;
using Umbraco.Web.Features;
using Umbraco.Web.Security;
using Constants = Umbraco.Core.Constants;
using Umbraco.Core.Hosting;
using BackOfficeIdentityUser = Umbraco.Core.BackOffice.BackOfficeIdentityUser;

namespace Umbraco.Web.Editors
{

    /// <summary>
    /// Represents a controller user to render out the default back office view and JS results.
    /// </summary>
    [UmbracoRequireHttps]
    [DisableBrowserCache]
    public class BackOfficeController : UmbracoController
    {
        private readonly UmbracoFeatures _features;
        private BackOfficeOwinUserManager _userManager;
        private BackOfficeSignInManager _signInManager;
        private readonly IUmbracoVersion _umbracoVersion;
        private readonly ContentSettings _contentSettings;
        private readonly IHostingEnvironment _hostingEnvironment;
        private readonly RuntimeSettings _runtimeSettings;
        private readonly SecuritySettings _securitySettings;

        public BackOfficeController(
            UmbracoFeatures features,
            IOptions<GlobalSettings> globalSettings,
            IUmbracoContextAccessor umbracoContextAccessor,
            ServiceContext services,
            AppCaches appCaches,
            IProfilingLogger profilingLogger,
            ILogger<BackOfficeController> logger,
            IUmbracoVersion umbracoVersion,
            IOptions<ContentSettings> contentSettings,
            IHostingEnvironment hostingEnvironment,
<<<<<<< HEAD
            IRuntimeSettings settings,
            ISecuritySettings securitySettings)
            : base(globalSettings, umbracoContextAccessor, services, appCaches, profilingLogger, logger)
=======
            IOptions<RuntimeSettings> settings,
            IOptions<SecuritySettings> securitySettings)
            : base(globalSettings, umbracoContextAccessor, services, appCaches, profilingLogger)
>>>>>>> d7ab7d3d

        {
            _features = features;
            _umbracoVersion = umbracoVersion;
            _contentSettings = contentSettings.Value;
            _hostingEnvironment = hostingEnvironment;
            _runtimeSettings = settings.Value;
            _securitySettings = securitySettings.Value;
        }

        protected BackOfficeSignInManager SignInManager => _signInManager ?? (_signInManager = OwinContext.GetBackOfficeSignInManager());

        protected BackOfficeOwinUserManager UserManager => _userManager ?? (_userManager = OwinContext.GetBackOfficeUserManager());

        protected IAuthenticationManager AuthenticationManager => OwinContext.Authentication;


        // TODO: for converting to netcore, some examples:
        // * https://github.com/dotnet/aspnetcore/blob/master/src/Identity/samples/IdentitySample.Mvc/Controllers/AccountController.cs
        // * https://github.com/dotnet/aspnetcore/blob/master/src/MusicStore/samples/MusicStore/Controllers/AccountController.cs
        [HttpPost]
        public ActionResult ExternalLogin(string provider, string redirectUrl = null)
        {
            if (redirectUrl == null)
            {
                redirectUrl = Url.Action("Default", "BackOffice");
            }

            // Request a redirect to the external login provider
            return new ChallengeResult(provider, redirectUrl);
        }

        // TODO: for converting to netcore, some examples:
        // * https://github.com/dotnet/aspnetcore/blob/master/src/Identity/samples/IdentitySample.Mvc/Controllers/AccountController.cs
        // * https://github.com/dotnet/aspnetcore/blob/master/src/MusicStore/samples/MusicStore/Controllers/AccountController.cs
        [UmbracoAuthorize]
        [HttpPost]
        public ActionResult LinkLogin(string provider)
        {
            // Request a redirect to the external login provider to link a login for the current user
            return new ChallengeResult(provider,
                Url.Action("ExternalLinkLoginCallback", "BackOffice"),
                User.Identity.GetUserId());
        }

        // TODO: for converting to netcore, some examples:
        // * https://github.com/dotnet/aspnetcore/blob/master/src/Identity/samples/IdentitySample.Mvc/Controllers/AccountController.cs
        // * https://github.com/dotnet/aspnetcore/blob/master/src/MusicStore/samples/MusicStore/Controllers/AccountController.cs
        [HttpGet]
        public async Task<ActionResult> ExternalLinkLoginCallback()
        {
            var loginInfo = await AuthenticationManager.GetExternalLoginInfoAsync(
                Constants.Security.BackOfficeExternalAuthenticationType,
                XsrfKey, User.Identity.GetUserId());

            if (loginInfo == null)
            {
                //Add error and redirect for it to be displayed
                TempData[ViewDataExtensions.TokenExternalSignInError] = new[] { "An error occurred, could not get external login info" };
                return RedirectToLocal(Url.Action("Default", "BackOffice"));
            }

            var user = await UserManager.FindByIdAsync(User.Identity.GetUserId());
            if (user == null) throw new InvalidOperationException("Could not find user");

            var result = await UserManager.AddLoginAsync(user,
                new UserLoginInfo(loginInfo.Login.LoginProvider, loginInfo.Login.ProviderKey, loginInfo.Login.LoginProvider));
            if (result.Succeeded)
            {
                return RedirectToLocal(Url.Action("Default", "BackOffice"));
            }

            //Add errors and redirect for it to be displayed
            TempData[ViewDataExtensions.TokenExternalSignInError] = result.Errors;
            return RedirectToLocal(Url.Action("Default", "BackOffice"));
        }

        /// <summary>
        /// Used by Default and AuthorizeUpgrade to render as per normal if there's no external login info,
        /// otherwise process the external login info.
        /// </summary>
        /// <returns></returns>
        private async Task<ActionResult> RenderDefaultOrProcessExternalLoginAsync(
            Func<ActionResult> defaultResponse,
            Func<ActionResult> externalSignInResponse)
        {
            if (defaultResponse == null) throw new ArgumentNullException("defaultResponse");
            if (externalSignInResponse == null) throw new ArgumentNullException("externalSignInResponse");

            ViewData.SetUmbracoPath(GlobalSettings.Value.GetUmbracoMvcArea(_hostingEnvironment));

            //check if there is the TempData with the any token name specified, if so, assign to view bag and render the view
            if (ViewData.FromTempData(TempData, ViewDataExtensions.TokenExternalSignInError) ||
                ViewData.FromTempData(TempData, ViewDataExtensions.TokenPasswordResetCode))
                return defaultResponse();

            //First check if there's external login info, if there's not proceed as normal
            var loginInfo = await OwinContext.Authentication.GetExternalLoginInfoAsync(
                Constants.Security.BackOfficeExternalAuthenticationType);

            if (loginInfo == null || loginInfo.ExternalIdentity.IsAuthenticated == false)
            {
                return defaultResponse();
            }

            //we're just logging in with an external source, not linking accounts
            return await ExternalSignInAsync(loginInfo, externalSignInResponse);
        }

        // TODO: for converting to netcore, some examples:
        // * https://github.com/dotnet/aspnetcore/blob/master/src/Identity/samples/IdentitySample.Mvc/Controllers/AccountController.cs
        // * https://github.com/dotnet/aspnetcore/blob/master/src/MusicStore/samples/MusicStore/Controllers/AccountController.cs
        private async Task<ActionResult> ExternalSignInAsync(ExternalLoginInfo loginInfo, Func<ActionResult> response)
        {
            if (loginInfo == null) throw new ArgumentNullException("loginInfo");
            if (response == null) throw new ArgumentNullException("response");
            ExternalSignInAutoLinkOptions autoLinkOptions = null;

            //Here we can check if the provider associated with the request has been configured to allow
            // new users (auto-linked external accounts). This would never be used with public providers such as
            // Google, unless you for some reason wanted anybody to be able to access the backend if they have a Google account
            // .... not likely!
            var authType = OwinContext.Authentication.GetExternalAuthenticationTypes().FirstOrDefault(x => x.AuthenticationType == loginInfo.Login.LoginProvider);
            if (authType == null)
            {
                Logger.LogWarning("Could not find external authentication provider registered: {LoginProvider}", loginInfo.Login.LoginProvider);
            }
            else
            {
                autoLinkOptions = authType.GetExternalAuthenticationOptions();
            }

            // Sign in the user with this external login provider if the user already has a login
            var user = await UserManager.FindByLoginAsync(loginInfo.Login.LoginProvider, loginInfo.Login.ProviderKey);
            if (user != null)
            {
                // TODO: It might be worth keeping some of the claims associated with the ExternalLoginInfo, in which case we
                // wouldn't necessarily sign the user in here with the standard login, instead we'd update the
                // UseUmbracoBackOfficeExternalCookieAuthentication extension method to have the correct provider and claims factory,
                // ticket format, etc.. to create our back office user including the claims assigned and in this method we'd just ensure
                // that the ticket is created and stored and that the user is logged in.

                var shouldSignIn = true;
                if (autoLinkOptions != null && autoLinkOptions.OnExternalLogin != null)
                {
                    shouldSignIn = autoLinkOptions.OnExternalLogin(user, loginInfo);
                    if (shouldSignIn == false)
                    {
                        Logger.LogWarning("The AutoLinkOptions of the external authentication provider '{LoginProvider}' have refused the login based on the OnExternalLogin method. Affected user id: '{UserId}'", loginInfo.Login.LoginProvider, user.Id);
                    }
                }

                if (shouldSignIn)
                {
                    //sign in
                    await SignInManager.SignInAsync(user, isPersistent: false, rememberBrowser: false);
                }
            }
            else
            {
                if (await AutoLinkAndSignInExternalAccount(loginInfo, autoLinkOptions) == false)
                {
                    ViewData.SetExternalSignInError(new[] { "The requested provider (" + loginInfo.Login.LoginProvider + ") has not been linked to an account" });
                }

                //Remove the cookie otherwise this message will keep appearing
                if (Response.Cookies[Constants.Security.BackOfficeExternalCookieName] != null)
                {
                    Response.Cookies[Constants.Security.BackOfficeExternalCookieName].Expires = DateTime.MinValue;
                }
            }

            return response();
        }

        private async Task<bool> AutoLinkAndSignInExternalAccount(ExternalLoginInfo loginInfo, ExternalSignInAutoLinkOptions autoLinkOptions)
        {
            if (autoLinkOptions == null)
                return false;

            if (autoLinkOptions.ShouldAutoLinkExternalAccount(UmbracoContext, loginInfo) == false)
                return true;

            //we are allowing auto-linking/creating of local accounts
            if (loginInfo.Email.IsNullOrWhiteSpace())
            {
                ViewData.SetExternalSignInError(new[] { "The requested provider (" + loginInfo.Login.LoginProvider + ") has not provided an email address, the account cannot be linked." });
            }
            else
            {
                //Now we need to perform the auto-link, so first we need to lookup/create a user with the email address
                var foundByEmail = Services.UserService.GetByEmail(loginInfo.Email);
                if (foundByEmail != null)
                {
                    ViewData.SetExternalSignInError(new[] { "A user with this email address already exists locally. You will need to login locally to Umbraco and link this external provider: " + loginInfo.Login.LoginProvider });
                }
                else
                {
                    if (loginInfo.Email.IsNullOrWhiteSpace()) throw new InvalidOperationException("The Email value cannot be null");
                    if (loginInfo.ExternalIdentity.Name.IsNullOrWhiteSpace()) throw new InvalidOperationException("The Name value cannot be null");

                    var groups = Services.UserService.GetUserGroupsByAlias(autoLinkOptions.GetDefaultUserGroups(UmbracoContext, loginInfo));

                    var autoLinkUser = BackOfficeIdentityUser.CreateNew(GlobalSettings.Value,
                        loginInfo.Email,
                        loginInfo.Email,
                        autoLinkOptions.GetDefaultCulture(UmbracoContext, loginInfo));
                    autoLinkUser.Name = loginInfo.ExternalIdentity.Name;
                    foreach (var userGroup in groups)
                    {
                        autoLinkUser.AddRole(userGroup.Alias);
                    }

                    //call the callback if one is assigned
                    if (autoLinkOptions.OnAutoLinking != null)
                    {
                        autoLinkOptions.OnAutoLinking(autoLinkUser, loginInfo);
                    }

                    var userCreationResult = await UserManager.CreateAsync(autoLinkUser);

                    if (userCreationResult.Succeeded == false)
                    {
                        ViewData.SetExternalSignInError(userCreationResult.Errors.Select(x => x.Description).ToList());
                    }
                    else
                    {
                        var linkResult = await UserManager.AddLoginAsync(autoLinkUser,
                            new UserLoginInfo(loginInfo.Login.LoginProvider, loginInfo.Login.ProviderKey, loginInfo.Login.LoginProvider));
                        if (linkResult.Succeeded == false)
                        {
                            ViewData.SetExternalSignInError(linkResult.Errors.Select(x => x.Description).ToList());

                            //If this fails, we should really delete the user since it will be in an inconsistent state!
                            var deleteResult = await UserManager.DeleteAsync(autoLinkUser);
                            if (deleteResult.Succeeded == false)
                            {
                                //DOH! ... this isn't good, combine all errors to be shown
                                ViewData.SetExternalSignInError(linkResult.Errors.Concat(deleteResult.Errors).Select(x => x.Description).ToList());
                            }
                        }
                        else
                        {
                            //sign in
                            await SignInManager.SignInAsync(autoLinkUser, isPersistent: false, rememberBrowser: false);
                        }
                    }
                }

            }
            return true;
        }

        private ActionResult RedirectToLocal(string returnUrl)
        {
            if (Url.IsLocalUrl(returnUrl))
            {
                return Redirect(returnUrl);
            }
            return Redirect("/");
        }

        // Used for XSRF protection when adding external logins
        private const string XsrfKey = "XsrfId";

        private class ChallengeResult : HttpUnauthorizedResult
        {
            public ChallengeResult(string provider, string redirectUri, string userId = null)
            {
                LoginProvider = provider;
                RedirectUri = redirectUri;
                UserId = userId;
            }

            private string LoginProvider { get; set; }
            private string RedirectUri { get; set; }
            private string UserId { get; set; }

            public override void ExecuteResult(ControllerContext context)
            {
                //Ensure the forms auth module doesn't do a redirect!
                context.HttpContext.Response.SuppressFormsAuthenticationRedirect = true;

                var owinCtx = context.HttpContext.GetOwinContext();

                //First, see if a custom challenge result callback is specified for the provider
                // and use it instead of the default if one is supplied.
                var loginProvider = owinCtx.Authentication
                    .GetExternalAuthenticationTypes()
                    .FirstOrDefault(p => p.AuthenticationType == LoginProvider);
                if (loginProvider != null)
                {
                    var providerChallengeResult = loginProvider.GetSignInChallengeResult(owinCtx);
                    if (providerChallengeResult != null)
                    {
                        owinCtx.Authentication.Challenge(providerChallengeResult, LoginProvider);
                        return;
                    }
                }

                var properties = new AuthenticationProperties() { RedirectUri = RedirectUri.EnsureEndsWith('/') };
                if (UserId != null)
                {
                    properties.Dictionary[XsrfKey] = UserId;
                }
                owinCtx.Authentication.Challenge(properties, LoginProvider);
            }
        }
    }
}<|MERGE_RESOLUTION|>--- conflicted
+++ resolved
@@ -49,15 +49,9 @@
             IUmbracoVersion umbracoVersion,
             IOptions<ContentSettings> contentSettings,
             IHostingEnvironment hostingEnvironment,
-<<<<<<< HEAD
-            IRuntimeSettings settings,
-            ISecuritySettings securitySettings)
-            : base(globalSettings, umbracoContextAccessor, services, appCaches, profilingLogger, logger)
-=======
             IOptions<RuntimeSettings> settings,
             IOptions<SecuritySettings> securitySettings)
-            : base(globalSettings, umbracoContextAccessor, services, appCaches, profilingLogger)
->>>>>>> d7ab7d3d
+            : base(globalSettings, umbracoContextAccessor, services, appCaches, profilingLogger, logger)
 
         {
             _features = features;
