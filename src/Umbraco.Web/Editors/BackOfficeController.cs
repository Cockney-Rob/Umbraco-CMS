--- conflicted
+++ resolved
@@ -39,11 +39,8 @@
         private readonly IHostingEnvironment _hostingEnvironment;
         private readonly RuntimeSettings _runtimeSettings;
         private readonly SecuritySettings _securitySettings;
-<<<<<<< HEAD
-        private readonly Microsoft.Extensions.Logging.ILogger<BackOfficeController> _logger;
-=======
         private readonly IIconService _iconService;
->>>>>>> c2f343b1
+        private readonly ILogger<BackOfficeController> _logger;
 
         public BackOfficeController(
             UmbracoFeatures features,
@@ -57,14 +54,9 @@
             IOptions<ContentSettings> contentSettings,
             IHostingEnvironment hostingEnvironment,
             IOptions<RuntimeSettings> settings,
-<<<<<<< HEAD
-            IOptions<SecuritySettings> securitySettings)
-            : base(globalSettings, umbracoContextAccessor, services, appCaches, profilingLogger, loggerFactory)
-=======
             IOptions<SecuritySettings> securitySettings,
             IIconService iconService)
-            : base(globalSettings, umbracoContextAccessor, services, appCaches, profilingLogger)
->>>>>>> c2f343b1
+            : base(globalSettings, umbracoContextAccessor, services, appCaches, profilingLogger, loggerFactory)
 
         {
             _features = features;
@@ -73,11 +65,8 @@
             _hostingEnvironment = hostingEnvironment;
             _runtimeSettings = settings.Value;
             _securitySettings = securitySettings.Value;
-<<<<<<< HEAD
+            _iconService = iconService;
             _logger = loggerFactory.CreateLogger<BackOfficeController>();
-=======
-            _iconService = iconService;
->>>>>>> c2f343b1
         }
 
         protected BackOfficeSignInManager SignInManager => _signInManager ?? (_signInManager = OwinContext.GetBackOfficeSignInManager());
