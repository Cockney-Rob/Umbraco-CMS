--- conflicted
+++ resolved
@@ -217,7 +217,6 @@
         {
             var http = EnsureHttpContext();
             var owinContext = TryGetOwinContext().Result;
-<<<<<<< HEAD
 
             //Sign the user in with username/password, this also gives a chance for developers to
             //custom verify the credentials and auto-link user accounts with a custom IBackOfficePasswordChecker
@@ -419,313 +418,6 @@
                     if (resetAccessFailedCountResult.Succeeded == false)
                     {
                         Logger.Warn<AuthenticationController>("Could not reset access failed count {UserId} - error {UnlockError}", model.UserId, unlockResult.Errors.First());
-                    }
-                }
-
-                UserManager.RaiseForgotPasswordChangedSuccessEvent(model.UserId);
-                return Request.CreateResponse(HttpStatusCode.OK);
-            }
-            return Request.CreateValidationErrorResponse(
-                result.Errors.Any() ? result.Errors.First() : "Set password failed");
-        }
-
-
-        /// <summary>
-        /// Logs the current user out
-        /// </summary>
-        /// <returns></returns>
-        [ClearAngularAntiForgeryToken]
-        [ValidateAngularAntiForgeryToken]
-        public HttpResponseMessage PostLogout()
-        {
-            var owinContext = Request.TryGetOwinContext().Result;
-
-            owinContext.Authentication.SignOut(
-                Core.Constants.Security.BackOfficeAuthenticationType,
-                Core.Constants.Security.BackOfficeExternalAuthenticationType);
-
-            Logger.Info<AuthenticationController>("User {UserName} from IP address {RemoteIpAddress} has logged out", User.Identity == null ? "UNKNOWN" : User.Identity.Name, owinContext.Request.RemoteIpAddress);
-
-            if (UserManager != null)
-            {
-                var userId = -1;
-                int.TryParse(User.Identity.GetUserId(), out userId);
-                UserManager.RaiseLogoutSuccessEvent(userId);
-            }
-
-            return Request.CreateResponse(HttpStatusCode.OK);
-        }
-
-        /// <summary>
-        /// This is used when the user is auth'd successfully and we need to return an OK with user details along with setting the current Principal in the request
-        /// </summary>
-        /// <param name="user"></param>
-        /// <param name="principal"></param>
-        /// <returns></returns>
-        private HttpResponseMessage SetPrincipalAndReturnUserDetail(IUser user, IPrincipal principal)
-        {
-            if (user == null) throw new ArgumentNullException("user");
-            if (principal == null) throw new ArgumentNullException(nameof(principal));
-
-            var userDetail = Mapper.Map<UserDetail>(user);
-            //update the userDetail and set their remaining seconds
-            userDetail.SecondsUntilTimeout = TimeSpan.FromMinutes(GlobalSettings.TimeOutInMinutes).TotalSeconds;
-
-            //create a response with the userDetail object
-            var response = Request.CreateResponse(HttpStatusCode.OK, userDetail);
-
-            //ensure the user is set for the current request
-            Request.SetPrincipalForRequest(principal);
-
-            return response;
-        }
-
-        private string ConstructCallbackUrl(int userId, string code)
-        {
-            // Get an mvc helper to get the url
-            var http = EnsureHttpContext();
-            var urlHelper = new UrlHelper(http.Request.RequestContext);
-            var action = urlHelper.Action("ValidatePasswordResetCode", "BackOffice",
-                new
-                {
-                    area = GlobalSettings.GetUmbracoMvcArea(),
-                    u = userId,
-                    r = code
-                });
-
-            // Construct full URL using configured application URL (which will fall back to request)
-            var applicationUri = Current.RuntimeState.ApplicationUrl;
-            var callbackUri = new Uri(applicationUri, action);
-            return callbackUri.ToString();
-        }
-
-
-        private HttpContextBase EnsureHttpContext()
-        {
-            var attempt = this.TryGetHttpContext();
-            if (attempt.Success == false)
-                throw new InvalidOperationException("This method requires that an HttpContext be active");
-            return attempt.Result;
-        }
-
-
-
-        private void AddModelErrors(IdentityResult result, string prefix = "")
-        {
-            foreach (var error in result.Errors)
-            {
-                ModelState.AddModelError(prefix, error);
-            }
-        }
-
-    }
-}
-=======
-
-            //Sign the user in with username/password, this also gives a chance for developers to 
-            //custom verify the credentials and auto-link user accounts with a custom IBackOfficePasswordChecker
-            var result = await SignInManager.PasswordSignInAsync(
-                loginModel.Username, loginModel.Password, isPersistent: true, shouldLockout: true);
-
-            switch (result)
-            {
-                case SignInStatus.Success:
-
-                    //get the user
-                    var user = Services.UserService.GetByUsername(loginModel.Username);
-                    UserManager.RaiseLoginSuccessEvent(user.Id);
-
-                    return SetPrincipalAndReturnUserDetail(user, owinContext.Request.User);
-                case SignInStatus.RequiresVerification:
-
-                    var twofactorOptions = UserManager as IUmbracoBackOfficeTwoFactorOptions;
-                    if (twofactorOptions == null)
-                    {
-                        throw new HttpResponseException(
-                            Request.CreateErrorResponse(
-                                HttpStatusCode.BadRequest,
-                                "UserManager does not implement " + typeof(IUmbracoBackOfficeTwoFactorOptions)));
-                    }
-
-                    var twofactorView = twofactorOptions.GetTwoFactorView(
-                        owinContext,
-                        UmbracoContext,
-                        loginModel.Username);
-
-                    if (twofactorView.IsNullOrWhiteSpace())
-                    {
-                        throw new HttpResponseException(
-                            Request.CreateErrorResponse(
-                                HttpStatusCode.BadRequest,
-                                typeof(IUmbracoBackOfficeTwoFactorOptions) + ".GetTwoFactorView returned an empty string"));
-                    }
-
-                    var attemptedUser = Services.UserService.GetByUsername(loginModel.Username);
-
-                    //create a with information to display a custom two factor send code view
-                    var verifyResponse = Request.CreateResponse(HttpStatusCode.PaymentRequired, new
-                    {
-                        twoFactorView = twofactorView,
-                        userId = attemptedUser.Id
-                    });
-
-                    UserManager.RaiseLoginRequiresVerificationEvent(attemptedUser.Id);
-
-                    return verifyResponse;
-
-                case SignInStatus.LockedOut:
-                case SignInStatus.Failure:
-                default:
-                    //return BadRequest (400), we don't want to return a 401 because that get's intercepted
-                    // by our angular helper because it thinks that we need to re-perform the request once we are
-                    // authorized and we don't want to return a 403 because angular will show a warning msg indicating
-                    // that the user doesn't have access to perform this function, we just want to return a normal invalid msg.
-                    throw new HttpResponseException(HttpStatusCode.BadRequest);
-            }
-        }
-
-        /// <summary>
-        /// Processes a password reset request.  Looks for a match on the provided email address
-        /// and if found sends an email with a link to reset it
-        /// </summary>
-        /// <returns></returns>
-        [SetAngularAntiForgeryTokens]
-        public async Task<HttpResponseMessage> PostRequestPasswordReset(RequestPasswordResetModel model)
-        {
-            // If this feature is switched off in configuration the UI will be amended to not make the request to reset password available.
-            // So this is just a server-side secondary check.
-            if (UmbracoConfig.For.UmbracoSettings().Security.AllowPasswordReset == false)
-            {
-                throw new HttpResponseException(HttpStatusCode.BadRequest);
-            }
-            var identityUser = await SignInManager.UserManager.FindByEmailAsync(model.Email);
-            if (identityUser != null)
-            {
-                var user = Services.UserService.GetByEmail(model.Email);
-                if (user != null)
-                {
-                    var code = await UserManager.GeneratePasswordResetTokenAsync(identityUser.Id);
-                    var callbackUrl = ConstructCallbackUrl(identityUser.Id, code);
-
-                    var message = Services.TextService.Localize("resetPasswordEmailCopyFormat",
-                        //Ensure the culture of the found user is used for the email!
-                        UserExtensions.GetUserCulture(identityUser.Culture, Services.TextService),
-                        new[] { identityUser.UserName, callbackUrl });
-
-                    await UserManager.SendEmailAsync(identityUser.Id,
-                        Services.TextService.Localize("login/resetPasswordEmailCopySubject",
-                            //Ensure the culture of the found user is used for the email!
-                            UserExtensions.GetUserCulture(identityUser.Culture, Services.TextService)),
-                        message);
-
-                    UserManager.RaiseForgotPasswordRequestedEvent(user.Id);
-                }
-            }
-
-            return Request.CreateResponse(HttpStatusCode.OK);
-        }
-
-        /// <summary>
-        /// Used to retrived the 2FA providers for code submission
-        /// </summary>
-        /// <returns></returns>
-        [SetAngularAntiForgeryTokens]
-        public async Task<IEnumerable<string>> Get2FAProviders()
-        {
-            var userId = await SignInManager.GetVerifiedUserIdAsync();
-            if (userId < 0)
-            {
-                Logger.Warn<AuthenticationController>("Get2FAProviders :: No verified user found, returning 404");
-                throw new HttpResponseException(HttpStatusCode.NotFound);
-            }
-            var userFactors = await UserManager.GetValidTwoFactorProvidersAsync(userId);
-            return userFactors;
-        }
-
-        [SetAngularAntiForgeryTokens]
-        public async Task<IHttpActionResult> PostSend2FACode([FromBody]string provider)
-        {
-            if (provider.IsNullOrWhiteSpace())
-                throw new HttpResponseException(HttpStatusCode.NotFound);
-
-            var userId = await SignInManager.GetVerifiedUserIdAsync();
-            if (userId < 0)
-            {
-                Logger.Warn<AuthenticationController>("Get2FAProviders :: No verified user found, returning 404");
-                throw new HttpResponseException(HttpStatusCode.NotFound);
-            }
-
-            // Generate the token and send it
-            if (await SignInManager.SendTwoFactorCodeAsync(provider) == false)
-            {
-                return BadRequest("Invalid code");
-            }
-            return Ok();
-        }
-
-        [SetAngularAntiForgeryTokens]
-        public async Task<HttpResponseMessage> PostVerify2FACode(Verify2FACodeModel model)
-        {
-            if (ModelState.IsValid == false)
-            {
-                return Request.CreateValidationErrorResponse(ModelState);
-            }
-
-            var userName = await SignInManager.GetVerifiedUserNameAsync();
-            if (userName == null)
-            {
-                Logger.Warn<AuthenticationController>("Get2FAProviders :: No verified user found, returning 404");
-                throw new HttpResponseException(HttpStatusCode.NotFound);
-            }
-
-            var result = await SignInManager.TwoFactorSignInAsync(model.Provider, model.Code, isPersistent: true, rememberBrowser: false);
-            var owinContext = TryGetOwinContext().Result;
-
-            var user = Services.UserService.GetByUsername(userName);
-            switch (result)
-            {
-                case SignInStatus.Success:
-                    UserManager.RaiseLoginSuccessEvent(user.Id);
-                    return SetPrincipalAndReturnUserDetail(user, owinContext.Request.User);
-                case SignInStatus.LockedOut:
-                    UserManager.RaiseAccountLockedEvent(user.Id);
-                    return Request.CreateValidationErrorResponse("User is locked out");
-                case SignInStatus.Failure:
-                default:
-                    return Request.CreateValidationErrorResponse("Invalid code");
-            }
-        }
-
-        /// <summary>
-        /// Processes a set password request.  Validates the request and sets a new password.
-        /// </summary>
-        /// <returns></returns>
-        [SetAngularAntiForgeryTokens]
-        public async Task<HttpResponseMessage> PostSetPassword(SetPasswordModel model)
-        {
-            var result = await UserManager.ResetPasswordAsync(model.UserId, model.ResetCode, model.Password);
-            if (result.Succeeded)
-            {
-                var lockedOut = await UserManager.IsLockedOutAsync(model.UserId);
-                if (lockedOut)
-                {
-                    Logger.Info<AuthenticationController>(
-                        "User {0} is currently locked out, unlocking and resetting AccessFailedCount",
-                        () => model.UserId);
-
-                    //var user = await UserManager.FindByIdAsync(model.UserId);
-                    var unlockResult = await UserManager.SetLockoutEndDateAsync(model.UserId, DateTimeOffset.Now);
-                    if (unlockResult.Succeeded == false)
-                    {
-                        Logger.Warn<AuthenticationController>("Could not unlock for user {0} - error {1}",
-                                        () => model.UserId, () => unlockResult.Errors.First());
-                    }
-
-                    var resetAccessFailedCountResult = await UserManager.ResetAccessFailedCountAsync(model.UserId);
-                    if (resetAccessFailedCountResult.Succeeded == false)
-                    {
-                        Logger.Warn<AuthenticationController>("Could not reset access failed count {0} - error {1}",
-                            () => model.UserId, () => unlockResult.Errors.First());
                     }
                 }
 
@@ -779,9 +471,7 @@
                 Core.Constants.Security.BackOfficeAuthenticationType,
                 Core.Constants.Security.BackOfficeExternalAuthenticationType);
 
-            Logger.Info<AuthenticationController>("User {0} from IP address {1} has logged out",
-                            () => User.Identity == null ? "UNKNOWN" : User.Identity.Name,
-                            () => owinContext.Request.RemoteIpAddress);
+            Logger.Info<AuthenticationController>("User {UserName} from IP address {RemoteIpAddress} has logged out", User.Identity == null ? "UNKNOWN" : User.Identity.Name, owinContext.Request.RemoteIpAddress);
 
             if (UserManager != null)
             {
@@ -802,7 +492,7 @@
         private HttpResponseMessage SetPrincipalAndReturnUserDetail(IUser user, IPrincipal principal)
         {
             if (user == null) throw new ArgumentNullException("user");
-            if (principal == null) throw new ArgumentNullException("principal");
+            if (principal == null) throw new ArgumentNullException(nameof(principal));
 
             var userDetail = Mapper.Map<UserDetail>(user);
             //update the userDetail and set their remaining seconds
@@ -825,13 +515,13 @@
             var action = urlHelper.Action("ValidatePasswordResetCode", "BackOffice",
                 new
                 {
-                    area = GlobalSettings.UmbracoMvcArea,
+                    area = GlobalSettings.GetUmbracoMvcArea(),
                     u = userId,
                     r = code
                 });
 
             // Construct full URL using configured application URL (which will fall back to request)
-            var applicationUri = new Uri(ApplicationContext.UmbracoApplicationUrl);
+            var applicationUri = Current.RuntimeState.ApplicationUrl;
             var callbackUri = new Uri(applicationUri, action);
             return callbackUri.ToString();
         }
@@ -856,5 +546,4 @@
         }
 
     }
-}
->>>>>>> 328b4b15
+}