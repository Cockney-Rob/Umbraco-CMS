﻿using System.Collections.Generic;
using System.Linq;
using System.Net;
using System.Web.Http;
using AutoMapper;
using Newtonsoft.Json;
using Umbraco.Core.Models;
using Umbraco.Web.Models.ContentEditing;
using Umbraco.Web.Models.Mapping;
using Umbraco.Web.Mvc;
using Umbraco.Web.WebApi;

namespace Umbraco.Web.Editors
{

    //TODO:  We'll need to be careful about the security on this controller, when we start implementing 
    // methods to modify content types we'll need to enforce security on the individual methods, we
    // cannot put security on the whole controller because things like GetAllowedChildren are required for content editing.

    /// <summary>
    /// An API controller used for dealing with media types
    /// </summary>
    [PluginController("UmbracoApi")]
    public class MediaTypeController : ContentAndMediaTypeBaseController
    {
        /// <summary>
        /// Constructor
        /// </summary>
        public MediaTypeController()
            : this(UmbracoContext.Current)
        {
        }

        /// <summary>
        /// Constructor
        /// </summary>
        /// <param name="umbracoContext"></param>
        public MediaTypeController(UmbracoContext umbracoContext)
            : base(umbracoContext)
        {
        }

        /// <summary>
        /// Returns the allowed child content type objects for the content item id passed in
        /// </summary>
        /// <param name="contentId"></param>
        public IEnumerable<ContentTypeBasic> GetAllowedChildren(int contentId)
        {
            if (contentId == Core.Constants.System.RecycleBinMedia)
                return Enumerable.Empty<ContentTypeBasic>();

            if (contentId == Core.Constants.System.Root)
            {
                return Services.ContentTypeService.GetAllMediaTypes()
                    .Where(x => x.AllowedAsRoot)
                    .Select(Mapper.Map<IMediaType, ContentTypeBasic>);
            }

            var contentItem = Services.MediaService.GetById(contentId);
            if (contentItem == null)
            {
                throw new HttpResponseException(HttpStatusCode.NotFound);
            }

<<<<<<< HEAD
            var ids = contentItem.ContentType.AllowedContentTypes.Select(x => x.Id.Value).ToArray();

            if (ids.Any() == false) return Enumerable.Empty<ContentTypeBasic>();

            return Services.ContentTypeService.GetAllMediaTypes(ids)
                .Select(Mapper.Map<IMediaType, ContentTypeBasic>);

=======
            return contentItem.ContentType.AllowedContentTypes
                              .Select(x => Services.ContentTypeService.GetMediaType((int) x.Id.Value))
                              .Select(Mapper.Map<IMediaType, ContentTypeBasic>);
>>>>>>> 6afead52
        }
    }
}<|MERGE_RESOLUTION|>--- conflicted
+++ resolved
@@ -1,80 +1,72 @@
-﻿using System.Collections.Generic;
-using System.Linq;
-using System.Net;
-using System.Web.Http;
-using AutoMapper;
-using Newtonsoft.Json;
-using Umbraco.Core.Models;
-using Umbraco.Web.Models.ContentEditing;
-using Umbraco.Web.Models.Mapping;
-using Umbraco.Web.Mvc;
-using Umbraco.Web.WebApi;
-
-namespace Umbraco.Web.Editors
-{
-
-    //TODO:  We'll need to be careful about the security on this controller, when we start implementing 
-    // methods to modify content types we'll need to enforce security on the individual methods, we
-    // cannot put security on the whole controller because things like GetAllowedChildren are required for content editing.
-
-    /// <summary>
-    /// An API controller used for dealing with media types
-    /// </summary>
-    [PluginController("UmbracoApi")]
-    public class MediaTypeController : ContentAndMediaTypeBaseController
-    {
-        /// <summary>
-        /// Constructor
-        /// </summary>
-        public MediaTypeController()
-            : this(UmbracoContext.Current)
-        {
-        }
-
-        /// <summary>
-        /// Constructor
-        /// </summary>
-        /// <param name="umbracoContext"></param>
-        public MediaTypeController(UmbracoContext umbracoContext)
-            : base(umbracoContext)
-        {
-        }
-
-        /// <summary>
-        /// Returns the allowed child content type objects for the content item id passed in
-        /// </summary>
-        /// <param name="contentId"></param>
-        public IEnumerable<ContentTypeBasic> GetAllowedChildren(int contentId)
-        {
-            if (contentId == Core.Constants.System.RecycleBinMedia)
-                return Enumerable.Empty<ContentTypeBasic>();
-
-            if (contentId == Core.Constants.System.Root)
-            {
-                return Services.ContentTypeService.GetAllMediaTypes()
-                    .Where(x => x.AllowedAsRoot)
-                    .Select(Mapper.Map<IMediaType, ContentTypeBasic>);
-            }
-
-            var contentItem = Services.MediaService.GetById(contentId);
-            if (contentItem == null)
-            {
-                throw new HttpResponseException(HttpStatusCode.NotFound);
-            }
-
-<<<<<<< HEAD
-            var ids = contentItem.ContentType.AllowedContentTypes.Select(x => x.Id.Value).ToArray();
-
-            if (ids.Any() == false) return Enumerable.Empty<ContentTypeBasic>();
-
-            return Services.ContentTypeService.GetAllMediaTypes(ids)
-                .Select(Mapper.Map<IMediaType, ContentTypeBasic>);
-
-=======
-            return contentItem.ContentType.AllowedContentTypes
-                              .Select(x => Services.ContentTypeService.GetMediaType((int) x.Id.Value))
-                              .Select(Mapper.Map<IMediaType, ContentTypeBasic>);
->>>>>>> 6afead52
-        }
-    }
+﻿using System.Collections.Generic;
+using System.Linq;
+using System.Net;
+using System.Web.Http;
+using AutoMapper;
+using Newtonsoft.Json;
+using Umbraco.Core.Models;
+using Umbraco.Web.Models.ContentEditing;
+using Umbraco.Web.Models.Mapping;
+using Umbraco.Web.Mvc;
+using Umbraco.Web.WebApi;
+
+namespace Umbraco.Web.Editors
+{
+
+    //TODO:  We'll need to be careful about the security on this controller, when we start implementing 
+    // methods to modify content types we'll need to enforce security on the individual methods, we
+    // cannot put security on the whole controller because things like GetAllowedChildren are required for content editing.
+
+    /// <summary>
+    /// An API controller used for dealing with media types
+    /// </summary>
+    [PluginController("UmbracoApi")]
+    public class MediaTypeController : ContentAndMediaTypeBaseController
+    {
+        /// <summary>
+        /// Constructor
+        /// </summary>
+        public MediaTypeController()
+            : this(UmbracoContext.Current)
+        {
+        }
+
+        /// <summary>
+        /// Constructor
+        /// </summary>
+        /// <param name="umbracoContext"></param>
+        public MediaTypeController(UmbracoContext umbracoContext)
+            : base(umbracoContext)
+        {
+        }
+
+        /// <summary>
+        /// Returns the allowed child content type objects for the content item id passed in
+        /// </summary>
+        /// <param name="contentId"></param>
+        public IEnumerable<ContentTypeBasic> GetAllowedChildren(int contentId)
+        {
+            if (contentId == Core.Constants.System.RecycleBinMedia)
+                return Enumerable.Empty<ContentTypeBasic>();
+
+            if (contentId == Core.Constants.System.Root)
+            {
+                return Services.ContentTypeService.GetAllMediaTypes()
+                    .Where(x => x.AllowedAsRoot)
+                    .Select(Mapper.Map<IMediaType, ContentTypeBasic>);
+            }
+
+            var contentItem = Services.MediaService.GetById(contentId);
+            if (contentItem == null)
+            {
+                throw new HttpResponseException(HttpStatusCode.NotFound);
+            }
+
+            var ids = contentItem.ContentType.AllowedContentTypes.Select(x => x.Id.Value).ToArray();
+            if (ids.Any() == false) return Enumerable.Empty<ContentTypeBasic>();
+
+            return Services.ContentTypeService.GetAllMediaTypes(ids)
+                .Select(Mapper.Map<IMediaType, ContentTypeBasic>);
+        }
+    }
 }