--- conflicted
+++ resolved
@@ -20,7 +20,7 @@
         /// THIS SHOULD BE ONLY USED FOR UNIT TESTS
         /// </summary>
         /// <param name="paramName"></param>
-        /// <param name="umbracoContext"></param>
+        /// <param name="umbracoContextAccessor"></param>
         public UserGroupAuthorizationAttribute(string paramName, IUmbracoContextAccessor umbracoContextAccessor)
         {
             if (umbracoContextAccessor == null) throw new ArgumentNullException(nameof(umbracoContextAccessor));
@@ -35,11 +35,7 @@
 
         private UmbracoContext GetUmbracoContext()
         {
-<<<<<<< HEAD
-            return _umbracoContextAccessor.UmbracoContext ?? UmbracoContext.Current;
-=======
-            return _umbracoContext ?? Composing.Current.UmbracoContext;
->>>>>>> 4879e716
+            return _umbracoContextAccessor.UmbracoContext ?? Composing.Current.UmbracoContext;
         }
 
         protected override bool IsAuthorized(HttpActionContext actionContext)
