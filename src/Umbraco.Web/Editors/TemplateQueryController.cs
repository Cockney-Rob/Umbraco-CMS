﻿using System.Collections.Generic;
using System.Linq;
using System.Text;
using Umbraco.Core.Models;
using Umbraco.Web.Mvc;
using Umbraco.Web.WebApi.Filters;
using Umbraco.Web.WebApi;
using System;
using System.Diagnostics;
using Umbraco.Web.Dynamics;
using Umbraco.Web.Models.TemplateQuery;

namespace Umbraco.Web.Editors
{
    

    /// <summary>
    /// The API controller used for building content queries within the template
    /// </summary>
    [PluginController("UmbracoApi")]
    [JsonCamelCaseFormatter]
    public class TemplateQueryController : UmbracoAuthorizedJsonController
    {
        public TemplateQueryController()
        { }

        public TemplateQueryController(UmbracoContext umbracoContext)
            :base(umbracoContext)
        { }


        private static readonly IEnumerable<OperathorTerm> Terms = new List<OperathorTerm>()
            {
                new OperathorTerm("is", Operathor.Equals, new [] {"string"}),
                new OperathorTerm("is not", Operathor.NotEquals, new [] {"string"}),
                new OperathorTerm("before", Operathor.LessThan, new [] {"datetime"}),
                new OperathorTerm("before (including selected date)", Operathor.LessThanEqualTo, new [] {"datetime"}),
                new OperathorTerm("after", Operathor.GreaterThan, new [] {"datetime"}),
                new OperathorTerm("after (including selected date)", Operathor.GreaterThanEqualTo, new [] {"datetime"}),
                new OperathorTerm("equals", Operathor.Equals, new [] {"int"}),
                new OperathorTerm("does not equal", Operathor.NotEquals, new [] {"int"}),
                new OperathorTerm("contains", Operathor.Contains, new [] {"string"}),
                new OperathorTerm("does not contain", Operathor.NotContains, new [] {"string"}),
                new OperathorTerm("greater than", Operathor.GreaterThan, new [] {"int"}),
                new OperathorTerm("greater than or equal to", Operathor.GreaterThanEqualTo, new [] {"int"}),
                new OperathorTerm("less than", Operathor.LessThan, new [] {"int"}),
                new OperathorTerm("less than or equal to", Operathor.LessThanEqualTo, new [] {"int"})
            };

        private static readonly IEnumerable<PropertyModel> Properties = new List<PropertyModel>()
            {
                new PropertyModel() { Name = "Id", Alias = "Id", Type = "int"  },
                new PropertyModel() { Name = "Name", Alias = "Name", Type = "string"  },
                //new PropertyModel() { Name = "Url", Alias = "url", Type = "string"  },
                new PropertyModel() { Name = "Created Date", Alias = "CreateDate", Type = "datetime"  },
                new PropertyModel() { Name = "Last Updated Date", Alias = "UpdateDate", Type = "datetime"  }

            };

        public QueryResultModel PostTemplateQuery(QueryModel model)
        {
            var umbraco = new UmbracoHelper(UmbracoContext);

            var queryResult = new QueryResultModel();

            var sb = new StringBuilder();
<<<<<<< HEAD
            var indention = Environment.NewLine + "\t\t\t\t\t\t";

            sb.Append("Model.Content.Site()");
=======
            
            sb.Append("CurrentPage.Site()");
>>>>>>> 19f7e6bd
            
            var timer = new Stopwatch();
            
            timer.Start();

            var currentPage = umbraco.TypedContentAtRoot().FirstOrDefault();
            timer.Stop();


            var pointerNode = currentPage;

            // adjust the "FROM"
            if (model != null && model.Source.Id > 0)
            {
                var targetNode = umbraco.TypedContent(model.Source.Id);

                if (targetNode != null)
                {
                    var aliases = this.GetChildContentTypeAliases(targetNode, currentPage).Reverse();

                    foreach (var contentTypeAlias in aliases)
                    {
                        timer.Start();

                        pointerNode = pointerNode.FirstChild(x => x.DocumentTypeAlias == contentTypeAlias);

                        if (pointerNode == null) break;

                        timer.Stop();

                        sb.AppendFormat(".FirstChild(\"{0}\")", contentTypeAlias);
                    }

                    if (pointerNode == null || pointerNode.Id != model.Source.Id)
                    {
                        // we did not find the path
                        sb.Clear();
                        sb.AppendFormat("Umbraco.Content({0})", model.Source.Id);
                        pointerNode = targetNode;
                    }
                }
            }
                
            // TYPE to return if filtered by type            
            IEnumerable<IPublishedContent> contents;
            if (model != null && string.IsNullOrEmpty(model.ContentType.Alias) == false)
            {
                timer.Start();

                contents = pointerNode.Children.OfTypes(new[] { model.ContentType.Alias });

                timer.Stop();
                // TODO change to .Children({0})
                sb.AppendFormat(".Children(\"{0}\")", model.ContentType.Alias);
            }
            else
            {
                timer.Start();
                contents = pointerNode.Children;
                timer.Stop();
                sb.Append(".Children");
            }

            //setup 2 clauses, 1 for returning, 1 for testing
            var clause = string.Empty;
            var tokenizedClause = string.Empty;

            // WHERE
            var token = 0;

            if (model != null)
            {
                model.Filters = model.Filters.Where(x => x.ConstraintValue != null);

                foreach (var condition in model.Filters)
                {
                    if(string.IsNullOrEmpty( condition.ConstraintValue)) continue;
                    
                    //x is passed in as the parameter alias for the linq where statement clause
                    var operation = condition.BuildCondition("x");
                    var tokenizedOperation = condition.BuildTokenizedCondition(token);

                    clause = string.IsNullOrEmpty(clause) ? operation : string.Concat(new[] { clause, " && ",  operation });
                    tokenizedClause = string.IsNullOrEmpty(tokenizedClause) ? tokenizedOperation : string.Concat(new[] { tokenizedClause, " && ", tokenizedOperation });

                    token++;
                }

                if (string.IsNullOrEmpty(clause) == false)
                {

                    timer.Start();

                    //trial-run the tokenized clause to time the execution
                    //for review - this uses a tonized query rather then the normal linq query. 
                    contents = contents.AsQueryable().Where(tokenizedClause, model.Filters.Select(this.GetConstraintValue).ToArray());
                    contents = contents.Where(x => x.IsVisible());

                    timer.Stop();

                    
                    //the query to output to the editor
                    sb.Append(indention);
                    sb.Append(".Where(x => x.IsVisible())");

                    sb.Append(indention);
                    sb.AppendFormat(".Where(x => {0})", clause);

                }
                else
                {
                    timer.Start();

                    contents = contents.Where(x => x.IsVisible());

                    timer.Stop();

                    sb.Append(indention);
                    sb.Append(".Where(x => x.IsVisible())");

                }

                if (model.Sort != null && string.IsNullOrEmpty(model.Sort.Property.Alias) == false)
                {
                    timer.Start();

                    contents = this.SortByDefaultPropertyValue(contents, model.Sort);

                    timer.Stop();

                    var direction = model.Sort.Direction == "ascending" ? string.Empty : " desc";

                    sb.Append(indention);
                    sb.AppendFormat(".OrderBy(\"{0}{1}\")", model.Sort.Property.Alias, direction);
                }

                if (model.Take > 0)
                {
                    timer.Start();

                    contents = contents.Take(model.Take);

                    timer.Stop();

                    sb.Append(indention);
                    sb.AppendFormat(".Take({0})", model.Take);
                }
            }

            queryResult.QueryExpression = sb.ToString();
            queryResult.ExecutionTime = timer.ElapsedMilliseconds;
            queryResult.ResultCount = contents.Count();
            queryResult.SampleResults = contents.Take(20).Select(x => new TemplateQueryResult()
                                                                 {
                                                                     Icon = "icon-file",
                                                                     Name = x.Name
                                                                 });


            return queryResult; 
        }

        private object GetConstraintValue(QueryCondition condition)
        {
            switch (condition.Property.Type)
            {
                case "int" :
                    return int.Parse(condition.ConstraintValue);
                case "datetime":
                    DateTime dt;
                    return DateTime.TryParse(condition.ConstraintValue, out dt) ? dt : DateTime.Today;
                default:
                    return condition.ConstraintValue;
            }
        }

        private IEnumerable<IPublishedContent> SortByDefaultPropertyValue(IEnumerable<IPublishedContent> contents,  SortExpression sortExpression)
        {
            switch (sortExpression.Property.Alias)
            {
                case "id" :
                    return sortExpression.Direction == "ascending"
                               ? contents.OrderBy(x => x.Id)
                               : contents.OrderByDescending(x => x.Id);
                case "createDate" :
               
                    return sortExpression.Direction == "ascending"
                               ? contents.OrderBy(x => x.CreateDate)
                               : contents.OrderByDescending(x => x.CreateDate);
                case "publishDate":
                   
                    return sortExpression.Direction == "ascending"
                               ? contents.OrderBy(x => x.UpdateDate)
                               : contents.OrderByDescending(x => x.UpdateDate);
                case "name":
                    return sortExpression.Direction == "ascending"
                               ? contents.OrderBy(x => x.Name)
                               : contents.OrderByDescending(x => x.Name);
                default :

                    return sortExpression.Direction == "ascending"
                               ? contents.OrderBy(x => x.Name)
                               : contents.OrderByDescending(x => x.Name);

            }
        }
        
        private IEnumerable<string> GetChildContentTypeAliases(IPublishedContent targetNode, IPublishedContent current)
        {
            var aliases = new List<string>();
    
            if (targetNode.Id == current.Id) return aliases;
            if (targetNode.Id != current.Id)
            {
                aliases.Add(targetNode.DocumentTypeAlias);

            }

            aliases.AddRange(this.GetChildContentTypeAliases(targetNode.Parent, current));

            return aliases;
        }

        /// <summary>
        /// Gets a list of all content types
        /// </summary>
        /// <returns></returns>
        public IEnumerable<ContentTypeModel> GetContentTypes()
        {
            var contentTypes =
                ApplicationContext.Services.ContentTypeService.GetAllContentTypes()
                    .Select(x => new ContentTypeModel() { Alias = x.Alias, Name = x.Name })
                    .OrderBy(x => x.Name).ToList();
            contentTypes.Insert(0, new ContentTypeModel() { Alias = string.Empty, Name = "Everything" });

            return contentTypes;
        }

        /// <summary>
        /// Returns a collection of allowed properties.
        /// </summary>
        public IEnumerable<PropertyModel> GetAllowedProperties()
        {
            return Properties.OrderBy(x => x.Name);
        }

        /// <summary>
        /// Returns a collection of constraint conditions that can be used in the query
        /// </summary>
        public IEnumerable<object> GetFilterConditions()
        {
            return Terms;
        }


    }
}<|MERGE_RESOLUTION|>--- conflicted
+++ resolved
@@ -64,15 +64,9 @@
             var queryResult = new QueryResultModel();
 
             var sb = new StringBuilder();
-<<<<<<< HEAD
             var indention = Environment.NewLine + "\t\t\t\t\t\t";
-
+      
             sb.Append("Model.Content.Site()");
-=======
-            
-            sb.Append("CurrentPage.Site()");
->>>>>>> 19f7e6bd
-            
             var timer = new Stopwatch();
             
             timer.Start();
