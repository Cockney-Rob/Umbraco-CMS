﻿using System;
using System.Threading;
using System.Web;
using Umbraco.Core;
using Umbraco.Core.Configuration;
using Umbraco.Core.Configuration.UmbracoSettings;
using Umbraco.Core.Logging;
using Umbraco.Core.Sync;

namespace Umbraco.Web.Scheduling
{
    /// <summary>
    /// Used to do the scheduling for tasks, publishing, etc...
    /// </summary>
    /// <remarks>
    /// All tasks are run in a background task runner which is web aware and will wind down the task correctly instead of killing it completely when
    /// the app domain shuts down.
    /// </remarks>
    internal sealed class Scheduler : ApplicationEventHandler
    {
        private static Timer _pingTimer;
        private static BackgroundTaskRunner<IBackgroundTask> _publishingRunner;
        private static BackgroundTaskRunner<IBackgroundTask> _tasksRunner;
        private static BackgroundTaskRunner<IBackgroundTask> _scrubberRunner;
        private static volatile bool _started;
        private static readonly object Locker = new object();

        protected override void ApplicationStarted(UmbracoApplicationBase umbracoApplication, ApplicationContext applicationContext)
        {
            if (umbracoApplication.Context == null)
                return;

            //subscribe to app init so we can subsribe to the application events
            UmbracoApplicationBase.ApplicationInit += (sender, args) =>
            {
                var app = (HttpApplication)sender;

                //subscribe to the end of a successful request (a handler actually executed)
                app.PostRequestHandlerExecute += (o, eventArgs) =>
                {
                    if (_started == false)
                    {
                        lock (Locker)
                        {
                            if (_started == false)
                            {
                                _started = true;
                                LogHelper.Debug<Scheduler>(() => "Initializing the scheduler");

                                // backgrounds runners are web aware, if the app domain dies, these tasks will wind down correctly
<<<<<<< HEAD
                                _publishingRunner = new BackgroundTaskRunner<IBackgroundTask>(applicationContext.ProfilingLogger.Logger);
                                _tasksRunner = new BackgroundTaskRunner<IBackgroundTask>(applicationContext.ProfilingLogger.Logger);
                                _scrubberRunner = new BackgroundTaskRunner<IBackgroundTask>(applicationContext.ProfilingLogger.Logger);
=======
                                _publishingRunner = new BackgroundTaskRunner<IBackgroundTask>("ScheduledPublishing");
                                _tasksRunner = new BackgroundTaskRunner<IBackgroundTask>("ScheduledTasks");
                                _scrubberRunner = new BackgroundTaskRunner<IBackgroundTask>("LogScrubber");
>>>>>>> 72046a6a

                                var settings = UmbracoConfig.For.UmbracoSettings();

                                // note
                                // must use the single-parameter constructor on Timer to avoid it from being GC'd
                                // also make the timer static to ensure further GC safety
                                // read http://stackoverflow.com/questions/4962172/why-does-a-system-timers-timer-survive-gc-but-not-system-threading-timer

                                // ping/keepalive - no need for a background runner - does not need to be web aware, ok if the app domain dies
                                _pingTimer = new Timer(state => KeepAlive.Start(applicationContext, UmbracoConfig.For.UmbracoSettings()));
                                _pingTimer.Change(60000, 300000);

                                // scheduled publishing/unpublishing
                                // install on all, will only run on non-slaves servers
                                // both are delayed recurring tasks
                                _publishingRunner.Add(new ScheduledPublishing(_publishingRunner, 60000, 60000, applicationContext, settings));
                                _tasksRunner.Add(new ScheduledTasks(_tasksRunner, 60000, 60000, applicationContext, settings));

                                // log scrubbing
                                // install & run on all servers
                                // LogScrubber is a delayed recurring task
                                _scrubberRunner.Add(new LogScrubber(_scrubberRunner, 60000, LogScrubber.GetLogScrubbingInterval(settings), applicationContext, settings));
                            }
                        }
                    }
                };
            };
        }
    }
}<|MERGE_RESOLUTION|>--- conflicted
+++ resolved
@@ -48,15 +48,9 @@
                                 LogHelper.Debug<Scheduler>(() => "Initializing the scheduler");
 
                                 // backgrounds runners are web aware, if the app domain dies, these tasks will wind down correctly
-<<<<<<< HEAD
-                                _publishingRunner = new BackgroundTaskRunner<IBackgroundTask>(applicationContext.ProfilingLogger.Logger);
-                                _tasksRunner = new BackgroundTaskRunner<IBackgroundTask>(applicationContext.ProfilingLogger.Logger);
-                                _scrubberRunner = new BackgroundTaskRunner<IBackgroundTask>(applicationContext.ProfilingLogger.Logger);
-=======
-                                _publishingRunner = new BackgroundTaskRunner<IBackgroundTask>("ScheduledPublishing");
-                                _tasksRunner = new BackgroundTaskRunner<IBackgroundTask>("ScheduledTasks");
-                                _scrubberRunner = new BackgroundTaskRunner<IBackgroundTask>("LogScrubber");
->>>>>>> 72046a6a
+                                _publishingRunner = new BackgroundTaskRunner<IBackgroundTask>("ScheduledPublishing", applicationContext.ProfilingLogger.Logger);
+                                _tasksRunner = new BackgroundTaskRunner<IBackgroundTask>("ScheduledTasks", applicationContext.ProfilingLogger.Logger);
+                                _scrubberRunner = new BackgroundTaskRunner<IBackgroundTask>("LogScrubber", applicationContext.ProfilingLogger.Logger);
 
                                 var settings = UmbracoConfig.For.UmbracoSettings();
 
