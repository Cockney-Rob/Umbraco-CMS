﻿using System;
using System.Collections.Generic;
using System.Linq;
using System.Web;
using System.Web.Http;
using System.Web.Mvc;
using System.Web.Routing;
using StackExchange.Profiling.MVCHelpers;
using Umbraco.Core;
using Umbraco.Core.Configuration;
using Umbraco.Core.Dictionary;
using Umbraco.Core.Dynamics;
using Umbraco.Core.Logging;
using Umbraco.Core.ObjectResolution;
using Umbraco.Core.Profiling;
using Umbraco.Core.PropertyEditors;
using Umbraco.Core.Sync;
using Umbraco.Web.Dictionary;
using Umbraco.Web.Media;
using Umbraco.Web.Media.ThumbnailProviders;
using Umbraco.Web.Models;
using Umbraco.Web.Mvc;
using Umbraco.Web.PropertyEditors;
using Umbraco.Web.PublishedCache;
using Umbraco.Web.Routing;
using Umbraco.Web.WebApi;
using umbraco.BusinessLogic;
using umbraco.businesslogic;
using umbraco.cms.businesslogic;
using umbraco.presentation.cache;


namespace Umbraco.Web
{
    /// <summary>
    /// A bootstrapper for the Umbraco application which initializes all objects including the Web portion of the application 
    /// </summary>
    public class WebBootManager : CoreBootManager
    {
        private readonly bool _isForTesting;

        public WebBootManager(UmbracoApplicationBase umbracoApplication)
            : this(umbracoApplication, false)
        {

        }

        /// <summary>
        /// Constructor for unit tests, ensures some resolvers are not initialized
        /// </summary>
        /// <param name="umbracoApplication"></param>
        /// <param name="isForTesting"></param>
        internal WebBootManager(UmbracoApplicationBase umbracoApplication, bool isForTesting)
            : base(umbracoApplication)
        {
            _isForTesting = isForTesting;
        }

        /// <summary>
        /// Initialize objects before anything during the boot cycle happens
        /// </summary>
        /// <returns></returns>
        public override IBootManager Initialize()
        {
            base.Initialize();

            // Backwards compatibility - set the path and URL type for ClientDependency 1.5.1 [LK]
            ClientDependency.Core.CompositeFiles.Providers.XmlFileMapper.FileMapVirtualFolder = "~/App_Data/TEMP/ClientDependency";
            ClientDependency.Core.CompositeFiles.Providers.BaseCompositeFileProcessingProvider.UrlTypeDefault = ClientDependency.Core.CompositeFiles.Providers.CompositeUrlType.Base64QueryStrings;

            //set master controller factory
            ControllerBuilder.Current.SetControllerFactory(
                new MasterControllerFactory(FilteredControllerFactoriesResolver.Current));

            //set the render view engine
            ViewEngines.Engines.Add(new ProfilingViewEngine(new RenderViewEngine()));
            //set the plugin view engine
            ViewEngines.Engines.Add(new ProfilingViewEngine(new PluginViewEngine()));

            //set model binder
            ModelBinders.Binders.Add(new KeyValuePair<Type, IModelBinder>(typeof(RenderModel), new RenderModelBinder()));

            //add the profiling action filter
            GlobalFilters.Filters.Add(new ProfilingActionFilter());
            
            return this;
        }

        /// <summary>
        /// Override this method in order to ensure that the UmbracoContext is also created, this can only be 
        /// created after resolution is frozen!
        /// </summary>
        protected override void FreezeResolution()
        {
            base.FreezeResolution();

            //before we do anything, we'll ensure the umbraco context
            //see: http://issues.umbraco.org/issue/U4-1717
            UmbracoContext.EnsureContext(new HttpContextWrapper(UmbracoApplication.Context), ApplicationContext);
        }

        /// <summary>
        /// Ensure the current profiler is the web profiler
        /// </summary>
        protected override void InitializeProfilerResolver()
        {
            base.InitializeProfilerResolver();

            //Set the profiler to be the web profiler
            ProfilerResolver.Current.SetProfiler(new WebProfiler());
        }

        /// <summary>
        /// Adds custom types to the ApplicationEventsResolver
        /// </summary>
        protected override void InitializeApplicationEventsResolver()
        {
            base.InitializeApplicationEventsResolver();
            ApplicationEventsResolver.Current.AddType<CacheHelperExtensions.CacheHelperApplicationEventListener>();
            ApplicationEventsResolver.Current.AddType<LegacyScheduledTasks>();
            //We need to remove these types because we've obsoleted them and we don't want them executing:
            ApplicationEventsResolver.Current.RemoveType<global::umbraco.LibraryCacheRefresher>();
        }

        /// <summary>
        /// Ensure that the OnApplicationStarted methods of the IApplicationEvents are called
        /// </summary>
        /// <param name="afterComplete"></param>
        /// <returns></returns>
        public override IBootManager Complete(Action<ApplicationContext> afterComplete)
        {
            //set routes
            CreateRoutes();

            base.Complete(afterComplete);

            //Now, startup all of our legacy startup handler
            ApplicationEventsResolver.Current.InstantiateLegacyStartupHandlers();

            return this;
        }

        /// <summary>
        /// Creates the routes
        /// </summary>
        protected internal void CreateRoutes()
        {
            var umbracoPath = GlobalSettings.UmbracoMvcArea;

            //Create the front-end route
            var defaultRoute = RouteTable.Routes.MapRoute(
                "Umbraco_default",
                umbracoPath + "/RenderMvc/{action}/{id}",
                new { controller = "RenderMvc", action = "Index", id = UrlParameter.Optional }
                );
            defaultRoute.RouteHandler = new RenderRouteHandler(ControllerBuilder.Current.GetControllerFactory());

<<<<<<< HEAD
            //Create the install routes
            var installPackageRoute = RouteTable.Routes.MapRoute(
                "Umbraco_install_packages",
                "Install/PackageInstaller/{action}/{id}",
                new { controller = "InstallPackage", action = "Index", id = UrlParameter.Optional }
                );
            installPackageRoute.DataTokens.Add("area", umbracoPath);

            //Create the REST/web/script service routes
            var webServiceRoutes = RouteTable.Routes.MapRoute(
                "Umbraco_web_services",
                umbracoPath + "/RestServices/{controller}/{action}/{id}",
                new { controller = "SaveFileController", action = "Index", id = UrlParameter.Optional },
                //look in this namespace for controllers
                new string[] { "Umbraco.Web.WebServices" }
                );
            webServiceRoutes.DataTokens.Add("area", umbracoPath);

            RoutePluginControllers();
        }
        
        private void RoutePluginControllers()
        {
            var umbracoPath = GlobalSettings.UmbracoMvcArea;

            //we need to find the plugin controllers and route them
            var pluginControllers =
                SurfaceControllerResolver.Current.RegisteredSurfaceControllers.Concat(
                    UmbracoApiControllerResolver.Current.RegisteredUmbracoApiControllers).ToArray();
=======
            //register all back office routes
            RouteBackOfficeControllers();

            //plugin controllers must come first because the next route will catch many things
            RoutePluginControllers();
        }

        private void RouteBackOfficeControllers()
        {
            var backOfficeArea = new BackOfficeArea();
            RouteTable.Routes.RegisterArea(backOfficeArea);
        }

        private void RoutePluginControllers()
        {
            var umbracoPath = GlobalSettings.UmbracoMvcArea;

            //we need to find the plugin controllers and route them
            var pluginControllers =
                SurfaceControllerResolver.Current.RegisteredSurfaceControllers.ToArray();
>>>>>>> 120bdca9

            //local controllers do not contain the attribute 			
            var localControllers = pluginControllers.Where(x => PluginController.GetMetadata(x).AreaName.IsNullOrWhiteSpace());
            foreach (var s in localControllers)
            {
<<<<<<< HEAD
                if (TypeHelper.IsTypeAssignableFrom<SurfaceController>(s))
                {
                    RouteLocalSurfaceController(s, umbracoPath);
                }
                else if (TypeHelper.IsTypeAssignableFrom<UmbracoApiController>(s))
                {
                    RouteLocalApiController(s, umbracoPath);
                }
=======
                RouteLocalSurfaceController(s, umbracoPath);
>>>>>>> 120bdca9
            }

            //need to get the plugin controllers that are unique to each area (group by)
            var pluginSurfaceControlleres = pluginControllers.Where(x => !PluginController.GetMetadata(x).AreaName.IsNullOrWhiteSpace());
            var groupedAreas = pluginSurfaceControlleres.GroupBy(controller => PluginController.GetMetadata(controller).AreaName);
            //loop through each area defined amongst the controllers
            foreach (var g in groupedAreas)
            {
                //create an area for the controllers (this will throw an exception if all controllers are not in the same area)
                var pluginControllerArea = new PluginControllerArea(g.Select(PluginController.GetMetadata));
                //register it
                RouteTable.Routes.RegisterArea(pluginControllerArea);
            }
        }

<<<<<<< HEAD
        private void RouteLocalApiController(Type controller, string umbracoPath)
        {
            var meta = PluginController.GetMetadata(controller);
            var route = RouteTable.Routes.MapHttpRoute(
                string.Format("umbraco-{0}-{1}", "api", meta.ControllerName),
                umbracoPath + "/Api/" + meta.ControllerName + "/{action}/{id}",//url to match
                new { controller = meta.ControllerName, id = UrlParameter.Optional },
                new { controller = @"(\w+)Api" }); //Must be suffixed with "Api" (i.e. MyApiController)
            //web api routes don't set the data tokens object
            if (route.DataTokens == null)
            {                
                route.DataTokens = new RouteValueDictionary();
            }
            route.DataTokens.Add("Namespaces", new[] {meta.ControllerNamespace}); //look in this namespace to create the controller
            route.DataTokens.Add("umbraco", "api"); //ensure the umbraco token is set
        }

=======
>>>>>>> 120bdca9
        private void RouteLocalSurfaceController(Type controller, string umbracoPath)
        {
            var meta = PluginController.GetMetadata(controller);
            var route = RouteTable.Routes.MapRoute(
                string.Format("umbraco-{0}-{1}", "surface", meta.ControllerName),
                umbracoPath + "/Surface/" + meta.ControllerName + "/{action}/{id}",//url to match
                new { controller = meta.ControllerName, action = "Index", id = UrlParameter.Optional },
<<<<<<< HEAD
                //NOTE: There SHOULD be a constraint here to only match controllers with a "SurfaceController" suffix but we forgot to include it in the 
                // 4.10 release so we can't include it now :(
                new[] { meta.ControllerNamespace }); //look in this namespace to create the controller
            route.DataTokens.Add("umbraco", "surface"); //ensure the umbraco token is set                
            //make it use our custom/special SurfaceMvcHandler
            route.RouteHandler = new SurfaceRouteHandler();
=======
                new[] { meta.ControllerNamespace }); //look in this namespace to create the controller
            route.DataTokens.Add("umbraco", "surface"); //ensure the umbraco token is set                
            route.DataTokens.Add("UseNamespaceFallback", false); //Don't look anywhere else except this namespace!
>>>>>>> 120bdca9
        }

        /// <summary>
        /// Initializes all web based and core resolves 
        /// </summary>
        protected override void InitializeResolvers()
        {
            base.InitializeResolvers();

            //set the default RenderMvcController
            DefaultRenderMvcControllerResolver.Current = new DefaultRenderMvcControllerResolver(typeof(RenderMvcController));

            //Override the ServerMessengerResolver to set a username/password for the distributed calls
            ServerMessengerResolver.Current.SetServerMessenger(new DefaultServerMessenger(() =>
            {
                //we should not proceed to change this if the app/database is not configured since there will 
                // be no user, plus we don't need to have server messages sent if this is the case.
                if (ApplicationContext.IsConfigured && ApplicationContext.DatabaseContext.IsDatabaseConfigured)
                {                    
                    try
                    {
                        var user = User.GetUser(UmbracoSettings.DistributedCallUser);
                        return new System.Tuple<string, string>(user.LoginName, user.GetPassword());
                    }
                    catch (Exception e)
                    {
                        LogHelper.Error<WebBootManager>("An error occurred trying to set the IServerMessenger during application startup", e);
                        return null;
                    }
                }
                LogHelper.Warn<WebBootManager>("Could not initialize the DefaultServerMessenger, the application is not configured or the database is not configured");
                return null;
            }));

            //We are going to manually remove a few cache refreshers here because we've obsoleted them and we don't want them
            // to be registered more than once
            CacheRefreshersResolver.Current.RemoveType<pageRefresher>();
            CacheRefreshersResolver.Current.RemoveType<global::umbraco.presentation.cache.MediaLibraryRefreshers>();
            CacheRefreshersResolver.Current.RemoveType<global::umbraco.presentation.cache.MemberLibraryRefreshers>();
            CacheRefreshersResolver.Current.RemoveType<global::umbraco.templateCacheRefresh>();
            CacheRefreshersResolver.Current.RemoveType<global::umbraco.macroCacheRefresh>();
            
            SurfaceControllerResolver.Current = new SurfaceControllerResolver(
                PluginManager.Current.ResolveSurfaceControllers());

            UmbracoApiControllerResolver.Current = new UmbracoApiControllerResolver(
                PluginManager.Current.ResolveUmbracoApiControllers());

            //the base creates the PropertyEditorValueConvertersResolver but we want to modify it in the web app and replace
            //the TinyMcePropertyEditorValueConverter with the RteMacroRenderingPropertyEditorValueConverter
            PropertyEditorValueConvertersResolver.Current.RemoveType<TinyMcePropertyEditorValueConverter>();
            PropertyEditorValueConvertersResolver.Current.AddType<RteMacroRenderingPropertyEditorValueConverter>();

            PublishedCachesResolver.Current = new PublishedCachesResolver(new PublishedCaches(
                new PublishedCache.XmlPublishedCache.PublishedContentCache(),
                new PublishedCache.XmlPublishedCache.PublishedMediaCache()));

            FilteredControllerFactoriesResolver.Current = new FilteredControllerFactoriesResolver(
                // add all known factories, devs can then modify this list on application
                // startup either by binding to events or in their own global.asax
                new[]
					{
						typeof (RenderControllerFactory)
					});

<<<<<<< HEAD
            UrlProviderResolver.Current = new UrlProviderResolver(
                    //typeof(AliasUrlProvider), // not enabled by default
                    typeof(DefaultUrlProvider)
                );
=======
            // the legacy 404 will run from within LookupByNotFoundHandlers below
            // so for the time being there is no last chance lookup
            LastChanceLookupResolver.Current = new LastChanceLookupResolver();
>>>>>>> 120bdca9

            // the legacy 404 will run from within ContentFinderByNotFoundHandlers below
            // so for the time being there is no last chance finder
			ContentLastChanceFinderResolver.Current = new ContentLastChanceFinderResolver();

			ContentFinderResolver.Current = new ContentFinderResolver(
				// add all known resolvers in the correct order, devs can then modify this list
                // on application startup either by binding to events or in their own global.asax
						typeof (ContentFinderByPageIdQuery),
						typeof (ContentFinderByNiceUrl),
						typeof (ContentFinderByIdPath),
                        // these will be handled by ContentFinderByNotFoundHandlers
                        // so they can be enabled/disabled even though resolvers are not public yet
						//typeof (ContentFinderByNiceUrlAndTemplate),
						//typeof (ContentFinderByProfile),
						//typeof (ContentFinderByUrlAlias),
                        typeof (ContentFinderByNotFoundHandlers)
					);

            SiteDomainHelperResolver.Current = new SiteDomainHelperResolver(new SiteDomainHelper());

            // ain't that a bit dirty?
            PublishedCache.XmlPublishedCache.PublishedContentCache.UnitTesting = _isForTesting;

            ThumbnailProvidersResolver.Current = new ThumbnailProvidersResolver(
                PluginManager.Current.ResolveThumbnailProviders());

            ImageUrlProviderResolver.Current = new ImageUrlProviderResolver(
                PluginManager.Current.ResolveImageUrlProviders());

            CultureDictionaryFactoryResolver.Current = new CultureDictionaryFactoryResolver(
                new DefaultCultureDictionaryFactory());
        }

    }
}
<|MERGE_RESOLUTION|>--- conflicted
+++ resolved
@@ -1,391 +1,340 @@
-﻿using System;
-using System.Collections.Generic;
-using System.Linq;
-using System.Web;
-using System.Web.Http;
-using System.Web.Mvc;
-using System.Web.Routing;
-using StackExchange.Profiling.MVCHelpers;
-using Umbraco.Core;
-using Umbraco.Core.Configuration;
-using Umbraco.Core.Dictionary;
-using Umbraco.Core.Dynamics;
-using Umbraco.Core.Logging;
-using Umbraco.Core.ObjectResolution;
-using Umbraco.Core.Profiling;
-using Umbraco.Core.PropertyEditors;
-using Umbraco.Core.Sync;
-using Umbraco.Web.Dictionary;
-using Umbraco.Web.Media;
-using Umbraco.Web.Media.ThumbnailProviders;
-using Umbraco.Web.Models;
-using Umbraco.Web.Mvc;
-using Umbraco.Web.PropertyEditors;
-using Umbraco.Web.PublishedCache;
-using Umbraco.Web.Routing;
-using Umbraco.Web.WebApi;
-using umbraco.BusinessLogic;
-using umbraco.businesslogic;
-using umbraco.cms.businesslogic;
-using umbraco.presentation.cache;
-
-
-namespace Umbraco.Web
-{
-    /// <summary>
-    /// A bootstrapper for the Umbraco application which initializes all objects including the Web portion of the application 
-    /// </summary>
-    public class WebBootManager : CoreBootManager
-    {
-        private readonly bool _isForTesting;
-
-        public WebBootManager(UmbracoApplicationBase umbracoApplication)
-            : this(umbracoApplication, false)
-        {
-
-        }
-
-        /// <summary>
-        /// Constructor for unit tests, ensures some resolvers are not initialized
-        /// </summary>
-        /// <param name="umbracoApplication"></param>
-        /// <param name="isForTesting"></param>
-        internal WebBootManager(UmbracoApplicationBase umbracoApplication, bool isForTesting)
-            : base(umbracoApplication)
-        {
-            _isForTesting = isForTesting;
-        }
-
-        /// <summary>
-        /// Initialize objects before anything during the boot cycle happens
-        /// </summary>
-        /// <returns></returns>
-        public override IBootManager Initialize()
-        {
-            base.Initialize();
-
-            // Backwards compatibility - set the path and URL type for ClientDependency 1.5.1 [LK]
-            ClientDependency.Core.CompositeFiles.Providers.XmlFileMapper.FileMapVirtualFolder = "~/App_Data/TEMP/ClientDependency";
-            ClientDependency.Core.CompositeFiles.Providers.BaseCompositeFileProcessingProvider.UrlTypeDefault = ClientDependency.Core.CompositeFiles.Providers.CompositeUrlType.Base64QueryStrings;
-
-            //set master controller factory
-            ControllerBuilder.Current.SetControllerFactory(
-                new MasterControllerFactory(FilteredControllerFactoriesResolver.Current));
-
-            //set the render view engine
-            ViewEngines.Engines.Add(new ProfilingViewEngine(new RenderViewEngine()));
-            //set the plugin view engine
-            ViewEngines.Engines.Add(new ProfilingViewEngine(new PluginViewEngine()));
-
-            //set model binder
-            ModelBinders.Binders.Add(new KeyValuePair<Type, IModelBinder>(typeof(RenderModel), new RenderModelBinder()));
-
-            //add the profiling action filter
-            GlobalFilters.Filters.Add(new ProfilingActionFilter());
-            
-            return this;
-        }
-
-        /// <summary>
-        /// Override this method in order to ensure that the UmbracoContext is also created, this can only be 
-        /// created after resolution is frozen!
-        /// </summary>
-        protected override void FreezeResolution()
-        {
-            base.FreezeResolution();
-
-            //before we do anything, we'll ensure the umbraco context
-            //see: http://issues.umbraco.org/issue/U4-1717
-            UmbracoContext.EnsureContext(new HttpContextWrapper(UmbracoApplication.Context), ApplicationContext);
-        }
-
-        /// <summary>
-        /// Ensure the current profiler is the web profiler
-        /// </summary>
-        protected override void InitializeProfilerResolver()
-        {
-            base.InitializeProfilerResolver();
-
-            //Set the profiler to be the web profiler
-            ProfilerResolver.Current.SetProfiler(new WebProfiler());
-        }
-
-        /// <summary>
-        /// Adds custom types to the ApplicationEventsResolver
-        /// </summary>
-        protected override void InitializeApplicationEventsResolver()
-        {
-            base.InitializeApplicationEventsResolver();
-            ApplicationEventsResolver.Current.AddType<CacheHelperExtensions.CacheHelperApplicationEventListener>();
-            ApplicationEventsResolver.Current.AddType<LegacyScheduledTasks>();
-            //We need to remove these types because we've obsoleted them and we don't want them executing:
-            ApplicationEventsResolver.Current.RemoveType<global::umbraco.LibraryCacheRefresher>();
-        }
-
-        /// <summary>
-        /// Ensure that the OnApplicationStarted methods of the IApplicationEvents are called
-        /// </summary>
-        /// <param name="afterComplete"></param>
-        /// <returns></returns>
-        public override IBootManager Complete(Action<ApplicationContext> afterComplete)
-        {
-            //set routes
-            CreateRoutes();
-
-            base.Complete(afterComplete);
-
-            //Now, startup all of our legacy startup handler
-            ApplicationEventsResolver.Current.InstantiateLegacyStartupHandlers();
-
-            return this;
-        }
-
-        /// <summary>
-        /// Creates the routes
-        /// </summary>
-        protected internal void CreateRoutes()
-        {
-            var umbracoPath = GlobalSettings.UmbracoMvcArea;
-
-            //Create the front-end route
-            var defaultRoute = RouteTable.Routes.MapRoute(
-                "Umbraco_default",
-                umbracoPath + "/RenderMvc/{action}/{id}",
-                new { controller = "RenderMvc", action = "Index", id = UrlParameter.Optional }
-                );
-            defaultRoute.RouteHandler = new RenderRouteHandler(ControllerBuilder.Current.GetControllerFactory());
-
-<<<<<<< HEAD
-            //Create the install routes
-            var installPackageRoute = RouteTable.Routes.MapRoute(
-                "Umbraco_install_packages",
-                "Install/PackageInstaller/{action}/{id}",
-                new { controller = "InstallPackage", action = "Index", id = UrlParameter.Optional }
-                );
-            installPackageRoute.DataTokens.Add("area", umbracoPath);
-
-            //Create the REST/web/script service routes
-            var webServiceRoutes = RouteTable.Routes.MapRoute(
-                "Umbraco_web_services",
-                umbracoPath + "/RestServices/{controller}/{action}/{id}",
-                new { controller = "SaveFileController", action = "Index", id = UrlParameter.Optional },
-                //look in this namespace for controllers
-                new string[] { "Umbraco.Web.WebServices" }
-                );
-            webServiceRoutes.DataTokens.Add("area", umbracoPath);
-
-            RoutePluginControllers();
-        }
-        
-        private void RoutePluginControllers()
-        {
-            var umbracoPath = GlobalSettings.UmbracoMvcArea;
-
-            //we need to find the plugin controllers and route them
-            var pluginControllers =
-                SurfaceControllerResolver.Current.RegisteredSurfaceControllers.Concat(
-                    UmbracoApiControllerResolver.Current.RegisteredUmbracoApiControllers).ToArray();
-=======
-            //register all back office routes
-            RouteBackOfficeControllers();
-
-            //plugin controllers must come first because the next route will catch many things
-            RoutePluginControllers();
-        }
-
-        private void RouteBackOfficeControllers()
-        {
-            var backOfficeArea = new BackOfficeArea();
-            RouteTable.Routes.RegisterArea(backOfficeArea);
-        }
-
-        private void RoutePluginControllers()
-        {
-            var umbracoPath = GlobalSettings.UmbracoMvcArea;
-
-            //we need to find the plugin controllers and route them
-            var pluginControllers =
-                SurfaceControllerResolver.Current.RegisteredSurfaceControllers.ToArray();
->>>>>>> 120bdca9
-
-            //local controllers do not contain the attribute 			
-            var localControllers = pluginControllers.Where(x => PluginController.GetMetadata(x).AreaName.IsNullOrWhiteSpace());
-            foreach (var s in localControllers)
-            {
-<<<<<<< HEAD
-                if (TypeHelper.IsTypeAssignableFrom<SurfaceController>(s))
-                {
-                    RouteLocalSurfaceController(s, umbracoPath);
-                }
-                else if (TypeHelper.IsTypeAssignableFrom<UmbracoApiController>(s))
-                {
-                    RouteLocalApiController(s, umbracoPath);
-                }
-=======
-                RouteLocalSurfaceController(s, umbracoPath);
->>>>>>> 120bdca9
-            }
-
-            //need to get the plugin controllers that are unique to each area (group by)
-            var pluginSurfaceControlleres = pluginControllers.Where(x => !PluginController.GetMetadata(x).AreaName.IsNullOrWhiteSpace());
-            var groupedAreas = pluginSurfaceControlleres.GroupBy(controller => PluginController.GetMetadata(controller).AreaName);
-            //loop through each area defined amongst the controllers
-            foreach (var g in groupedAreas)
-            {
-                //create an area for the controllers (this will throw an exception if all controllers are not in the same area)
-                var pluginControllerArea = new PluginControllerArea(g.Select(PluginController.GetMetadata));
-                //register it
-                RouteTable.Routes.RegisterArea(pluginControllerArea);
-            }
-        }
-
-<<<<<<< HEAD
-        private void RouteLocalApiController(Type controller, string umbracoPath)
-        {
-            var meta = PluginController.GetMetadata(controller);
-            var route = RouteTable.Routes.MapHttpRoute(
-                string.Format("umbraco-{0}-{1}", "api", meta.ControllerName),
-                umbracoPath + "/Api/" + meta.ControllerName + "/{action}/{id}",//url to match
-                new { controller = meta.ControllerName, id = UrlParameter.Optional },
-                new { controller = @"(\w+)Api" }); //Must be suffixed with "Api" (i.e. MyApiController)
-            //web api routes don't set the data tokens object
-            if (route.DataTokens == null)
-            {                
-                route.DataTokens = new RouteValueDictionary();
-            }
-            route.DataTokens.Add("Namespaces", new[] {meta.ControllerNamespace}); //look in this namespace to create the controller
-            route.DataTokens.Add("umbraco", "api"); //ensure the umbraco token is set
-        }
-
-=======
->>>>>>> 120bdca9
-        private void RouteLocalSurfaceController(Type controller, string umbracoPath)
-        {
-            var meta = PluginController.GetMetadata(controller);
-            var route = RouteTable.Routes.MapRoute(
-                string.Format("umbraco-{0}-{1}", "surface", meta.ControllerName),
-                umbracoPath + "/Surface/" + meta.ControllerName + "/{action}/{id}",//url to match
-                new { controller = meta.ControllerName, action = "Index", id = UrlParameter.Optional },
-<<<<<<< HEAD
-                //NOTE: There SHOULD be a constraint here to only match controllers with a "SurfaceController" suffix but we forgot to include it in the 
-                // 4.10 release so we can't include it now :(
-                new[] { meta.ControllerNamespace }); //look in this namespace to create the controller
-            route.DataTokens.Add("umbraco", "surface"); //ensure the umbraco token is set                
-            //make it use our custom/special SurfaceMvcHandler
-            route.RouteHandler = new SurfaceRouteHandler();
-=======
-                new[] { meta.ControllerNamespace }); //look in this namespace to create the controller
-            route.DataTokens.Add("umbraco", "surface"); //ensure the umbraco token is set                
-            route.DataTokens.Add("UseNamespaceFallback", false); //Don't look anywhere else except this namespace!
->>>>>>> 120bdca9
-        }
-
-        /// <summary>
-        /// Initializes all web based and core resolves 
-        /// </summary>
-        protected override void InitializeResolvers()
-        {
-            base.InitializeResolvers();
-
-            //set the default RenderMvcController
-            DefaultRenderMvcControllerResolver.Current = new DefaultRenderMvcControllerResolver(typeof(RenderMvcController));
-
-            //Override the ServerMessengerResolver to set a username/password for the distributed calls
-            ServerMessengerResolver.Current.SetServerMessenger(new DefaultServerMessenger(() =>
-            {
-                //we should not proceed to change this if the app/database is not configured since there will 
-                // be no user, plus we don't need to have server messages sent if this is the case.
-                if (ApplicationContext.IsConfigured && ApplicationContext.DatabaseContext.IsDatabaseConfigured)
-                {                    
-                    try
-                    {
-                        var user = User.GetUser(UmbracoSettings.DistributedCallUser);
-                        return new System.Tuple<string, string>(user.LoginName, user.GetPassword());
-                    }
-                    catch (Exception e)
-                    {
-                        LogHelper.Error<WebBootManager>("An error occurred trying to set the IServerMessenger during application startup", e);
-                        return null;
-                    }
-                }
-                LogHelper.Warn<WebBootManager>("Could not initialize the DefaultServerMessenger, the application is not configured or the database is not configured");
-                return null;
-            }));
-
-            //We are going to manually remove a few cache refreshers here because we've obsoleted them and we don't want them
-            // to be registered more than once
-            CacheRefreshersResolver.Current.RemoveType<pageRefresher>();
-            CacheRefreshersResolver.Current.RemoveType<global::umbraco.presentation.cache.MediaLibraryRefreshers>();
-            CacheRefreshersResolver.Current.RemoveType<global::umbraco.presentation.cache.MemberLibraryRefreshers>();
-            CacheRefreshersResolver.Current.RemoveType<global::umbraco.templateCacheRefresh>();
-            CacheRefreshersResolver.Current.RemoveType<global::umbraco.macroCacheRefresh>();
-            
-            SurfaceControllerResolver.Current = new SurfaceControllerResolver(
-                PluginManager.Current.ResolveSurfaceControllers());
-
-            UmbracoApiControllerResolver.Current = new UmbracoApiControllerResolver(
-                PluginManager.Current.ResolveUmbracoApiControllers());
-
-            //the base creates the PropertyEditorValueConvertersResolver but we want to modify it in the web app and replace
-            //the TinyMcePropertyEditorValueConverter with the RteMacroRenderingPropertyEditorValueConverter
-            PropertyEditorValueConvertersResolver.Current.RemoveType<TinyMcePropertyEditorValueConverter>();
-            PropertyEditorValueConvertersResolver.Current.AddType<RteMacroRenderingPropertyEditorValueConverter>();
-
-            PublishedCachesResolver.Current = new PublishedCachesResolver(new PublishedCaches(
-                new PublishedCache.XmlPublishedCache.PublishedContentCache(),
-                new PublishedCache.XmlPublishedCache.PublishedMediaCache()));
-
-            FilteredControllerFactoriesResolver.Current = new FilteredControllerFactoriesResolver(
-                // add all known factories, devs can then modify this list on application
-                // startup either by binding to events or in their own global.asax
-                new[]
-					{
-						typeof (RenderControllerFactory)
-					});
-
-<<<<<<< HEAD
-            UrlProviderResolver.Current = new UrlProviderResolver(
-                    //typeof(AliasUrlProvider), // not enabled by default
-                    typeof(DefaultUrlProvider)
-                );
-=======
-            // the legacy 404 will run from within LookupByNotFoundHandlers below
-            // so for the time being there is no last chance lookup
-            LastChanceLookupResolver.Current = new LastChanceLookupResolver();
->>>>>>> 120bdca9
-
-            // the legacy 404 will run from within ContentFinderByNotFoundHandlers below
-            // so for the time being there is no last chance finder
-			ContentLastChanceFinderResolver.Current = new ContentLastChanceFinderResolver();
-
-			ContentFinderResolver.Current = new ContentFinderResolver(
-				// add all known resolvers in the correct order, devs can then modify this list
-                // on application startup either by binding to events or in their own global.asax
-						typeof (ContentFinderByPageIdQuery),
-						typeof (ContentFinderByNiceUrl),
-						typeof (ContentFinderByIdPath),
-                        // these will be handled by ContentFinderByNotFoundHandlers
-                        // so they can be enabled/disabled even though resolvers are not public yet
-						//typeof (ContentFinderByNiceUrlAndTemplate),
-						//typeof (ContentFinderByProfile),
-						//typeof (ContentFinderByUrlAlias),
-                        typeof (ContentFinderByNotFoundHandlers)
-					);
-
-            SiteDomainHelperResolver.Current = new SiteDomainHelperResolver(new SiteDomainHelper());
-
-            // ain't that a bit dirty?
-            PublishedCache.XmlPublishedCache.PublishedContentCache.UnitTesting = _isForTesting;
-
-            ThumbnailProvidersResolver.Current = new ThumbnailProvidersResolver(
-                PluginManager.Current.ResolveThumbnailProviders());
-
-            ImageUrlProviderResolver.Current = new ImageUrlProviderResolver(
-                PluginManager.Current.ResolveImageUrlProviders());
-
-            CultureDictionaryFactoryResolver.Current = new CultureDictionaryFactoryResolver(
-                new DefaultCultureDictionaryFactory());
-        }
-
-    }
-}
+﻿using System;
+using System.Collections.Generic;
+using System.Linq;
+using System.Web;
+using System.Web.Http;
+using System.Web.Mvc;
+using System.Web.Routing;
+using StackExchange.Profiling.MVCHelpers;
+using Umbraco.Core;
+using Umbraco.Core.Configuration;
+using Umbraco.Core.Dictionary;
+using Umbraco.Core.Dynamics;
+using Umbraco.Core.Logging;
+using Umbraco.Core.ObjectResolution;
+using Umbraco.Core.Profiling;
+using Umbraco.Core.PropertyEditors;
+using Umbraco.Core.Sync;
+using Umbraco.Web.Dictionary;
+using Umbraco.Web.Media;
+using Umbraco.Web.Media.ThumbnailProviders;
+using Umbraco.Web.Models;
+using Umbraco.Web.Mvc;
+using Umbraco.Web.PropertyEditors;
+using Umbraco.Web.PublishedCache;
+using Umbraco.Web.Routing;
+using Umbraco.Web.WebApi;
+using umbraco.BusinessLogic;
+using umbraco.businesslogic;
+using umbraco.cms.businesslogic;
+using umbraco.presentation.cache;
+
+
+namespace Umbraco.Web
+{
+    /// <summary>
+    /// A bootstrapper for the Umbraco application which initializes all objects including the Web portion of the application 
+    /// </summary>
+    public class WebBootManager : CoreBootManager
+    {
+        private readonly bool _isForTesting;
+
+        public WebBootManager(UmbracoApplicationBase umbracoApplication)
+            : this(umbracoApplication, false)
+        {
+
+        }
+
+        /// <summary>
+        /// Constructor for unit tests, ensures some resolvers are not initialized
+        /// </summary>
+        /// <param name="umbracoApplication"></param>
+        /// <param name="isForTesting"></param>
+        internal WebBootManager(UmbracoApplicationBase umbracoApplication, bool isForTesting)
+            : base(umbracoApplication)
+        {
+            _isForTesting = isForTesting;
+        }
+
+        /// <summary>
+        /// Initialize objects before anything during the boot cycle happens
+        /// </summary>
+        /// <returns></returns>
+        public override IBootManager Initialize()
+        {
+            base.Initialize();
+
+            // Backwards compatibility - set the path and URL type for ClientDependency 1.5.1 [LK]
+            ClientDependency.Core.CompositeFiles.Providers.XmlFileMapper.FileMapVirtualFolder = "~/App_Data/TEMP/ClientDependency";
+            ClientDependency.Core.CompositeFiles.Providers.BaseCompositeFileProcessingProvider.UrlTypeDefault = ClientDependency.Core.CompositeFiles.Providers.CompositeUrlType.Base64QueryStrings;
+
+            //set master controller factory
+            ControllerBuilder.Current.SetControllerFactory(
+                new MasterControllerFactory(FilteredControllerFactoriesResolver.Current));
+
+            //set the render view engine
+            ViewEngines.Engines.Add(new ProfilingViewEngine(new RenderViewEngine()));
+            //set the plugin view engine
+            ViewEngines.Engines.Add(new ProfilingViewEngine(new PluginViewEngine()));
+
+            //set model binder
+            ModelBinders.Binders.Add(new KeyValuePair<Type, IModelBinder>(typeof(RenderModel), new RenderModelBinder()));
+
+            //add the profiling action filter
+            GlobalFilters.Filters.Add(new ProfilingActionFilter());
+            
+            return this;
+        }
+
+        /// <summary>
+        /// Override this method in order to ensure that the UmbracoContext is also created, this can only be 
+        /// created after resolution is frozen!
+        /// </summary>
+        protected override void FreezeResolution()
+        {
+            base.FreezeResolution();
+
+            //before we do anything, we'll ensure the umbraco context
+            //see: http://issues.umbraco.org/issue/U4-1717
+            UmbracoContext.EnsureContext(new HttpContextWrapper(UmbracoApplication.Context), ApplicationContext);
+        }
+
+        /// <summary>
+        /// Ensure the current profiler is the web profiler
+        /// </summary>
+        protected override void InitializeProfilerResolver()
+        {
+            base.InitializeProfilerResolver();
+
+            //Set the profiler to be the web profiler
+            ProfilerResolver.Current.SetProfiler(new WebProfiler());
+        }
+
+        /// <summary>
+        /// Adds custom types to the ApplicationEventsResolver
+        /// </summary>
+        protected override void InitializeApplicationEventsResolver()
+        {
+            base.InitializeApplicationEventsResolver();
+            ApplicationEventsResolver.Current.AddType<CacheHelperExtensions.CacheHelperApplicationEventListener>();
+            ApplicationEventsResolver.Current.AddType<LegacyScheduledTasks>();
+            //We need to remove these types because we've obsoleted them and we don't want them executing:
+            ApplicationEventsResolver.Current.RemoveType<global::umbraco.LibraryCacheRefresher>();
+        }
+
+        /// <summary>
+        /// Ensure that the OnApplicationStarted methods of the IApplicationEvents are called
+        /// </summary>
+        /// <param name="afterComplete"></param>
+        /// <returns></returns>
+        public override IBootManager Complete(Action<ApplicationContext> afterComplete)
+        {
+            //set routes
+            CreateRoutes();
+
+            base.Complete(afterComplete);
+
+            //Now, startup all of our legacy startup handler
+            ApplicationEventsResolver.Current.InstantiateLegacyStartupHandlers();
+
+            return this;
+        }
+
+        /// <summary>
+        /// Creates the routes
+        /// </summary>
+        protected internal void CreateRoutes()
+        {
+            var umbracoPath = GlobalSettings.UmbracoMvcArea;
+
+            //Create the front-end route
+            var defaultRoute = RouteTable.Routes.MapRoute(
+                "Umbraco_default",
+                umbracoPath + "/RenderMvc/{action}/{id}",
+                new { controller = "RenderMvc", action = "Index", id = UrlParameter.Optional }
+                );
+            defaultRoute.RouteHandler = new RenderRouteHandler(ControllerBuilder.Current.GetControllerFactory());
+
+            //register all back office routes
+            RouteBackOfficeControllers();
+
+            //plugin controllers must come first because the next route will catch many things
+            RoutePluginControllers();
+        }
+
+        private void RouteBackOfficeControllers()
+        {
+            var backOfficeArea = new BackOfficeArea();
+            RouteTable.Routes.RegisterArea(backOfficeArea);
+        }
+        
+        private void RoutePluginControllers()
+        {
+            var umbracoPath = GlobalSettings.UmbracoMvcArea;
+
+            //we need to find the plugin controllers and route them
+            var pluginControllers =
+                SurfaceControllerResolver.Current.RegisteredSurfaceControllers.Concat(
+                    UmbracoApiControllerResolver.Current.RegisteredUmbracoApiControllers).ToArray();
+
+            //local controllers do not contain the attribute 			
+            var localControllers = pluginControllers.Where(x => PluginController.GetMetadata(x).AreaName.IsNullOrWhiteSpace());
+            foreach (var s in localControllers)
+            {
+                if (TypeHelper.IsTypeAssignableFrom<SurfaceController>(s))
+                {
+                    RouteLocalSurfaceController(s, umbracoPath);
+                }
+                else if (TypeHelper.IsTypeAssignableFrom<UmbracoApiController>(s))
+                {
+                    RouteLocalApiController(s, umbracoPath);
+                }
+            }
+
+            //need to get the plugin controllers that are unique to each area (group by)
+            var pluginSurfaceControlleres = pluginControllers.Where(x => !PluginController.GetMetadata(x).AreaName.IsNullOrWhiteSpace());
+            var groupedAreas = pluginSurfaceControlleres.GroupBy(controller => PluginController.GetMetadata(controller).AreaName);
+            //loop through each area defined amongst the controllers
+            foreach (var g in groupedAreas)
+            {
+                //create an area for the controllers (this will throw an exception if all controllers are not in the same area)
+                var pluginControllerArea = new PluginControllerArea(g.Select(PluginController.GetMetadata));
+                //register it
+                RouteTable.Routes.RegisterArea(pluginControllerArea);
+            }
+        }
+
+        private void RouteLocalApiController(Type controller, string umbracoPath)
+        {
+            var meta = PluginController.GetMetadata(controller);
+            var route = RouteTable.Routes.MapHttpRoute(
+                string.Format("umbraco-{0}-{1}", "api", meta.ControllerName),
+                umbracoPath + "/Api/" + meta.ControllerName + "/{action}/{id}",//url to match
+                new { controller = meta.ControllerName, id = UrlParameter.Optional },
+                new { controller = @"(\w+)Api" }); //Must be suffixed with "Api" (i.e. MyApiController)
+            //web api routes don't set the data tokens object
+            if (route.DataTokens == null)
+            {                
+                route.DataTokens = new RouteValueDictionary();
+            }
+            route.DataTokens.Add("Namespaces", new[] {meta.ControllerNamespace}); //look in this namespace to create the controller
+            route.DataTokens.Add("umbraco", "api"); //ensure the umbraco token is set
+        }
+        private void RouteLocalSurfaceController(Type controller, string umbracoPath)
+        {
+            var meta = PluginController.GetMetadata(controller);
+            var route = RouteTable.Routes.MapRoute(
+                string.Format("umbraco-{0}-{1}", "surface", meta.ControllerName),
+                umbracoPath + "/Surface/" + meta.ControllerName + "/{action}/{id}",//url to match
+                new { controller = meta.ControllerName, action = "Index", id = UrlParameter.Optional },
+                //NOTE: There SHOULD be a constraint here to only match controllers with a "SurfaceController" suffix but we forgot to include it in the 
+                // 4.10 release so we can't include it now :(
+                new[] { meta.ControllerNamespace }); //look in this namespace to create the controller
+            route.DataTokens.Add("umbraco", "surface"); //ensure the umbraco token is set                
+            //make it use our custom/special SurfaceMvcHandler
+            route.RouteHandler = new SurfaceRouteHandler();
+        }
+
+        /// <summary>
+        /// Initializes all web based and core resolves 
+        /// </summary>
+        protected override void InitializeResolvers()
+        {
+            base.InitializeResolvers();
+
+            //set the default RenderMvcController
+            DefaultRenderMvcControllerResolver.Current = new DefaultRenderMvcControllerResolver(typeof(RenderMvcController));
+
+            //Override the ServerMessengerResolver to set a username/password for the distributed calls
+            ServerMessengerResolver.Current.SetServerMessenger(new DefaultServerMessenger(() =>
+            {
+                //we should not proceed to change this if the app/database is not configured since there will 
+                // be no user, plus we don't need to have server messages sent if this is the case.
+                if (ApplicationContext.IsConfigured && ApplicationContext.DatabaseContext.IsDatabaseConfigured)
+                {                    
+                    try
+                    {
+                        var user = User.GetUser(UmbracoSettings.DistributedCallUser);
+                        return new System.Tuple<string, string>(user.LoginName, user.GetPassword());
+                    }
+                    catch (Exception e)
+                    {
+                        LogHelper.Error<WebBootManager>("An error occurred trying to set the IServerMessenger during application startup", e);
+                        return null;
+                    }
+                }
+                LogHelper.Warn<WebBootManager>("Could not initialize the DefaultServerMessenger, the application is not configured or the database is not configured");
+                return null;
+            }));
+
+            //We are going to manually remove a few cache refreshers here because we've obsoleted them and we don't want them
+            // to be registered more than once
+            CacheRefreshersResolver.Current.RemoveType<pageRefresher>();
+            CacheRefreshersResolver.Current.RemoveType<global::umbraco.presentation.cache.MediaLibraryRefreshers>();
+            CacheRefreshersResolver.Current.RemoveType<global::umbraco.presentation.cache.MemberLibraryRefreshers>();
+            CacheRefreshersResolver.Current.RemoveType<global::umbraco.templateCacheRefresh>();
+            CacheRefreshersResolver.Current.RemoveType<global::umbraco.macroCacheRefresh>();
+            
+            SurfaceControllerResolver.Current = new SurfaceControllerResolver(
+                PluginManager.Current.ResolveSurfaceControllers());
+
+            UmbracoApiControllerResolver.Current = new UmbracoApiControllerResolver(
+                PluginManager.Current.ResolveUmbracoApiControllers());
+
+            //the base creates the PropertyEditorValueConvertersResolver but we want to modify it in the web app and replace
+            //the TinyMcePropertyEditorValueConverter with the RteMacroRenderingPropertyEditorValueConverter
+            PropertyEditorValueConvertersResolver.Current.RemoveType<TinyMcePropertyEditorValueConverter>();
+            PropertyEditorValueConvertersResolver.Current.AddType<RteMacroRenderingPropertyEditorValueConverter>();
+
+            PublishedCachesResolver.Current = new PublishedCachesResolver(new PublishedCaches(
+                new PublishedCache.XmlPublishedCache.PublishedContentCache(),
+                new PublishedCache.XmlPublishedCache.PublishedMediaCache()));
+
+            FilteredControllerFactoriesResolver.Current = new FilteredControllerFactoriesResolver(
+                // add all known factories, devs can then modify this list on application
+                // startup either by binding to events or in their own global.asax
+                new[]
+					{
+						typeof (RenderControllerFactory)
+					});
+
+            UrlProviderResolver.Current = new UrlProviderResolver(
+                    //typeof(AliasUrlProvider), // not enabled by default
+                    typeof(DefaultUrlProvider)
+                );
+
+            // the legacy 404 will run from within ContentFinderByNotFoundHandlers below
+            // so for the time being there is no last chance finder
+			ContentLastChanceFinderResolver.Current = new ContentLastChanceFinderResolver();
+
+			ContentFinderResolver.Current = new ContentFinderResolver(
+				// add all known resolvers in the correct order, devs can then modify this list
+                // on application startup either by binding to events or in their own global.asax
+						typeof (ContentFinderByPageIdQuery),
+						typeof (ContentFinderByNiceUrl),
+						typeof (ContentFinderByIdPath),
+                        // these will be handled by ContentFinderByNotFoundHandlers
+                        // so they can be enabled/disabled even though resolvers are not public yet
+						//typeof (ContentFinderByNiceUrlAndTemplate),
+						//typeof (ContentFinderByProfile),
+						//typeof (ContentFinderByUrlAlias),
+                        typeof (ContentFinderByNotFoundHandlers)
+					);
+
+            SiteDomainHelperResolver.Current = new SiteDomainHelperResolver(new SiteDomainHelper());
+
+            // ain't that a bit dirty?
+            PublishedCache.XmlPublishedCache.PublishedContentCache.UnitTesting = _isForTesting;
+
+            ThumbnailProvidersResolver.Current = new ThumbnailProvidersResolver(
+                PluginManager.Current.ResolveThumbnailProviders());
+
+            ImageUrlProviderResolver.Current = new ImageUrlProviderResolver(
+                PluginManager.Current.ResolveImageUrlProviders());
+
+            CultureDictionaryFactoryResolver.Current = new CultureDictionaryFactoryResolver(
+                new DefaultCultureDictionaryFactory());
+        }
+
+    }
+}