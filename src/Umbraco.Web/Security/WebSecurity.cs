﻿using System;
using System.Collections.Generic;
using System.ComponentModel.DataAnnotations;
using System.Linq;
using System.Web;
using System.Web.Security;
using Newtonsoft.Json.Linq;
using Umbraco.Core;
using Umbraco.Core.Cache;
using Umbraco.Core.Configuration;
using Umbraco.Core.Logging;
using Umbraco.Core.Models.Membership;
using Umbraco.Core.Security;
using Umbraco.Web.Models;
using Umbraco.Web.Models.ContentEditing;
using umbraco;
using umbraco.DataLayer;
using umbraco.businesslogic.Exceptions;
using umbraco.providers;
using GlobalSettings = Umbraco.Core.Configuration.GlobalSettings;
using Member = umbraco.cms.businesslogic.member.Member;
using User = umbraco.BusinessLogic.User;

namespace Umbraco.Web.Security
{
    /// <summary>
    /// A utility class used for dealing with USER security in Umbraco
    /// </summary>
    public class WebSecurity : DisposableObject
    {
        private HttpContextBase _httpContext;
        private ApplicationContext _applicationContext;

        public WebSecurity(HttpContextBase httpContext, ApplicationContext applicationContext)
        {
            _httpContext = httpContext;
            _applicationContext = applicationContext;
            //This ensures the dispose method is called when the request terminates, though
            // we also ensure this happens in the Umbraco module because the UmbracoContext is added to the
            // http context items.
            _httpContext.DisposeOnPipelineCompleted(this);
        }
        
        /// <summary>
        /// Returns true or false if the currently logged in member is authorized based on the parameters provided
        /// </summary>
        /// <param name="allowAll"></param>
        /// <param name="allowTypes"></param>
        /// <param name="allowGroups"></param>
        /// <param name="allowMembers"></param>
        /// <returns></returns>
        [Obsolete("Use MembershipHelper.IsMemberAuthorized instead")]
        public bool IsMemberAuthorized(
            bool allowAll = false,
            IEnumerable<string> allowTypes = null,
            IEnumerable<string> allowGroups = null,
            IEnumerable<int> allowMembers = null)
        {
            if (HttpContext.Current == null || ApplicationContext.Current == null)
            {
                return false;
            }
            var helper = new MembershipHelper(ApplicationContext.Current, new HttpContextWrapper(HttpContext.Current));
            return helper.IsMemberAuthorized(allowAll, allowTypes, allowGroups, allowMembers);
        }

        private IUser _currentUser;

        /// <summary>
        /// Gets the current user.
        /// </summary>
        /// <value>The current user.</value>
        internal IUser CurrentUser
        {
            get
            {
                //only load it once per instance!
                if (_currentUser == null)
                {
                    var id = GetUserId();
                    if (id == -1)
                    {
                        return null;
                    }
                    _currentUser = _applicationContext.Services.UserService.GetUserById(id);
                }

                return _currentUser;
            }
        }

        /// <summary>
        /// Logs a user in.
        /// </summary>
        /// <param name="userId">The user Id</param>
        /// <returns>returns the number of seconds until their session times out</returns>
        public double PerformLogin(int userId)
        {
            var user = _applicationContext.Services.UserService.GetUserById(userId);
            return PerformLogin(user).GetRemainingAuthSeconds();
        }

        /// <summary>
        /// Logs the user in
        /// </summary>
        /// <param name="user"></param>
        /// <returns>returns the number of seconds until their session times out</returns>
        internal FormsAuthenticationTicket PerformLogin(IUser user)
        {
            var ticket = _httpContext.CreateUmbracoAuthTicket(new UserData(Guid.NewGuid().ToString("N"))
            {
                Id = user.Id,
                AllowedApplications = user.AllowedSections.ToArray(),
                RealName = user.Name,
                //currently we only have one user type!
                Roles = new[] { user.UserType.Alias },
                StartContentNode = user.StartContentId,
                StartMediaNode = user.StartMediaId,
                Username = user.Username,
                Culture = ui.Culture(user.Language)
            });
            
            LogHelper.Info<WebSecurity>("User Id: {0} logged in", () => user.Id);

            return ticket;
        }

        /// <summary>
        /// Clears the current login for the currently logged in user
        /// </summary>
        public void ClearCurrentLogin()
        {
            _httpContext.UmbracoLogout();
        }

        /// <summary>
        /// Renews the user's login ticket
        /// </summary>
        public void RenewLoginTimeout()
        {
            _httpContext.RenewUmbracoAuthTicket();
        }

        /// <summary>
        /// Validates credentials for a back office user
        /// </summary>
        /// <param name="username"></param>
        /// <param name="password"></param>
        /// <returns></returns>
        internal bool ValidateBackOfficeCredentials(string username, string password)
        {
<<<<<<< HEAD
            var membershipProvider = Membership.Providers[UmbracoConfig.For.UmbracoSettings().Providers.DefaultBackOfficeUserProvider];
=======
            var membershipProvider = MembershipProviderExtensions.GetUsersMembershipProvider();
>>>>>>> 7a7720c4
            return membershipProvider != null && membershipProvider.ValidateUser(username, password);
        }
        
        /// <summary>
        /// Returns the MembershipUser from the back office membership provider
        /// </summary>
        /// <param name="username"></param>
        /// <param name="setOnline"></param>
        /// <returns></returns>
        internal MembershipUser GetBackOfficeMembershipUser(string username, bool setOnline)
        {
            var membershipProvider = Membership.Providers[UmbracoConfig.For.UmbracoSettings().Providers.DefaultBackOfficeUserProvider];
            return membershipProvider != null ? membershipProvider.GetUser(username, setOnline) : null;
        }

        /// <summary>
        /// Returns the back office IUser instance for the username specified
        /// </summary>
        /// <param name="username"></param>
        /// <returns></returns>
        /// <remarks>
        /// This will return an Iuser instance no matter what membership provider is installed for the back office, it will automatically
        /// create any missing Iuser accounts if one is not found and a custom membership provider is being used. 
        /// </remarks>
        internal IUser GetBackOfficeUser(string username)
        {
            //get the membership user (set user to be 'online' in the provider too)
            var membershipUser = GetBackOfficeMembershipUser(username, true);

            if (membershipUser == null)
            {
                throw new InvalidOperationException(
                    "The username & password validated but the membership provider '" +
                    Membership.Providers[UmbracoConfig.For.UmbracoSettings().Providers.DefaultBackOfficeUserProvider].Name +
                    "' did not return a MembershipUser with the username supplied");
            }

            //regarldess of the membership provider used, see if this user object already exists in the umbraco data
            var user = _applicationContext.Services.UserService.GetByUsername(membershipUser.UserName);

            //we're using the built-in membership provider so the user will already be available
            if (Membership.Providers[UmbracoConfig.For.UmbracoSettings().Providers.DefaultBackOfficeUserProvider] is UsersMembershipProvider)
            {
                if (user == null)
                {
                    //this should never happen
                    throw new InvalidOperationException("The user '" + username + "' could not be found in the Umbraco database");
                }
                return user;
            }

            //we are using a custom membership provider for the back office, in this case we need to create user accounts for the logged in member.
            //if we already have a user object in Umbraco we don't need to do anything, otherwise we need to create a mapped Umbraco account.
            if (user != null) return user;

            //we need to create an Umbraco IUser of a 'writer' type with access to only content - this was how v6 operates.
            var writer = _applicationContext.Services.UserService.GetUserTypeByAlias("writer");
            
            var email = membershipUser.Email;
            if (email.IsNullOrWhiteSpace())
            {
                //in some cases if there is no email we have to generate one since it is required!
                email = Guid.NewGuid().ToString("N") + "@example.com";
            }

            user = new Core.Models.Membership.User(writer)
            {
                Email = email,
                Language = GlobalSettings.DefaultUILanguage,
                Name = membershipUser.UserName,
                Password = Guid.NewGuid().ToString("N"), //Need to set this to something - will not be used though
                DefaultPermissions = writer.Permissions,
                Username = membershipUser.UserName,
                StartContentId = -1,
                StartMediaId = -1,
                IsLockedOut = false,
                IsApproved = true
            };
            user.AddAllowedSection("content");

            _applicationContext.Services.UserService.Save(user);

            return user;
        }

        /// <summary>
        /// Validates the user node tree permissions.
        /// </summary>
        /// <param name="umbracoUser"></param>
        /// <param name="path">The path.</param>
        /// <param name="action">The action.</param>
        /// <returns></returns>
        internal bool ValidateUserNodeTreePermissions(User umbracoUser, string path, string action)
        {
            var permissions = umbracoUser.GetPermissions(path);
            if (permissions.IndexOf(action, StringComparison.Ordinal) > -1 && (path.Contains("-20") || ("," + path + ",").Contains("," + umbracoUser.StartNodeId + ",")))
                return true;

            var user = umbracoUser;
            LogHelper.Info<WebSecurity>("User {0} has insufficient permissions in UmbracoEnsuredPage: '{1}', '{2}', '{3}'", () => user.Name, () => path, () => permissions, () => action);
            return false;
        }

        /// <summary>
        /// Validates the current user to see if they have access to the specified app
        /// </summary>
        /// <param name="app"></param>
        /// <returns></returns>
        internal bool ValidateUserApp(string app)
        {
            //if it is empty, don't validate
            if (app.IsNullOrWhiteSpace())
            {
                return true;
            }
            return CurrentUser.AllowedSections.Any(uApp => uApp.InvariantEquals(app));
        }
        
        /// <summary>
        /// Gets the user id.
        /// </summary>
        /// <param name="umbracoUserContextId">This is not used</param>
        /// <returns></returns>
        [Obsolete("This method is no longer used, use the GetUserId() method without parameters instead")]
        public int GetUserId(string umbracoUserContextId)
        {           
            return GetUserId();
        }

        /// <summary>
        /// Gets the currnet user's id.
        /// </summary>
        /// <returns></returns>
        public int GetUserId()
        {
            var identity = _httpContext.GetCurrentIdentity(true);
            if (identity == null)
                return -1;
            return Convert.ToInt32(identity.Id);
        }

        /// <summary>
        /// Returns the current user's unique session id - used to mitigate csrf attacks or any other reason to validate a request
        /// </summary>
        /// <returns></returns>
        public string GetSessionId()
        {
            var identity = _httpContext.GetCurrentIdentity(true);
            if (identity == null)
                return null;
            return identity.SessionId;
        }

        /// <summary>
        /// Validates the user context ID.
        /// </summary>
        /// <param name="currentUmbracoUserContextId">This doesn't do anything</param>
        /// <returns></returns>
        [Obsolete("This method is no longer used, use the ValidateCurrentUser() method instead")]
        public bool ValidateUserContextId(string currentUmbracoUserContextId)
        {
            return ValidateCurrentUser();
        }

        /// <summary>
        /// Validates the currently logged in user and ensures they are not timed out
        /// </summary>
        /// <returns></returns>
        public bool ValidateCurrentUser()
        {
            var result = ValidateCurrentUser(false);
            return result == ValidateRequestAttempt.Success;
        }

        /// <summary>
        /// Validates the current user
        /// </summary>
        /// <param name="throwExceptions">set to true if you want exceptions to be thrown if failed</param>
        /// <returns></returns>
        internal ValidateRequestAttempt ValidateCurrentUser(bool throwExceptions)
        {
            var ticket = _httpContext.GetUmbracoAuthTicket();

            if (ticket != null)
            {
                if (ticket.Expired == false)
                {
                    var user = CurrentUser;

                    // Check for console access
                    if (user.IsApproved == false || (user.IsLockedOut && GlobalSettings.RequestIsInUmbracoApplication(_httpContext)))
                    {
                        if (throwExceptions) throw new ArgumentException("You have no priviledges to the umbraco console. Please contact your administrator");
                        return ValidateRequestAttempt.FailedNoPrivileges;
                    }                    
                    return ValidateRequestAttempt.Success;
                }
                if (throwExceptions) throw new ArgumentException("User has timed out!!");
                return ValidateRequestAttempt.FailedTimedOut;
            }

            if (throwExceptions) throw new InvalidOperationException("The user has no umbraco contextid - try logging in");
            return ValidateRequestAttempt.FailedNoContextId;
        }

        /// <summary>
        /// Authorizes the full request, checks for SSL and validates the current user
        /// </summary>
        /// <param name="throwExceptions">set to true if you want exceptions to be thrown if failed</param>
        /// <returns></returns>
        internal ValidateRequestAttempt AuthorizeRequest(bool throwExceptions = false)
        {
            // check for secure connection
            if (GlobalSettings.UseSSL && _httpContext.Request.IsSecureConnection == false)
            {
                if (throwExceptions) throw new UserAuthorizationException("This installation requires a secure connection (via SSL). Please update the URL to include https://");
                return ValidateRequestAttempt.FailedNoSsl;
            }
            return ValidateCurrentUser(throwExceptions);
        }

        /// <summary>
        /// Checks if the specified user as access to the app
        /// </summary>
        /// <param name="app"></param>
        /// <param name="user"></param>
        /// <returns></returns>
        internal bool UserHasAppAccess(string app, IUser user)
        {
            var apps = user.AllowedSections;
            return apps.Any(uApp => uApp.InvariantEquals(app));
        }

        [Obsolete("Do not use this method if you don't have to, use the overload with IUser instead")]
        internal bool UserHasAppAccess(string app, User user)
        {
            return user.Applications.Any(uApp => uApp.alias == app);
        }

        /// <summary>
        /// Checks if the specified user by username as access to the app
        /// </summary>
        /// <param name="app"></param>
        /// <param name="username"></param>
        /// <returns></returns>
        internal bool UserHasAppAccess(string app, string username)
        {
            var user = _applicationContext.Services.UserService.GetByUsername(username);
            if (user == null)
            {
                return false;
            }
            return UserHasAppAccess(app, user);
        }

        [Obsolete("Returns the current user's unique umbraco sesion id - this cannot be set and isn't intended to be used in your code")]
        public string UmbracoUserContextId
        {
            get
            {
                return _httpContext.GetUmbracoAuthTicket() == null ? "" : GetSessionId();                
            }
            set
            {
            }
        }
        
        protected override void DisposeResources()
        {
            _httpContext = null;
            _applicationContext = null;
        }
    }
}
<|MERGE_RESOLUTION|>--- conflicted
+++ resolved
@@ -1,430 +1,426 @@
-﻿using System;
-using System.Collections.Generic;
-using System.ComponentModel.DataAnnotations;
-using System.Linq;
-using System.Web;
-using System.Web.Security;
-using Newtonsoft.Json.Linq;
-using Umbraco.Core;
-using Umbraco.Core.Cache;
-using Umbraco.Core.Configuration;
-using Umbraco.Core.Logging;
-using Umbraco.Core.Models.Membership;
-using Umbraco.Core.Security;
-using Umbraco.Web.Models;
-using Umbraco.Web.Models.ContentEditing;
-using umbraco;
-using umbraco.DataLayer;
-using umbraco.businesslogic.Exceptions;
-using umbraco.providers;
-using GlobalSettings = Umbraco.Core.Configuration.GlobalSettings;
-using Member = umbraco.cms.businesslogic.member.Member;
-using User = umbraco.BusinessLogic.User;
-
-namespace Umbraco.Web.Security
-{
-    /// <summary>
-    /// A utility class used for dealing with USER security in Umbraco
-    /// </summary>
-    public class WebSecurity : DisposableObject
-    {
-        private HttpContextBase _httpContext;
-        private ApplicationContext _applicationContext;
-
-        public WebSecurity(HttpContextBase httpContext, ApplicationContext applicationContext)
-        {
-            _httpContext = httpContext;
-            _applicationContext = applicationContext;
-            //This ensures the dispose method is called when the request terminates, though
-            // we also ensure this happens in the Umbraco module because the UmbracoContext is added to the
-            // http context items.
-            _httpContext.DisposeOnPipelineCompleted(this);
-        }
-        
-        /// <summary>
-        /// Returns true or false if the currently logged in member is authorized based on the parameters provided
-        /// </summary>
-        /// <param name="allowAll"></param>
-        /// <param name="allowTypes"></param>
-        /// <param name="allowGroups"></param>
-        /// <param name="allowMembers"></param>
-        /// <returns></returns>
-        [Obsolete("Use MembershipHelper.IsMemberAuthorized instead")]
-        public bool IsMemberAuthorized(
-            bool allowAll = false,
-            IEnumerable<string> allowTypes = null,
-            IEnumerable<string> allowGroups = null,
-            IEnumerable<int> allowMembers = null)
-        {
-            if (HttpContext.Current == null || ApplicationContext.Current == null)
-            {
-                return false;
-            }
-            var helper = new MembershipHelper(ApplicationContext.Current, new HttpContextWrapper(HttpContext.Current));
-            return helper.IsMemberAuthorized(allowAll, allowTypes, allowGroups, allowMembers);
-        }
-
-        private IUser _currentUser;
-
-        /// <summary>
-        /// Gets the current user.
-        /// </summary>
-        /// <value>The current user.</value>
-        internal IUser CurrentUser
-        {
-            get
-            {
-                //only load it once per instance!
-                if (_currentUser == null)
-                {
-                    var id = GetUserId();
-                    if (id == -1)
-                    {
-                        return null;
-                    }
-                    _currentUser = _applicationContext.Services.UserService.GetUserById(id);
-                }
-
-                return _currentUser;
-            }
-        }
-
-        /// <summary>
-        /// Logs a user in.
-        /// </summary>
-        /// <param name="userId">The user Id</param>
-        /// <returns>returns the number of seconds until their session times out</returns>
-        public double PerformLogin(int userId)
-        {
-            var user = _applicationContext.Services.UserService.GetUserById(userId);
-            return PerformLogin(user).GetRemainingAuthSeconds();
-        }
-
-        /// <summary>
-        /// Logs the user in
-        /// </summary>
-        /// <param name="user"></param>
-        /// <returns>returns the number of seconds until their session times out</returns>
-        internal FormsAuthenticationTicket PerformLogin(IUser user)
-        {
-            var ticket = _httpContext.CreateUmbracoAuthTicket(new UserData(Guid.NewGuid().ToString("N"))
-            {
-                Id = user.Id,
-                AllowedApplications = user.AllowedSections.ToArray(),
-                RealName = user.Name,
-                //currently we only have one user type!
-                Roles = new[] { user.UserType.Alias },
-                StartContentNode = user.StartContentId,
-                StartMediaNode = user.StartMediaId,
-                Username = user.Username,
-                Culture = ui.Culture(user.Language)
-            });
-            
-            LogHelper.Info<WebSecurity>("User Id: {0} logged in", () => user.Id);
-
-            return ticket;
-        }
-
-        /// <summary>
-        /// Clears the current login for the currently logged in user
-        /// </summary>
-        public void ClearCurrentLogin()
-        {
-            _httpContext.UmbracoLogout();
-        }
-
-        /// <summary>
-        /// Renews the user's login ticket
-        /// </summary>
-        public void RenewLoginTimeout()
-        {
-            _httpContext.RenewUmbracoAuthTicket();
-        }
-
-        /// <summary>
-        /// Validates credentials for a back office user
-        /// </summary>
-        /// <param name="username"></param>
-        /// <param name="password"></param>
-        /// <returns></returns>
-        internal bool ValidateBackOfficeCredentials(string username, string password)
-        {
-<<<<<<< HEAD
-            var membershipProvider = Membership.Providers[UmbracoConfig.For.UmbracoSettings().Providers.DefaultBackOfficeUserProvider];
-=======
-            var membershipProvider = MembershipProviderExtensions.GetUsersMembershipProvider();
->>>>>>> 7a7720c4
-            return membershipProvider != null && membershipProvider.ValidateUser(username, password);
-        }
-        
-        /// <summary>
-        /// Returns the MembershipUser from the back office membership provider
-        /// </summary>
-        /// <param name="username"></param>
-        /// <param name="setOnline"></param>
-        /// <returns></returns>
-        internal MembershipUser GetBackOfficeMembershipUser(string username, bool setOnline)
-        {
-            var membershipProvider = Membership.Providers[UmbracoConfig.For.UmbracoSettings().Providers.DefaultBackOfficeUserProvider];
-            return membershipProvider != null ? membershipProvider.GetUser(username, setOnline) : null;
-        }
-
-        /// <summary>
-        /// Returns the back office IUser instance for the username specified
-        /// </summary>
-        /// <param name="username"></param>
-        /// <returns></returns>
-        /// <remarks>
-        /// This will return an Iuser instance no matter what membership provider is installed for the back office, it will automatically
-        /// create any missing Iuser accounts if one is not found and a custom membership provider is being used. 
-        /// </remarks>
-        internal IUser GetBackOfficeUser(string username)
-        {
-            //get the membership user (set user to be 'online' in the provider too)
-            var membershipUser = GetBackOfficeMembershipUser(username, true);
-
-            if (membershipUser == null)
-            {
-                throw new InvalidOperationException(
-                    "The username & password validated but the membership provider '" +
-                    Membership.Providers[UmbracoConfig.For.UmbracoSettings().Providers.DefaultBackOfficeUserProvider].Name +
-                    "' did not return a MembershipUser with the username supplied");
-            }
-
-            //regarldess of the membership provider used, see if this user object already exists in the umbraco data
-            var user = _applicationContext.Services.UserService.GetByUsername(membershipUser.UserName);
-
-            //we're using the built-in membership provider so the user will already be available
-            if (Membership.Providers[UmbracoConfig.For.UmbracoSettings().Providers.DefaultBackOfficeUserProvider] is UsersMembershipProvider)
-            {
-                if (user == null)
-                {
-                    //this should never happen
-                    throw new InvalidOperationException("The user '" + username + "' could not be found in the Umbraco database");
-                }
-                return user;
-            }
-
-            //we are using a custom membership provider for the back office, in this case we need to create user accounts for the logged in member.
-            //if we already have a user object in Umbraco we don't need to do anything, otherwise we need to create a mapped Umbraco account.
-            if (user != null) return user;
-
-            //we need to create an Umbraco IUser of a 'writer' type with access to only content - this was how v6 operates.
-            var writer = _applicationContext.Services.UserService.GetUserTypeByAlias("writer");
-            
-            var email = membershipUser.Email;
-            if (email.IsNullOrWhiteSpace())
-            {
-                //in some cases if there is no email we have to generate one since it is required!
-                email = Guid.NewGuid().ToString("N") + "@example.com";
-            }
-
-            user = new Core.Models.Membership.User(writer)
-            {
-                Email = email,
-                Language = GlobalSettings.DefaultUILanguage,
-                Name = membershipUser.UserName,
-                Password = Guid.NewGuid().ToString("N"), //Need to set this to something - will not be used though
-                DefaultPermissions = writer.Permissions,
-                Username = membershipUser.UserName,
-                StartContentId = -1,
-                StartMediaId = -1,
-                IsLockedOut = false,
-                IsApproved = true
-            };
-            user.AddAllowedSection("content");
-
-            _applicationContext.Services.UserService.Save(user);
-
-            return user;
-        }
-
-        /// <summary>
-        /// Validates the user node tree permissions.
-        /// </summary>
-        /// <param name="umbracoUser"></param>
-        /// <param name="path">The path.</param>
-        /// <param name="action">The action.</param>
-        /// <returns></returns>
-        internal bool ValidateUserNodeTreePermissions(User umbracoUser, string path, string action)
-        {
-            var permissions = umbracoUser.GetPermissions(path);
-            if (permissions.IndexOf(action, StringComparison.Ordinal) > -1 && (path.Contains("-20") || ("," + path + ",").Contains("," + umbracoUser.StartNodeId + ",")))
-                return true;
-
-            var user = umbracoUser;
-            LogHelper.Info<WebSecurity>("User {0} has insufficient permissions in UmbracoEnsuredPage: '{1}', '{2}', '{3}'", () => user.Name, () => path, () => permissions, () => action);
-            return false;
-        }
-
-        /// <summary>
-        /// Validates the current user to see if they have access to the specified app
-        /// </summary>
-        /// <param name="app"></param>
-        /// <returns></returns>
-        internal bool ValidateUserApp(string app)
-        {
-            //if it is empty, don't validate
-            if (app.IsNullOrWhiteSpace())
-            {
-                return true;
-            }
-            return CurrentUser.AllowedSections.Any(uApp => uApp.InvariantEquals(app));
-        }
-        
-        /// <summary>
-        /// Gets the user id.
-        /// </summary>
-        /// <param name="umbracoUserContextId">This is not used</param>
-        /// <returns></returns>
-        [Obsolete("This method is no longer used, use the GetUserId() method without parameters instead")]
-        public int GetUserId(string umbracoUserContextId)
-        {           
-            return GetUserId();
-        }
-
-        /// <summary>
-        /// Gets the currnet user's id.
-        /// </summary>
-        /// <returns></returns>
-        public int GetUserId()
-        {
-            var identity = _httpContext.GetCurrentIdentity(true);
-            if (identity == null)
-                return -1;
-            return Convert.ToInt32(identity.Id);
-        }
-
-        /// <summary>
-        /// Returns the current user's unique session id - used to mitigate csrf attacks or any other reason to validate a request
-        /// </summary>
-        /// <returns></returns>
-        public string GetSessionId()
-        {
-            var identity = _httpContext.GetCurrentIdentity(true);
-            if (identity == null)
-                return null;
-            return identity.SessionId;
-        }
-
-        /// <summary>
-        /// Validates the user context ID.
-        /// </summary>
-        /// <param name="currentUmbracoUserContextId">This doesn't do anything</param>
-        /// <returns></returns>
-        [Obsolete("This method is no longer used, use the ValidateCurrentUser() method instead")]
-        public bool ValidateUserContextId(string currentUmbracoUserContextId)
-        {
-            return ValidateCurrentUser();
-        }
-
-        /// <summary>
-        /// Validates the currently logged in user and ensures they are not timed out
-        /// </summary>
-        /// <returns></returns>
-        public bool ValidateCurrentUser()
-        {
-            var result = ValidateCurrentUser(false);
-            return result == ValidateRequestAttempt.Success;
-        }
-
-        /// <summary>
-        /// Validates the current user
-        /// </summary>
-        /// <param name="throwExceptions">set to true if you want exceptions to be thrown if failed</param>
-        /// <returns></returns>
-        internal ValidateRequestAttempt ValidateCurrentUser(bool throwExceptions)
-        {
-            var ticket = _httpContext.GetUmbracoAuthTicket();
-
-            if (ticket != null)
-            {
-                if (ticket.Expired == false)
-                {
-                    var user = CurrentUser;
-
-                    // Check for console access
-                    if (user.IsApproved == false || (user.IsLockedOut && GlobalSettings.RequestIsInUmbracoApplication(_httpContext)))
-                    {
-                        if (throwExceptions) throw new ArgumentException("You have no priviledges to the umbraco console. Please contact your administrator");
-                        return ValidateRequestAttempt.FailedNoPrivileges;
-                    }                    
-                    return ValidateRequestAttempt.Success;
-                }
-                if (throwExceptions) throw new ArgumentException("User has timed out!!");
-                return ValidateRequestAttempt.FailedTimedOut;
-            }
-
-            if (throwExceptions) throw new InvalidOperationException("The user has no umbraco contextid - try logging in");
-            return ValidateRequestAttempt.FailedNoContextId;
-        }
-
-        /// <summary>
-        /// Authorizes the full request, checks for SSL and validates the current user
-        /// </summary>
-        /// <param name="throwExceptions">set to true if you want exceptions to be thrown if failed</param>
-        /// <returns></returns>
-        internal ValidateRequestAttempt AuthorizeRequest(bool throwExceptions = false)
-        {
-            // check for secure connection
-            if (GlobalSettings.UseSSL && _httpContext.Request.IsSecureConnection == false)
-            {
-                if (throwExceptions) throw new UserAuthorizationException("This installation requires a secure connection (via SSL). Please update the URL to include https://");
-                return ValidateRequestAttempt.FailedNoSsl;
-            }
-            return ValidateCurrentUser(throwExceptions);
-        }
-
-        /// <summary>
-        /// Checks if the specified user as access to the app
-        /// </summary>
-        /// <param name="app"></param>
-        /// <param name="user"></param>
-        /// <returns></returns>
-        internal bool UserHasAppAccess(string app, IUser user)
-        {
-            var apps = user.AllowedSections;
-            return apps.Any(uApp => uApp.InvariantEquals(app));
-        }
-
-        [Obsolete("Do not use this method if you don't have to, use the overload with IUser instead")]
-        internal bool UserHasAppAccess(string app, User user)
-        {
-            return user.Applications.Any(uApp => uApp.alias == app);
-        }
-
-        /// <summary>
-        /// Checks if the specified user by username as access to the app
-        /// </summary>
-        /// <param name="app"></param>
-        /// <param name="username"></param>
-        /// <returns></returns>
-        internal bool UserHasAppAccess(string app, string username)
-        {
-            var user = _applicationContext.Services.UserService.GetByUsername(username);
-            if (user == null)
-            {
-                return false;
-            }
-            return UserHasAppAccess(app, user);
-        }
-
-        [Obsolete("Returns the current user's unique umbraco sesion id - this cannot be set and isn't intended to be used in your code")]
-        public string UmbracoUserContextId
-        {
-            get
-            {
-                return _httpContext.GetUmbracoAuthTicket() == null ? "" : GetSessionId();                
-            }
-            set
-            {
-            }
-        }
-        
-        protected override void DisposeResources()
-        {
-            _httpContext = null;
-            _applicationContext = null;
-        }
-    }
-}
+﻿using System;
+using System.Collections.Generic;
+using System.ComponentModel.DataAnnotations;
+using System.Linq;
+using System.Web;
+using System.Web.Security;
+using Newtonsoft.Json.Linq;
+using Umbraco.Core;
+using Umbraco.Core.Cache;
+using Umbraco.Core.Configuration;
+using Umbraco.Core.Logging;
+using Umbraco.Core.Models.Membership;
+using Umbraco.Core.Security;
+using Umbraco.Web.Models;
+using Umbraco.Web.Models.ContentEditing;
+using umbraco;
+using umbraco.DataLayer;
+using umbraco.businesslogic.Exceptions;
+using umbraco.providers;
+using GlobalSettings = Umbraco.Core.Configuration.GlobalSettings;
+using Member = umbraco.cms.businesslogic.member.Member;
+using User = umbraco.BusinessLogic.User;
+
+namespace Umbraco.Web.Security
+{
+    /// <summary>
+    /// A utility class used for dealing with USER security in Umbraco
+    /// </summary>
+    public class WebSecurity : DisposableObject
+    {
+        private HttpContextBase _httpContext;
+        private ApplicationContext _applicationContext;
+
+        public WebSecurity(HttpContextBase httpContext, ApplicationContext applicationContext)
+        {
+            _httpContext = httpContext;
+            _applicationContext = applicationContext;
+            //This ensures the dispose method is called when the request terminates, though
+            // we also ensure this happens in the Umbraco module because the UmbracoContext is added to the
+            // http context items.
+            _httpContext.DisposeOnPipelineCompleted(this);
+        }
+        
+        /// <summary>
+        /// Returns true or false if the currently logged in member is authorized based on the parameters provided
+        /// </summary>
+        /// <param name="allowAll"></param>
+        /// <param name="allowTypes"></param>
+        /// <param name="allowGroups"></param>
+        /// <param name="allowMembers"></param>
+        /// <returns></returns>
+        [Obsolete("Use MembershipHelper.IsMemberAuthorized instead")]
+        public bool IsMemberAuthorized(
+            bool allowAll = false,
+            IEnumerable<string> allowTypes = null,
+            IEnumerable<string> allowGroups = null,
+            IEnumerable<int> allowMembers = null)
+        {
+            if (HttpContext.Current == null || ApplicationContext.Current == null)
+            {
+                return false;
+            }
+            var helper = new MembershipHelper(ApplicationContext.Current, new HttpContextWrapper(HttpContext.Current));
+            return helper.IsMemberAuthorized(allowAll, allowTypes, allowGroups, allowMembers);
+        }
+
+        private IUser _currentUser;
+
+        /// <summary>
+        /// Gets the current user.
+        /// </summary>
+        /// <value>The current user.</value>
+        internal IUser CurrentUser
+        {
+            get
+            {
+                //only load it once per instance!
+                if (_currentUser == null)
+                {
+                    var id = GetUserId();
+                    if (id == -1)
+                    {
+                        return null;
+                    }
+                    _currentUser = _applicationContext.Services.UserService.GetUserById(id);
+                }
+
+                return _currentUser;
+            }
+        }
+
+        /// <summary>
+        /// Logs a user in.
+        /// </summary>
+        /// <param name="userId">The user Id</param>
+        /// <returns>returns the number of seconds until their session times out</returns>
+        public double PerformLogin(int userId)
+        {
+            var user = _applicationContext.Services.UserService.GetUserById(userId);
+            return PerformLogin(user).GetRemainingAuthSeconds();
+        }
+
+        /// <summary>
+        /// Logs the user in
+        /// </summary>
+        /// <param name="user"></param>
+        /// <returns>returns the number of seconds until their session times out</returns>
+        internal FormsAuthenticationTicket PerformLogin(IUser user)
+        {
+            var ticket = _httpContext.CreateUmbracoAuthTicket(new UserData(Guid.NewGuid().ToString("N"))
+            {
+                Id = user.Id,
+                AllowedApplications = user.AllowedSections.ToArray(),
+                RealName = user.Name,
+                //currently we only have one user type!
+                Roles = new[] { user.UserType.Alias },
+                StartContentNode = user.StartContentId,
+                StartMediaNode = user.StartMediaId,
+                Username = user.Username,
+                Culture = ui.Culture(user.Language)
+            });
+            
+            LogHelper.Info<WebSecurity>("User Id: {0} logged in", () => user.Id);
+
+            return ticket;
+        }
+
+        /// <summary>
+        /// Clears the current login for the currently logged in user
+        /// </summary>
+        public void ClearCurrentLogin()
+        {
+            _httpContext.UmbracoLogout();
+        }
+
+        /// <summary>
+        /// Renews the user's login ticket
+        /// </summary>
+        public void RenewLoginTimeout()
+        {
+            _httpContext.RenewUmbracoAuthTicket();
+        }
+
+        /// <summary>
+        /// Validates credentials for a back office user
+        /// </summary>
+        /// <param name="username"></param>
+        /// <param name="password"></param>
+        /// <returns></returns>
+        internal bool ValidateBackOfficeCredentials(string username, string password)
+        {
+            var membershipProvider = MembershipProviderExtensions.GetUsersMembershipProvider();
+            return membershipProvider != null && membershipProvider.ValidateUser(username, password);
+        }
+        
+        /// <summary>
+        /// Returns the MembershipUser from the back office membership provider
+        /// </summary>
+        /// <param name="username"></param>
+        /// <param name="setOnline"></param>
+        /// <returns></returns>
+        internal MembershipUser GetBackOfficeMembershipUser(string username, bool setOnline)
+        {
+            var membershipProvider = Membership.Providers[UmbracoConfig.For.UmbracoSettings().Providers.DefaultBackOfficeUserProvider];
+            return membershipProvider != null ? membershipProvider.GetUser(username, setOnline) : null;
+        }
+
+        /// <summary>
+        /// Returns the back office IUser instance for the username specified
+        /// </summary>
+        /// <param name="username"></param>
+        /// <returns></returns>
+        /// <remarks>
+        /// This will return an Iuser instance no matter what membership provider is installed for the back office, it will automatically
+        /// create any missing Iuser accounts if one is not found and a custom membership provider is being used. 
+        /// </remarks>
+        internal IUser GetBackOfficeUser(string username)
+        {
+            //get the membership user (set user to be 'online' in the provider too)
+            var membershipUser = GetBackOfficeMembershipUser(username, true);
+
+            if (membershipUser == null)
+            {
+                throw new InvalidOperationException(
+                    "The username & password validated but the membership provider '" +
+                    Membership.Providers[UmbracoConfig.For.UmbracoSettings().Providers.DefaultBackOfficeUserProvider].Name +
+                    "' did not return a MembershipUser with the username supplied");
+            }
+
+            //regarldess of the membership provider used, see if this user object already exists in the umbraco data
+            var user = _applicationContext.Services.UserService.GetByUsername(membershipUser.UserName);
+
+            //we're using the built-in membership provider so the user will already be available
+            if (Membership.Providers[UmbracoConfig.For.UmbracoSettings().Providers.DefaultBackOfficeUserProvider] is UsersMembershipProvider)
+            {
+                if (user == null)
+                {
+                    //this should never happen
+                    throw new InvalidOperationException("The user '" + username + "' could not be found in the Umbraco database");
+                }
+                return user;
+            }
+
+            //we are using a custom membership provider for the back office, in this case we need to create user accounts for the logged in member.
+            //if we already have a user object in Umbraco we don't need to do anything, otherwise we need to create a mapped Umbraco account.
+            if (user != null) return user;
+
+            //we need to create an Umbraco IUser of a 'writer' type with access to only content - this was how v6 operates.
+            var writer = _applicationContext.Services.UserService.GetUserTypeByAlias("writer");
+            
+            var email = membershipUser.Email;
+            if (email.IsNullOrWhiteSpace())
+            {
+                //in some cases if there is no email we have to generate one since it is required!
+                email = Guid.NewGuid().ToString("N") + "@example.com";
+            }
+
+            user = new Core.Models.Membership.User(writer)
+            {
+                Email = email,
+                Language = GlobalSettings.DefaultUILanguage,
+                Name = membershipUser.UserName,
+                Password = Guid.NewGuid().ToString("N"), //Need to set this to something - will not be used though
+                DefaultPermissions = writer.Permissions,
+                Username = membershipUser.UserName,
+                StartContentId = -1,
+                StartMediaId = -1,
+                IsLockedOut = false,
+                IsApproved = true
+            };
+            user.AddAllowedSection("content");
+
+            _applicationContext.Services.UserService.Save(user);
+
+            return user;
+        }
+
+        /// <summary>
+        /// Validates the user node tree permissions.
+        /// </summary>
+        /// <param name="umbracoUser"></param>
+        /// <param name="path">The path.</param>
+        /// <param name="action">The action.</param>
+        /// <returns></returns>
+        internal bool ValidateUserNodeTreePermissions(User umbracoUser, string path, string action)
+        {
+            var permissions = umbracoUser.GetPermissions(path);
+            if (permissions.IndexOf(action, StringComparison.Ordinal) > -1 && (path.Contains("-20") || ("," + path + ",").Contains("," + umbracoUser.StartNodeId + ",")))
+                return true;
+
+            var user = umbracoUser;
+            LogHelper.Info<WebSecurity>("User {0} has insufficient permissions in UmbracoEnsuredPage: '{1}', '{2}', '{3}'", () => user.Name, () => path, () => permissions, () => action);
+            return false;
+        }
+
+        /// <summary>
+        /// Validates the current user to see if they have access to the specified app
+        /// </summary>
+        /// <param name="app"></param>
+        /// <returns></returns>
+        internal bool ValidateUserApp(string app)
+        {
+            //if it is empty, don't validate
+            if (app.IsNullOrWhiteSpace())
+            {
+                return true;
+            }
+            return CurrentUser.AllowedSections.Any(uApp => uApp.InvariantEquals(app));
+        }
+        
+        /// <summary>
+        /// Gets the user id.
+        /// </summary>
+        /// <param name="umbracoUserContextId">This is not used</param>
+        /// <returns></returns>
+        [Obsolete("This method is no longer used, use the GetUserId() method without parameters instead")]
+        public int GetUserId(string umbracoUserContextId)
+        {           
+            return GetUserId();
+        }
+
+        /// <summary>
+        /// Gets the currnet user's id.
+        /// </summary>
+        /// <returns></returns>
+        public int GetUserId()
+        {
+            var identity = _httpContext.GetCurrentIdentity(true);
+            if (identity == null)
+                return -1;
+            return Convert.ToInt32(identity.Id);
+        }
+
+        /// <summary>
+        /// Returns the current user's unique session id - used to mitigate csrf attacks or any other reason to validate a request
+        /// </summary>
+        /// <returns></returns>
+        public string GetSessionId()
+        {
+            var identity = _httpContext.GetCurrentIdentity(true);
+            if (identity == null)
+                return null;
+            return identity.SessionId;
+        }
+
+        /// <summary>
+        /// Validates the user context ID.
+        /// </summary>
+        /// <param name="currentUmbracoUserContextId">This doesn't do anything</param>
+        /// <returns></returns>
+        [Obsolete("This method is no longer used, use the ValidateCurrentUser() method instead")]
+        public bool ValidateUserContextId(string currentUmbracoUserContextId)
+        {
+            return ValidateCurrentUser();
+        }
+
+        /// <summary>
+        /// Validates the currently logged in user and ensures they are not timed out
+        /// </summary>
+        /// <returns></returns>
+        public bool ValidateCurrentUser()
+        {
+            var result = ValidateCurrentUser(false);
+            return result == ValidateRequestAttempt.Success;
+        }
+
+        /// <summary>
+        /// Validates the current user
+        /// </summary>
+        /// <param name="throwExceptions">set to true if you want exceptions to be thrown if failed</param>
+        /// <returns></returns>
+        internal ValidateRequestAttempt ValidateCurrentUser(bool throwExceptions)
+        {
+            var ticket = _httpContext.GetUmbracoAuthTicket();
+
+            if (ticket != null)
+            {
+                if (ticket.Expired == false)
+                {
+                    var user = CurrentUser;
+
+                    // Check for console access
+                    if (user.IsApproved == false || (user.IsLockedOut && GlobalSettings.RequestIsInUmbracoApplication(_httpContext)))
+                    {
+                        if (throwExceptions) throw new ArgumentException("You have no priviledges to the umbraco console. Please contact your administrator");
+                        return ValidateRequestAttempt.FailedNoPrivileges;
+                    }                    
+                    return ValidateRequestAttempt.Success;
+                }
+                if (throwExceptions) throw new ArgumentException("User has timed out!!");
+                return ValidateRequestAttempt.FailedTimedOut;
+            }
+
+            if (throwExceptions) throw new InvalidOperationException("The user has no umbraco contextid - try logging in");
+            return ValidateRequestAttempt.FailedNoContextId;
+        }
+
+        /// <summary>
+        /// Authorizes the full request, checks for SSL and validates the current user
+        /// </summary>
+        /// <param name="throwExceptions">set to true if you want exceptions to be thrown if failed</param>
+        /// <returns></returns>
+        internal ValidateRequestAttempt AuthorizeRequest(bool throwExceptions = false)
+        {
+            // check for secure connection
+            if (GlobalSettings.UseSSL && _httpContext.Request.IsSecureConnection == false)
+            {
+                if (throwExceptions) throw new UserAuthorizationException("This installation requires a secure connection (via SSL). Please update the URL to include https://");
+                return ValidateRequestAttempt.FailedNoSsl;
+            }
+            return ValidateCurrentUser(throwExceptions);
+        }
+
+        /// <summary>
+        /// Checks if the specified user as access to the app
+        /// </summary>
+        /// <param name="app"></param>
+        /// <param name="user"></param>
+        /// <returns></returns>
+        internal bool UserHasAppAccess(string app, IUser user)
+        {
+            var apps = user.AllowedSections;
+            return apps.Any(uApp => uApp.InvariantEquals(app));
+        }
+
+        [Obsolete("Do not use this method if you don't have to, use the overload with IUser instead")]
+        internal bool UserHasAppAccess(string app, User user)
+        {
+            return user.Applications.Any(uApp => uApp.alias == app);
+        }
+
+        /// <summary>
+        /// Checks if the specified user by username as access to the app
+        /// </summary>
+        /// <param name="app"></param>
+        /// <param name="username"></param>
+        /// <returns></returns>
+        internal bool UserHasAppAccess(string app, string username)
+        {
+            var user = _applicationContext.Services.UserService.GetByUsername(username);
+            if (user == null)
+            {
+                return false;
+            }
+            return UserHasAppAccess(app, user);
+        }
+
+        [Obsolete("Returns the current user's unique umbraco sesion id - this cannot be set and isn't intended to be used in your code")]
+        public string UmbracoUserContextId
+        {
+            get
+            {
+                return _httpContext.GetUmbracoAuthTicket() == null ? "" : GetSessionId();                
+            }
+            set
+            {
+            }
+        }
+        
+        protected override void DisposeResources()
+        {
+            _httpContext = null;
+            _applicationContext = null;
+        }
+    }
+}