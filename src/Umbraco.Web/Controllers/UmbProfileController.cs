<<<<<<< HEAD
﻿using System;
using System.Web.Mvc;
using Umbraco.Web.Models;
using Umbraco.Web.Mvc;
using Umbraco.Core.Security;
using Umbraco.Core;

namespace Umbraco.Web.Controllers
{
    [MemberAuthorize]
    public class UmbProfileController : SurfaceController
    {
        [HttpPost]
        public ActionResult HandleUpdateProfile([Bind(Prefix = "profileModel")] ProfileModel model)
        {
            var provider = Core.Security.MembershipProviderExtensions.GetMembersMembershipProvider();
            if (provider.IsUmbracoMembershipProvider() == false)
            {
                throw new NotSupportedException("Profile editing with the " + typeof(UmbProfileController) + " is not supported when not using the default Umbraco membership provider");
            }

            if (ModelState.IsValid == false)
            {
                return CurrentUmbracoPage();
            }

            var updateAttempt = Members.UpdateMemberProfile(model);
            if (updateAttempt.Success == false)
            {
                //don't add a field level error, just model level
                ModelState.AddModelError("profileModel", updateAttempt.Exception.Message);
                return CurrentUmbracoPage();
            }

            TempData["ProfileUpdateSuccess"] = true;

            //if there is a specified path to redirect to then use it
            if (model.RedirectUrl.IsNullOrWhiteSpace() == false)
            {
                return Redirect(model.RedirectUrl);
            }

            //redirect to current page by default
            return RedirectToCurrentUmbracoPage();
        }
    }
}
=======
﻿using System;
using System.Linq;
using System.Web.Mvc;
using System.Web.Security;
using System.Xml;
using umbraco.cms.businesslogic.member;
using Umbraco.Web.Models;
using Umbraco.Web.Mvc;
using Umbraco.Core.Security;
using Umbraco.Core;

namespace Umbraco.Web.Controllers
{
    [MemberAuthorize]
    public class UmbProfileController : SurfaceController
    {
        [HttpPost]
        [ValidateAntiForgeryToken]
        public ActionResult HandleUpdateProfile([Bind(Prefix = "profileModel")] ProfileModel model)
        {
            var provider = global::Umbraco.Core.Security.MembershipProviderExtensions.GetMembersMembershipProvider();
            if (provider.IsUmbracoMembershipProvider() == false)
            {
                throw new NotSupportedException("Profile editing with the " + typeof(UmbProfileController) + " is not supported when not using the default Umbraco membership provider");
            }

            if (ModelState.IsValid == false)
            {
                return CurrentUmbracoPage();
            }

            var updateAttempt = Members.UpdateMemberProfile(model);
            if (updateAttempt.Success == false)
            {
                //don't add a field level error, just model level
                ModelState.AddModelError("profileModel", updateAttempt.Exception.Message);
                return CurrentUmbracoPage();
            }

            TempData["ProfileUpdateSuccess"] = true;

            //if there is a specified path to redirect to then use it
            if (model.RedirectUrl.IsNullOrWhiteSpace() == false)
            {
                return Redirect(model.RedirectUrl);
            }

            //redirect to current page by default                  
            return RedirectToCurrentUmbracoPage();
        }
    }
}
>>>>>>> 97f91514
<|MERGE_RESOLUTION|>--- conflicted
+++ resolved
@@ -1,4 +1,3 @@
-<<<<<<< HEAD
 ﻿using System;
 using System.Web.Mvc;
 using Umbraco.Web.Models;
@@ -12,6 +11,7 @@
     public class UmbProfileController : SurfaceController
     {
         [HttpPost]
+        [ValidateAntiForgeryToken]
         public ActionResult HandleUpdateProfile([Bind(Prefix = "profileModel")] ProfileModel model)
         {
             var provider = Core.Security.MembershipProviderExtensions.GetMembersMembershipProvider();
@@ -45,58 +45,4 @@
             return RedirectToCurrentUmbracoPage();
         }
     }
-}
-=======
-﻿using System;
-using System.Linq;
-using System.Web.Mvc;
-using System.Web.Security;
-using System.Xml;
-using umbraco.cms.businesslogic.member;
-using Umbraco.Web.Models;
-using Umbraco.Web.Mvc;
-using Umbraco.Core.Security;
-using Umbraco.Core;
-
-namespace Umbraco.Web.Controllers
-{
-    [MemberAuthorize]
-    public class UmbProfileController : SurfaceController
-    {
-        [HttpPost]
-        [ValidateAntiForgeryToken]
-        public ActionResult HandleUpdateProfile([Bind(Prefix = "profileModel")] ProfileModel model)
-        {
-            var provider = global::Umbraco.Core.Security.MembershipProviderExtensions.GetMembersMembershipProvider();
-            if (provider.IsUmbracoMembershipProvider() == false)
-            {
-                throw new NotSupportedException("Profile editing with the " + typeof(UmbProfileController) + " is not supported when not using the default Umbraco membership provider");
-            }
-
-            if (ModelState.IsValid == false)
-            {
-                return CurrentUmbracoPage();
-            }
-
-            var updateAttempt = Members.UpdateMemberProfile(model);
-            if (updateAttempt.Success == false)
-            {
-                //don't add a field level error, just model level
-                ModelState.AddModelError("profileModel", updateAttempt.Exception.Message);
-                return CurrentUmbracoPage();
-            }
-
-            TempData["ProfileUpdateSuccess"] = true;
-
-            //if there is a specified path to redirect to then use it
-            if (model.RedirectUrl.IsNullOrWhiteSpace() == false)
-            {
-                return Redirect(model.RedirectUrl);
-            }
-
-            //redirect to current page by default                  
-            return RedirectToCurrentUmbracoPage();
-        }
-    }
-}
->>>>>>> 97f91514
+}