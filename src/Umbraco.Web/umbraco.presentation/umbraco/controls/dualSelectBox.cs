<<<<<<< HEAD
﻿using System;
using System.Web.Razor;
using System.Web.UI;
using System.Web.UI.WebControls;
using System.Web.UI.HtmlControls;
using ClientDependency.Core;
using Umbraco.Core;
using Umbraco.Core.Services;
using Umbraco.Web;
using Umbraco.Web.Composing;

namespace umbraco.controls
{
    /// <summary>
    /// Summary description for dualSelectbox.
    /// </summary>
    [ClientDependency(ClientDependencyType.Javascript, "js/dualSelectBox.js", "UmbracoRoot")]
    public class DualSelectbox : System.Web.UI.WebControls.WebControl, System.Web.UI.INamingContainer
    {
        private ListItemCollection _items = new ListItemCollection();

        private ListBox _possibleValues = new ListBox();
        private ListBox _selectedValues = new ListBox();
        private HtmlInputHidden _value = new HtmlInputHidden();
        private HtmlInputButton _add = new HtmlInputButton();
        private HtmlInputButton _remove = new HtmlInputButton();
        private int _rows = 8;


        public ListItemCollection Items
        {
            get
            {
                EnsureChildControls();
                return _items;
            }
        }

        public new int Width
        {
            set
            {
                _possibleValues.Width = new Unit(value);
                _selectedValues.Width = new Unit(value);
            }
        }

        protected override void CreateChildControls()
        {
            _possibleValues.ID = "posVals";
            _selectedValues.ID = "selVals";
            _possibleValues.SelectionMode = ListSelectionMode.Multiple;
            _selectedValues.SelectionMode = ListSelectionMode.Multiple;
            _possibleValues.CssClass = "guiInputTextStandard";
            _selectedValues.CssClass = "guiInputTextStandard";
            _possibleValues.Rows = _rows;
            _selectedValues.Rows = _rows;

            _value.ID = "theValue";

            HtmlTable table = new HtmlTable();
            table.CellPadding = 5;
            table.CellSpacing = 0;
            table.Border = 0;

            HtmlTableRow header = new HtmlTableRow();
            header.Controls.Add(new HtmlTableCell { InnerHtml = Current.Services.TextService.Localize("content/notmemberof") });
            header.Controls.Add(new HtmlTableCell { InnerHtml= "&nbsp;" });
            header.Controls.Add(new HtmlTableCell { InnerHtml = Current.Services.TextService.Localize("content/memberof") });
            table.Controls.Add(header);

            HtmlTableRow row = new HtmlTableRow();
            table.Controls.Add(row);
            HtmlTableCell cFirst = new HtmlTableCell();
            cFirst.Controls.Add(_possibleValues);
            row.Controls.Add(cFirst);
            HtmlTableCell cButtons = new HtmlTableCell();
            _add.Value = ">>";
            _add.Attributes.Add("class", "guiInputButton");
            _remove.Value = "<<";
            _remove.Attributes.Add("class", "guiInputButton");
            cButtons.Controls.Add(_add);
            cButtons.Controls.Add(new LiteralControl("<br/><br/>"));
            cButtons.Controls.Add(_remove);
            row.Controls.Add(cButtons);
            HtmlTableCell cSecond = new HtmlTableCell();
            cSecond.Controls.Add(_selectedValues);
            row.Controls.Add(cSecond);

            this.Controls.Add(table);
            this.Controls.Add(_value);
        }

        public string Value
        {
            get
            {
                return _value.Value;
            }

            set
            {
                _value.Value = value;
            }
        }

        public int Rows
        {
            set
            {
                _rows = value;
            }
        }

        public DualSelectbox()
        {
        }


        protected override void OnPreRender(EventArgs e)
        {
            base.OnPreRender (e);

            _selectedValues.Items.Clear();
            _possibleValues.Items.Clear();

            foreach(ListItem li in _items)
            {
                if (((string) (","+ this.Value +",")).IndexOf(","+li.Value+",") > -1)
                    _selectedValues.Items.Add(li);
                else
                    _possibleValues.Items.Add(li);
            }

            // add js to buttons here to ensure full clientids
            _add.Attributes.Add("onClick", "dualSelectBoxShift('" + this.ClientID + "');");
            _remove.Attributes.Add("onClick", "dualSelectBoxShift('" + this.ClientID + "');");
        }




    }
}
=======
using System;
using System.Web.Razor;
using System.Web.UI;
using System.Web.UI.WebControls;
using System.Web.UI.HtmlControls;
using ClientDependency.Core;

namespace umbraco.controls
{
	/// <summary>
	/// Summary description for dualSelectbox.
	/// </summary>
	[ClientDependency(ClientDependencyType.Javascript, "js/dualSelectBox.js", "UmbracoRoot")]
	public class DualSelectbox : System.Web.UI.WebControls.WebControl, System.Web.UI.INamingContainer
	{
		private ListItemCollection _items = new ListItemCollection();

		private ListBox _possibleValues = new ListBox();
		private ListBox _selectedValues = new ListBox();
		private HtmlInputHidden _value = new HtmlInputHidden();
        private HtmlInputButton _add = new HtmlInputButton();
        private HtmlInputButton _remove = new HtmlInputButton();
		private int _rows = 8;


		public ListItemCollection Items 
		{
			get 
			{
				EnsureChildControls();
				return _items;
			}
		}

		public new int Width 
		{
			set 
			{
				_possibleValues.Width = new Unit(value);
				_selectedValues.Width = new Unit(value);
			}
		}

	    public new int Height
	    {
	        set
	        {
	            _possibleValues.Height = new Unit(value);
	            _selectedValues.Height = new Unit(value);
	        }
	    }

        protected override void CreateChildControls()
        {
            _possibleValues.ID = "posVals";
            _selectedValues.ID = "selVals";
            _possibleValues.SelectionMode = ListSelectionMode.Multiple;
            _selectedValues.SelectionMode = ListSelectionMode.Multiple;
            _possibleValues.CssClass = "guiInputTextStandard";
            _selectedValues.CssClass = "guiInputTextStandard";
            _possibleValues.Rows = _rows;
            _selectedValues.Rows = _rows;

            _value.ID = "theValue";

            HtmlTable table = new HtmlTable();
            table.CellPadding = 5;
            table.CellSpacing = 0;
            table.Border = 0;

            HtmlTableRow header = new HtmlTableRow();
            header.Controls.Add(new HtmlTableCell { InnerHtml = ui.Text("content", "notmemberof") });
            header.Controls.Add(new HtmlTableCell { InnerHtml= "&nbsp;" });
            header.Controls.Add(new HtmlTableCell { InnerHtml = ui.Text("content", "memberof") });
            table.Controls.Add(header);

            HtmlTableRow row = new HtmlTableRow();
            table.Controls.Add(row);
            HtmlTableCell cFirst = new HtmlTableCell();
            cFirst.Controls.Add(_possibleValues);
            row.Controls.Add(cFirst);
            HtmlTableCell cButtons = new HtmlTableCell();
            _add.Value = ">>";
            _add.Attributes.Add("class", "guiInputButton");
            _remove.Value = "<<";
            _remove.Attributes.Add("class", "guiInputButton");
            cButtons.Controls.Add(_add);
            cButtons.Controls.Add(new LiteralControl("<br/><br/>"));
            cButtons.Controls.Add(_remove);
            row.Controls.Add(cButtons);
            HtmlTableCell cSecond = new HtmlTableCell();
            cSecond.Controls.Add(_selectedValues);
            row.Controls.Add(cSecond);

            this.Controls.Add(table);
            this.Controls.Add(_value);
        }

		public string Value 
		{
			get 
			{
                return _value.Value;
			}
			
			set 
			{
                _value.Value = value;
            }
		}

		public int Rows 
		{
			set 
			{
				_rows = value;
			}
		}

		public DualSelectbox()
		{
		}


		protected override void OnPreRender(EventArgs e)
		{
			base.OnPreRender (e);

			_selectedValues.Items.Clear();
			_possibleValues.Items.Clear();

			foreach(ListItem li in _items) 
			{
				if (((string) (","+ this.Value +",")).IndexOf(","+li.Value+",") > -1) 
					_selectedValues.Items.Add(li);
				else
					_possibleValues.Items.Add(li);											
			}

            // add js to buttons here to ensure full clientids
            _add.Attributes.Add("onClick", "dualSelectBoxShift('" + this.ClientID + "');");
            _remove.Attributes.Add("onClick", "dualSelectBoxShift('" + this.ClientID + "');");
        }

		


	}
}
>>>>>>> 2c6fd3af
<|MERGE_RESOLUTION|>--- conflicted
+++ resolved
@@ -1,4 +1,3 @@
-<<<<<<< HEAD
 ﻿using System;
 using System.Web.Razor;
 using System.Web.UI;
@@ -45,6 +44,15 @@
                 _selectedValues.Width = new Unit(value);
             }
         }
+
+	    public new int Height
+	    {
+	        set
+	        {
+	            _possibleValues.Height = new Unit(value);
+	            _selectedValues.Height = new Unit(value);
+	        }
+	    }
 
         protected override void CreateChildControls()
         {
@@ -142,155 +150,4 @@
 
 
     }
-}
-=======
-using System;
-using System.Web.Razor;
-using System.Web.UI;
-using System.Web.UI.WebControls;
-using System.Web.UI.HtmlControls;
-using ClientDependency.Core;
-
-namespace umbraco.controls
-{
-	/// <summary>
-	/// Summary description for dualSelectbox.
-	/// </summary>
-	[ClientDependency(ClientDependencyType.Javascript, "js/dualSelectBox.js", "UmbracoRoot")]
-	public class DualSelectbox : System.Web.UI.WebControls.WebControl, System.Web.UI.INamingContainer
-	{
-		private ListItemCollection _items = new ListItemCollection();
-
-		private ListBox _possibleValues = new ListBox();
-		private ListBox _selectedValues = new ListBox();
-		private HtmlInputHidden _value = new HtmlInputHidden();
-        private HtmlInputButton _add = new HtmlInputButton();
-        private HtmlInputButton _remove = new HtmlInputButton();
-		private int _rows = 8;
-
-
-		public ListItemCollection Items 
-		{
-			get 
-			{
-				EnsureChildControls();
-				return _items;
-			}
-		}
-
-		public new int Width 
-		{
-			set 
-			{
-				_possibleValues.Width = new Unit(value);
-				_selectedValues.Width = new Unit(value);
-			}
-		}
-
-	    public new int Height
-	    {
-	        set
-	        {
-	            _possibleValues.Height = new Unit(value);
-	            _selectedValues.Height = new Unit(value);
-	        }
-	    }
-
-        protected override void CreateChildControls()
-        {
-            _possibleValues.ID = "posVals";
-            _selectedValues.ID = "selVals";
-            _possibleValues.SelectionMode = ListSelectionMode.Multiple;
-            _selectedValues.SelectionMode = ListSelectionMode.Multiple;
-            _possibleValues.CssClass = "guiInputTextStandard";
-            _selectedValues.CssClass = "guiInputTextStandard";
-            _possibleValues.Rows = _rows;
-            _selectedValues.Rows = _rows;
-
-            _value.ID = "theValue";
-
-            HtmlTable table = new HtmlTable();
-            table.CellPadding = 5;
-            table.CellSpacing = 0;
-            table.Border = 0;
-
-            HtmlTableRow header = new HtmlTableRow();
-            header.Controls.Add(new HtmlTableCell { InnerHtml = ui.Text("content", "notmemberof") });
-            header.Controls.Add(new HtmlTableCell { InnerHtml= "&nbsp;" });
-            header.Controls.Add(new HtmlTableCell { InnerHtml = ui.Text("content", "memberof") });
-            table.Controls.Add(header);
-
-            HtmlTableRow row = new HtmlTableRow();
-            table.Controls.Add(row);
-            HtmlTableCell cFirst = new HtmlTableCell();
-            cFirst.Controls.Add(_possibleValues);
-            row.Controls.Add(cFirst);
-            HtmlTableCell cButtons = new HtmlTableCell();
-            _add.Value = ">>";
-            _add.Attributes.Add("class", "guiInputButton");
-            _remove.Value = "<<";
-            _remove.Attributes.Add("class", "guiInputButton");
-            cButtons.Controls.Add(_add);
-            cButtons.Controls.Add(new LiteralControl("<br/><br/>"));
-            cButtons.Controls.Add(_remove);
-            row.Controls.Add(cButtons);
-            HtmlTableCell cSecond = new HtmlTableCell();
-            cSecond.Controls.Add(_selectedValues);
-            row.Controls.Add(cSecond);
-
-            this.Controls.Add(table);
-            this.Controls.Add(_value);
-        }
-
-		public string Value 
-		{
-			get 
-			{
-                return _value.Value;
-			}
-			
-			set 
-			{
-                _value.Value = value;
-            }
-		}
-
-		public int Rows 
-		{
-			set 
-			{
-				_rows = value;
-			}
-		}
-
-		public DualSelectbox()
-		{
-		}
-
-
-		protected override void OnPreRender(EventArgs e)
-		{
-			base.OnPreRender (e);
-
-			_selectedValues.Items.Clear();
-			_possibleValues.Items.Clear();
-
-			foreach(ListItem li in _items) 
-			{
-				if (((string) (","+ this.Value +",")).IndexOf(","+li.Value+",") > -1) 
-					_selectedValues.Items.Add(li);
-				else
-					_possibleValues.Items.Add(li);											
-			}
-
-            // add js to buttons here to ensure full clientids
-            _add.Attributes.Add("onClick", "dualSelectBoxShift('" + this.ClientID + "');");
-            _remove.Attributes.Add("onClick", "dualSelectBoxShift('" + this.ClientID + "');");
-        }
-
-		
-
-
-	}
-}
->>>>>>> 2c6fd3af
+}