--- conflicted
+++ resolved
@@ -1,274 +1,210 @@
-using System;
-using System.Collections;
-using System.ComponentModel;
-using System.Web.Script.Services;
-using System.Web.Services;
-using System.Xml;
-using Umbraco.Core.Logging;
-<<<<<<< HEAD
-using Umbraco.Core.Persistence.Caching;
-=======
-using Umbraco.Web.WebServices;
->>>>>>> bad28451
-using umbraco.BasePages;
-using umbraco.BusinessLogic;
-using umbraco.BusinessLogic.Actions;
-using umbraco.cms.businesslogic.web;
-
-namespace umbraco.presentation.webservices
-{
-    /// <summary>
-    /// Summary description for nodeSorter
-    /// </summary>
-    [WebService(Namespace = "http://umbraco.org/")]
-    [WebServiceBinding(ConformsTo = WsiProfiles.BasicProfile1_1)]
-    [ToolboxItem(false)]
-    [ScriptService]
-    public class nodeSorter : UmbracoAuthorizedWebService
-    {
-        [WebMethod]
-        public SortNode GetNodes(int ParentId, string App)
-        {
-            if (BasePage.ValidateUserContextID(BasePage.umbracoUserContextID))
-            {
-                var parent = new SortNode { Id = ParentId };
-
-                var nodes = new ArrayList();
-                var cmsNode = new cms.businesslogic.CMSNode(ParentId);
-
-                // Root nodes?
-                if (ParentId == -1)
-                {
-                    if (App == "media")
-                    {
-                        foreach (cms.businesslogic.media.Media child in cms.businesslogic.media.Media.GetRootMedias())
-                            nodes.Add(new SortNode(child.Id, child.sortOrder, child.Text, child.CreateDateTime));
-                    }
-                    else
-                        foreach (Document child in Document.GetRootDocuments())
-                            nodes.Add(new SortNode(child.Id, child.sortOrder, child.Text, child.CreateDateTime));
-                }
-                else
-                {
-                    // "hack for stylesheet"
-                    if (App == "settings")
-                    {
-                        var styleSheet = new StyleSheet(cmsNode.Id);
-                        foreach (var child in styleSheet.Properties)
-                            nodes.Add(new SortNode(child.Id, child.sortOrder, child.Text, child.CreateDateTime));
-
-                    }
-                    else
-                    {
-                        //store children array here because iterating over an Array property object is very inneficient.
-                        var children = cmsNode.Children;
-                        foreach (cms.businesslogic.CMSNode child in children)
-                            nodes.Add(new SortNode(child.Id, child.sortOrder, child.Text, child.CreateDateTime));
-                    }
-                }
-
-                parent.SortNodes = (SortNode[])nodes.ToArray(typeof(SortNode));
-
-                return parent;
-            }
-
-            throw new ArgumentException("User not logged in");
-        }
-
-        [WebMethod]
-        public void UpdateSortOrder(int ParentId, string SortOrder)
-        {
-            try
-            {
-<<<<<<< HEAD
-                if (BasePage.ValidateUserContextID(BasePage.umbracoUserContextID))
-                {
-                    if (SortOrder.Trim().Length > 0)
-                    {
-                        var tmp = SortOrder.Split(',');
-
-                        var isContent = helper.Request("app") == "content" | helper.Request("app") == "";
-                        var isMedia = helper.Request("app") == "media";
-
-                        for (var i = 0; i < tmp.Length; i++)
-                        {
-                            if (tmp[i] != "" && tmp[i].Trim() != "")
-                            {
-                                if (isContent)
-                                {
-                                    var document = new Document(int.Parse(tmp[i]));
-                                    var published = document.Published;
-                                    document.sortOrder = i;
-                                    document.Save();
-                                    // refresh the xml for the sorting to work
-                                    if (published)
-                                    {
-                                        document.Publish(BusinessLogic.User.GetCurrent());
-                                        document.refreshXmlSortOrder();
-                                        library.UpdateDocumentCache(int.Parse(tmp[i]));
-                                    }
-                                }
-                                // to update the sortorder of the media node in the XML, re-save the node....
-                                else if (isMedia)
-                                {
-                                    var media = new cms.businesslogic.media.Media(int.Parse(tmp[i]));
-                                    media.sortOrder = i;
-                                    media.Save();
-                                }
-                                else
-                                {
-                                    new cms.businesslogic.CMSNode(int.Parse(tmp[i])).sortOrder = i;
-                                }
-                            }
-=======
-                if (!AuthorizeRequest()) return;
-                if (SortOrder.Trim().Length <= 0) return;
-                
-                var tmp = SortOrder.Split(',');
-
-                var isContent = helper.Request("app") == "content" | helper.Request("app") == "";
-                var isMedia = helper.Request("app") == "media";
-
-                //ensure user is authorized for the app requested
-                if (isContent && !AuthorizeRequest(DefaultApps.content.ToString())) return;
-                if (isMedia && !AuthorizeRequest(DefaultApps.media.ToString())) return;
-
-                for (var i = 0; i < tmp.Length; i++)
-                {
-                    if (tmp[i] == "" || tmp[i].Trim() == "") continue;
-                    
-                    new cms.businesslogic.CMSNode(int.Parse(tmp[i])).sortOrder = i;
-
-                    if (isContent)
-                    {
-                        var d = new Document(int.Parse(tmp[i]));
-                        // refresh the xml for the sorting to work
-                        if (d.Published)
-                        {
-                            d.refreshXmlSortOrder();
-                            library.UpdateDocumentCache(int.Parse(tmp[i]));
->>>>>>> bad28451
-                        }
-                    }
-                    else if (isMedia)
-                    {
-                        new cms.businesslogic.media.Media(int.Parse(tmp[i])).Save();
-                    }
-                }
-
-<<<<<<< HEAD
-                        // Refresh sort order on cached xml
-                        if (isContent)
-                        {
-                            XmlNode parentNode = ParentId == -1 ? content.Instance.XmlContent.DocumentElement : content.Instance.XmlContent.GetElementById(ParentId.ToString());
-
-                            //only try to do the content sort if the the parent node is available... 
-                            if (parentNode != null)
-                                content.SortNodes(ref parentNode);
-
-
-                            // Load balancing - then refresh entire cache
-                            if (UmbracoSettings.UseDistributedCalls)
-                                library.RefreshContent();
-                        }
-
-                        // fire actionhandler, check for content
-                        if ((helper.Request("app") == "content" | helper.Request("app") == "") && ParentId > 0)
-                            global::umbraco.BusinessLogic.Actions.Action.RunActionHandlers(new Document(ParentId), ActionSort.Instance);
-                    }
-=======
-                // Refresh sort order on cached xml
-                if (isContent)
-                {
-                    XmlNode parentNode = ParentId == -1
-                                             ? content.Instance.XmlContent.DocumentElement
-                                             : content.Instance.XmlContent.GetElementById(ParentId.ToString());
-
-                    //only try to do the content sort if the the parent node is available... 
-                    if (parentNode != null)
-                        content.SortNodes(ref parentNode);
-
-                    // Load balancing - then refresh entire cache
-                    if (UmbracoSettings.UseDistributedCalls)
-                        library.RefreshContent();
->>>>>>> bad28451
-                }
-
-                // fire actionhandler, check for content
-                if ((helper.Request("app") == "content" | helper.Request("app") == "") && ParentId > 0)
-                    BusinessLogic.Actions.Action.RunActionHandlers(new Document(ParentId), ActionSort.Instance);
-            }
-            catch (Exception ex)
-            {
-<<<<<<< HEAD
-                LogHelper.Error<nodeSorter>("An error occurred", ex);
-=======
-                LogHelper.Error<nodeSorter>("Could not update sort order", ex);
->>>>>>> bad28451
-            }
-
-        }
-    }
-
-    [Serializable]
-    public class SortNode
-    {
-        public SortNode()
-        {
-        }
-
-        private SortNode[] _sortNodes;
-
-        public SortNode[] SortNodes
-        {
-            get { return _sortNodes; }
-            set { _sortNodes = value; }
-        }
-
-        public int TotalNodes
-        {
-            get { return _sortNodes != null ? _sortNodes.Length : 0; }
-            set { int test = value; }
-        }
-        
-        public SortNode(int Id, int SortOrder, string Name, DateTime CreateDate)
-        {
-            _id = Id;
-            _sortOrder = SortOrder;
-            _name = Name;
-            _createDate = CreateDate;
-        }
-
-        private DateTime _createDate;
-
-        public DateTime CreateDate
-        {
-            get { return _createDate; }
-            set { _createDate = value; }
-        }
-        
-        private string _name;
-
-        public string Name
-        {
-            get { return _name; }
-            set { _name = value; }
-        }
-        
-        private int _sortOrder;
-
-        public int SortOrder
-        {
-            get { return _sortOrder; }
-            set { _sortOrder = value; }
-        }
-
-        private int _id;
-
-        public int Id
-        {
-            get { return _id; }
-            set { _id = value; }
-        }
-    }
+using System;
+using System.Collections;
+using System.ComponentModel;
+using System.Web.Script.Services;
+using System.Web.Services;
+using System.Xml;
+using Umbraco.Core.Logging;
+using Umbraco.Core.Persistence.Caching;
+using Umbraco.Web.WebServices;
+using umbraco.BasePages;
+using umbraco.BusinessLogic;
+using umbraco.BusinessLogic.Actions;
+using umbraco.cms.businesslogic.web;
+
+namespace umbraco.presentation.webservices
+{
+    /// <summary>
+    /// Summary description for nodeSorter
+    /// </summary>
+    [WebService(Namespace = "http://umbraco.org/")]
+    [WebServiceBinding(ConformsTo = WsiProfiles.BasicProfile1_1)]
+    [ToolboxItem(false)]
+    [ScriptService]
+    public class nodeSorter : UmbracoAuthorizedWebService
+    {
+        [WebMethod]
+        public SortNode GetNodes(int ParentId, string App)
+        {
+            if (BasePage.ValidateUserContextID(BasePage.umbracoUserContextID))
+            {
+                var parent = new SortNode { Id = ParentId };
+
+                var nodes = new ArrayList();
+                var cmsNode = new cms.businesslogic.CMSNode(ParentId);
+
+                // Root nodes?
+                if (ParentId == -1)
+                {
+                    if (App == "media")
+                    {
+                        foreach (cms.businesslogic.media.Media child in cms.businesslogic.media.Media.GetRootMedias())
+                            nodes.Add(new SortNode(child.Id, child.sortOrder, child.Text, child.CreateDateTime));
+                    }
+                    else
+                        foreach (Document child in Document.GetRootDocuments())
+                            nodes.Add(new SortNode(child.Id, child.sortOrder, child.Text, child.CreateDateTime));
+                }
+                else
+                {
+                    // "hack for stylesheet"
+                    if (App == "settings")
+                    {
+                        var styleSheet = new StyleSheet(cmsNode.Id);
+                        foreach (var child in styleSheet.Properties)
+                            nodes.Add(new SortNode(child.Id, child.sortOrder, child.Text, child.CreateDateTime));
+
+                    }
+                    else
+                    {
+                        //store children array here because iterating over an Array property object is very inneficient.
+                        var children = cmsNode.Children;
+                        foreach (cms.businesslogic.CMSNode child in children)
+                            nodes.Add(new SortNode(child.Id, child.sortOrder, child.Text, child.CreateDateTime));
+                    }
+                }
+
+                parent.SortNodes = (SortNode[])nodes.ToArray(typeof(SortNode));
+
+                return parent;
+            }
+
+            throw new ArgumentException("User not logged in");
+        }
+
+        [WebMethod]
+        public void UpdateSortOrder(int ParentId, string SortOrder)
+        {
+            try
+            {
+                if (!AuthorizeRequest()) return;
+                if (SortOrder.Trim().Length <= 0) return;
+                var tmp = SortOrder.Split(',');
+
+                var isContent = helper.Request("app") == "content" | helper.Request("app") == "";
+                var isMedia = helper.Request("app") == "media";
+                //ensure user is authorized for the app requested
+                if (isContent && !AuthorizeRequest(DefaultApps.content.ToString())) return;
+                if (isMedia && !AuthorizeRequest(DefaultApps.media.ToString())) return;
+
+                for (var i = 0; i < tmp.Length; i++)
+                {
+                    if (tmp[i] == "" || tmp[i].Trim() == "") continue;
+                    
+                    if (isContent)
+                    {
+                                    var document = new Document(int.Parse(tmp[i]));
+                                    var published = document.Published;
+                                    document.sortOrder = i;
+                                    document.Save();
+                        // refresh the xml for the sorting to work
+                        if (d.Published)
+                        {
+                                        document.Publish(BusinessLogic.User.GetCurrent());
+                                        document.refreshXmlSortOrder();
+                            library.UpdateDocumentCache(int.Parse(tmp[i]));
+                        }
+                    }
+                                // to update the sortorder of the media node in the XML, re-save the node....
+                    else if (isMedia)
+                    {
+                                    var media = new cms.businesslogic.media.Media(int.Parse(tmp[i]));
+                                    media.sortOrder = i;
+                                    media.Save();
+                                }
+                                else
+                                {
+                                    new cms.businesslogic.CMSNode(int.Parse(tmp[i])).sortOrder = i;
+                    }
+                }
+
+                // Refresh sort order on cached xml
+                if (isContent)
+                {
+                    XmlNode parentNode = ParentId == -1
+                                             ? content.Instance.XmlContent.DocumentElement
+                                             : content.Instance.XmlContent.GetElementById(ParentId.ToString());
+
+                    //only try to do the content sort if the the parent node is available... 
+                    if (parentNode != null)
+                        content.SortNodes(ref parentNode);
+
+                    // Load balancing - then refresh entire cache
+                    if (UmbracoSettings.UseDistributedCalls)
+                        library.RefreshContent();
+                }
+
+                // fire actionhandler, check for content
+                if ((helper.Request("app") == "content" | helper.Request("app") == "") && ParentId > 0)
+                    BusinessLogic.Actions.Action.RunActionHandlers(new Document(ParentId), ActionSort.Instance);
+            }
+            catch (Exception ex)
+            {
+                LogHelper.Error<nodeSorter>("Could not update sort order", ex);
+            }
+
+        }
+    }
+
+    [Serializable]
+    public class SortNode
+    {
+        public SortNode()
+        {
+        }
+
+        private SortNode[] _sortNodes;
+
+        public SortNode[] SortNodes
+        {
+            get { return _sortNodes; }
+            set { _sortNodes = value; }
+        }
+
+        public int TotalNodes
+        {
+            get { return _sortNodes != null ? _sortNodes.Length : 0; }
+            set { int test = value; }
+        }
+        
+        public SortNode(int Id, int SortOrder, string Name, DateTime CreateDate)
+        {
+            _id = Id;
+            _sortOrder = SortOrder;
+            _name = Name;
+            _createDate = CreateDate;
+        }
+
+        private DateTime _createDate;
+
+        public DateTime CreateDate
+        {
+            get { return _createDate; }
+            set { _createDate = value; }
+        }
+        
+        private string _name;
+
+        public string Name
+        {
+            get { return _name; }
+            set { _name = value; }
+        }
+        
+        private int _sortOrder;
+
+        public int SortOrder
+        {
+            get { return _sortOrder; }
+            set { _sortOrder = value; }
+        }
+
+        private int _id;
+
+        public int Id
+        {
+            get { return _id; }
+            set { _id = value; }
+        }
+    }
 }