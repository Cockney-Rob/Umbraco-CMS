--- conflicted
+++ resolved
@@ -60,13 +60,9 @@
 
             if (_fieldName.StartsWith("#"))
             {
-<<<<<<< HEAD
-                _fieldContent = library.GetDictionaryItem(_fieldName.Substring(1, _fieldName.Length - 1));
-=======
                 var umbHelper = new UmbracoHelper(Current.UmbracoContext, Current.Services, Current.ApplicationCache);
 
                 _fieldContent = umbHelper.GetDictionaryValue(_fieldName.Substring(1, _fieldName.Length - 1));
->>>>>>> 69d1f4e0
             }
             else
             {
