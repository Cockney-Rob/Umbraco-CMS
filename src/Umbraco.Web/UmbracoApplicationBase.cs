﻿using System;
using System.Reflection;
using System.Threading;
using System.Web;
using System.Web.Hosting;
using Umbraco.Core;
using Umbraco.Core.Cache;
using Umbraco.Core.Composing;
using Umbraco.Core.Configuration;
using Umbraco.Core.Hosting;
using Umbraco.Core.IO;
using Umbraco.Core.Logging;
using Umbraco.Core.Logging.Serilog;
using Umbraco.Core.Strings;
using Umbraco.Web.Hosting;

namespace Umbraco.Web
{
    /// <summary>
    /// Provides an abstract base class for the Umbraco HttpApplication.
    /// </summary>
    public abstract class UmbracoApplicationBase : HttpApplication
    {
        private IRuntime _runtime;

        private readonly ILogger _logger;
        private readonly Configs _configs;
        private readonly IIOHelper _ioHelper;
        private readonly IProfiler _profiler;
        private readonly IHostingEnvironment _hostingEnvironment;
        private readonly IBackOfficeInfo _backOfficeInfo;
        private IFactory _factory;

        protected UmbracoApplicationBase()
        {



            var configFactory = new ConfigsFactory();

            var hostingSettings = configFactory.HostingSettings;

            _hostingEnvironment = new AspNetHostingEnvironment(hostingSettings);
            _ioHelper = new IOHelper(_hostingEnvironment);
            _configs = configFactory.Create(_ioHelper);

            _profiler = new LogProfiler(_logger);

<<<<<<< HEAD
            _logger = SerilogLogger.CreateWithDefaultConfiguration(_hostingEnvironment, new AspNetSessionIdResolver(), () => _factory);
            _backOfficeInfo = new AspNetBackOfficeInfo(_configs.Global(), _ioHelper, _configs.Settings(), _logger);

            Umbraco.Composing.Current.Logger = _logger;
=======
            _logger = SerilogLogger.CreateWithDefaultConfiguration(_hostingEnvironment, new AspNetSessionIdResolver(), () => _factory?.GetInstance<IRequestCache>());
            _backOfficeInfo = new AspNetBackOfficeInfo(_configs.Global(), _ioHelper, _configs.Settings(), _logger);
>>>>>>> ec6b86bb
        }

        protected UmbracoApplicationBase(ILogger logger, Configs configs, IIOHelper ioHelper, IProfiler profiler, IHostingEnvironment hostingEnvironment, IBackOfficeInfo backOfficeInfo)
        {
            _logger = logger;
            _configs = configs;
            _ioHelper = ioHelper;
            _profiler = profiler;
            _hostingEnvironment = hostingEnvironment;
            _backOfficeInfo = backOfficeInfo;
        }


        /// <summary>
        /// Gets a runtime.
        /// </summary>
        protected abstract IRuntime GetRuntime(Configs configs, IUmbracoVersion umbracoVersion, IIOHelper ioHelper, ILogger logger, IProfiler profiler, IHostingEnvironment hostingEnvironment, IBackOfficeInfo backOfficeInfo);

        /// <summary>
        /// Gets the application register.
        /// </summary>
        protected virtual IRegister GetRegister(IGlobalSettings globalSettings)
        {
            return RegisterFactory.Create(globalSettings);
        }

        // events - in the order they trigger

        // were part of the BootManager architecture, would trigger only for the initial
        // application, so they need not be static, and they would let ppl hook into the
        // boot process... but I believe this can be achieved with components as well and
        // we don't need these events.
        //public event EventHandler ApplicationStarting;
        //public event EventHandler ApplicationStarted;

        // this event can only be static since there will be several instances of this class
        // triggers for each application instance, ie many times per lifetime of the application
        public static event EventHandler ApplicationInit;

        // this event can only be static since there will be several instances of this class
        // triggers once per error
        public static event EventHandler ApplicationError;

        // this event can only be static since there will be several instances of this class
        // triggers once per lifetime of the application, before it is unloaded
        public static event EventHandler ApplicationEnd;

        #region Start

        // internal for tests
        internal void HandleApplicationStart(object sender, EventArgs evargs)
        {
            // ******** THIS IS WHERE EVERYTHING BEGINS ********


            var globalSettings = _configs.Global();
            var umbracoVersion = new UmbracoVersion(globalSettings);

            // create the register for the application, and boot
            // the boot manager is responsible for registrations
            var register = GetRegister(globalSettings);
            _runtime = GetRuntime(_configs, umbracoVersion, _ioHelper, _logger, _profiler, _hostingEnvironment, _backOfficeInfo);
            _factory = _runtime.Boot(register);
        }

        // called by ASP.NET (auto event wireup) once per app domain
        // do NOT set instance data here - only static (see docs)
        // sender is System.Web.HttpApplicationFactory, evargs is EventArgs.Empty
        protected void Application_Start(object sender, EventArgs evargs)
        {
            Thread.CurrentThread.SanitizeThreadCulture();
            HandleApplicationStart(sender, evargs);
        }

        #endregion

        #region Init

        private void OnApplicationInit(object sender, EventArgs evargs)
        {
            TryInvoke(ApplicationInit, "ApplicationInit", sender, evargs);
        }

        // called by ASP.NET for every HttpApplication instance after all modules have been created
        // which means that this will be called *many* times for different apps when Umbraco runs
        public override void Init()
        {
            // note: base.Init() is what initializes all of the http modules, ties up a bunch of stuff with IIS, etc...
            // therefore, since OWIN is an HttpModule when running in IIS/ASP.Net the OWIN startup is not executed
            // until this method fires and by that time - Umbraco has booted already

            base.Init();
            OnApplicationInit(this, new EventArgs());
        }


        #endregion

        #region End

        protected virtual void OnApplicationEnd(object sender, EventArgs evargs)
        {
            ApplicationEnd?.Invoke(this, EventArgs.Empty);
        }

        // internal for tests
        internal void HandleApplicationEnd()
        {
            if (_runtime != null)
            {
                _runtime.Terminate();
                _runtime.DisposeIfDisposable();

                _runtime = null;
            }

            // try to log the detailed shutdown message (typical asp.net hack: http://weblogs.asp.net/scottgu/433194)
            try
            {
                var runtime = (HttpRuntime) typeof(HttpRuntime).InvokeMember("_theRuntime",
                    BindingFlags.NonPublic | BindingFlags.Static | BindingFlags.GetField,
                    null, null, null);
                if (runtime == null)
                    return;

                var shutDownMessage = (string)runtime.GetType().InvokeMember("_shutDownMessage",
                    BindingFlags.NonPublic | BindingFlags.Instance | BindingFlags.GetField,
                    null, runtime, null);

                var shutDownStack = (string)runtime.GetType().InvokeMember("_shutDownStack",
                    BindingFlags.NonPublic | BindingFlags.Instance | BindingFlags.GetField,
                    null, runtime, null);

                Current.Logger.Info<UmbracoApplicationBase>("Application shutdown. Details: {ShutdownReason}\r\n\r\n_shutDownMessage={ShutdownMessage}\r\n\r\n_shutDownStack={ShutdownStack}",
                    HostingEnvironment.ShutdownReason,
                    shutDownMessage,
                    shutDownStack);
            }
            catch (Exception)
            {
                //if for some reason that fails, then log the normal output
                Current.Logger.Info<UmbracoApplicationBase>("Application shutdown. Reason: {ShutdownReason}", HostingEnvironment.ShutdownReason);
            }

            Current.Logger.DisposeIfDisposable();
            // dispose the container and everything
            Current.Reset();
        }

        // called by ASP.NET (auto event wireup) once per app domain
        // sender is System.Web.HttpApplicationFactory, evargs is EventArgs.Empty
        protected void Application_End(object sender, EventArgs evargs)
        {
            OnApplicationEnd(sender, evargs);
            HandleApplicationEnd();
        }

        #endregion

        #region Error

        protected virtual void OnApplicationError(object sender, EventArgs evargs)
        {
            ApplicationError?.Invoke(this, EventArgs.Empty);
        }

        private void HandleApplicationError()
        {
            var exception = Server.GetLastError();

            // ignore HTTP errors
            if (exception.GetType() == typeof(HttpException)) return;

            Current.Logger.Error<UmbracoApplicationBase>(exception, "An unhandled exception occurred");
        }

        // called by ASP.NET (auto event wireup) at any phase in the application life cycle
        protected void Application_Error(object sender, EventArgs e)
        {
            // when unhandled errors occur
            HandleApplicationError();
            OnApplicationError(sender, e);
        }

        #endregion

        #region Utilities

        private static void TryInvoke(EventHandler handler, string name, object sender, EventArgs evargs)
        {
            try
            {
                handler?.Invoke(sender, evargs);
            }
            catch (Exception ex)
            {
                Current.Logger.Error<UmbracoApplicationBase>(ex, "Error in {Name} handler.", name);
                throw;
            }
        }

        #endregion
    }
}<|MERGE_RESOLUTION|>--- conflicted
+++ resolved
@@ -46,15 +46,10 @@
 
             _profiler = new LogProfiler(_logger);
 
-<<<<<<< HEAD
-            _logger = SerilogLogger.CreateWithDefaultConfiguration(_hostingEnvironment, new AspNetSessionIdResolver(), () => _factory);
-            _backOfficeInfo = new AspNetBackOfficeInfo(_configs.Global(), _ioHelper, _configs.Settings(), _logger);
-
-            Umbraco.Composing.Current.Logger = _logger;
-=======
             _logger = SerilogLogger.CreateWithDefaultConfiguration(_hostingEnvironment, new AspNetSessionIdResolver(), () => _factory?.GetInstance<IRequestCache>());
             _backOfficeInfo = new AspNetBackOfficeInfo(_configs.Global(), _ioHelper, _configs.Settings(), _logger);
->>>>>>> ec6b86bb
+
+            Umbraco.Composing.Current.Logger = _logger;
         }
 
         protected UmbracoApplicationBase(ILogger logger, Configs configs, IIOHelper ioHelper, IProfiler profiler, IHostingEnvironment hostingEnvironment, IBackOfficeInfo backOfficeInfo)
