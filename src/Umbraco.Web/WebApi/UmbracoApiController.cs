<<<<<<< HEAD
﻿using Umbraco.Core;
using Umbraco.Core.Cache;
using Umbraco.Core.Composing;
using Umbraco.Core.Configuration;
using Umbraco.Core.Logging;
using Umbraco.Core.Persistence;
using Umbraco.Core.Services;

namespace Umbraco.Web.WebApi
{
    /// <summary>
    /// Provides a base class for auto-routed Umbraco API controllers.
    /// </summary>
    public abstract class UmbracoApiController : UmbracoApiControllerBase, IDiscoverable
    {
        protected UmbracoApiController()
        {
        }

        protected UmbracoApiController(IGlobalSettings globalSettings, UmbracoContext umbracoContext, ISqlContext sqlContext, ServiceContext services, CacheHelper applicationCache, ILogger logger, ProfilingLogger profilingLogger, IRuntimeState runtimeState)
            : base(globalSettings, umbracoContext, sqlContext, services, applicationCache, logger, profilingLogger, runtimeState)
        {
        }
    }
}
=======
﻿using Umbraco.Core.Composing;

namespace Umbraco.Web.WebApi
{
    /// <summary>
    /// Provides a base class for auto-routed Umbraco API controllers.
    /// </summary>
    public abstract class UmbracoApiController : UmbracoApiControllerBase, IDiscoverable
    { }
}
>>>>>>> 2bae3e2e
<|MERGE_RESOLUTION|>--- conflicted
+++ resolved
@@ -1,4 +1,3 @@
-<<<<<<< HEAD
 ﻿using Umbraco.Core;
 using Umbraco.Core.Cache;
 using Umbraco.Core.Composing;
@@ -23,16 +22,4 @@
         {
         }
     }
-}
-=======
-﻿using Umbraco.Core.Composing;
-
-namespace Umbraco.Web.WebApi
-{
-    /// <summary>
-    /// Provides a base class for auto-routed Umbraco API controllers.
-    /// </summary>
-    public abstract class UmbracoApiController : UmbracoApiControllerBase, IDiscoverable
-    { }
-}
->>>>>>> 2bae3e2e
+}