--- conflicted
+++ resolved
@@ -1,372 +1,368 @@
-﻿using Umbraco.Core.IO;
-using System.Web.UI;
-<<<<<<< HEAD
-=======
-using umbraco.BusinessLogic;
-using Umbraco.Core;
->>>>>>> d9f38a20
-
-namespace Umbraco.Web.UI.Pages
-{
-
-	/// <summary>
-	/// Renders the client side code necessary to interact with the Umbraco client side API.
-	/// Each method returns an instance of this class so you can chain calls together.
-	/// </summary>
-	public sealed class ClientTools
-	{
-
-		public ClientTools(Page page)
-		{
-			_page = page;
-		}
-
-		/// <summary>
-		/// Returns the string markup for the JavaScript that is rendered.
-		/// If referencing JavaScript scripts in the backend, this class should be used
-		/// in case future changes to the client code is change, this will remain intact.
-		/// </summary>
-		public static class Scripts
-		{
-			internal const string ClientMgrScript = "UmbClientMgr";
-			public static string GetAppActions { get { return string.Format("{0}.appActions()", ClientMgrScript); } }
-			public static string GetMainWindow { get { return string.Format("{0}.mainWindow()", ClientMgrScript); } }
-			public static string GetMainTree { get { return string.Format("{0}.mainTree()", ClientMgrScript); } }
-			public static string GetContentFrame() { return string.Format("{0}.contentFrame()", ClientMgrScript); }
-			public static string ShiftApp(string appAlias)
-			{
-                return string.Format(ClientMgrScript + ".historyManager().addHistory('{0}')", appAlias);
-			}
-			public static string OpenDashboard(string app)
-			{
-				return string.Format(GetAppActions + ".openDashboard('{0}');", app);
-			}
-			public static string RefreshAdmin { get { return "setTimeout('" + GetMainWindow + ".location.reload()', {0});"; } }
-			public static string ShowSpeechBubble { get { return GetMainWindow + ".UmbSpeechBubble.ShowMessage('{0}','{1}', '{2}');"; } }
-			public static string ChangeContentFrameUrl(string url) {
-				return string.Format(ClientMgrScript + ".contentFrame('{0}');", url);
-			}
-            public static string ReloadContentFrameUrlIfPathLoaded(string url)
-            {
-                return string.Format(ClientMgrScript + ".reloadContentFrameUrlIfPathLoaded('{0}');", url);
-            }
-            public static string ReloadLocation { get { return string.Format(ClientMgrScript + ".reloadLocation();"); } }
-            public static string ChildNodeCreated = GetMainTree + ".childNodeCreated();";
-			public static string SyncTree { get { return GetMainTree + ".syncTree('{0}', {1});"; } }
-			public static string ClearTreeCache { get { return GetMainTree + ".clearTreeCache();"; } }
-			public static string CopyNode { get { return GetMainTree + ".copyNode('{0}', '{1}');"; } }
-			public static string MoveNode { get { return GetMainTree + ".moveNode('{0}', '{1}');"; } }
-			public static string ReloadActionNode { get { return GetMainTree + ".reloadActionNode({0}, {1}, null);"; } }
-			public static string SetActiveTreeType { get { return GetMainTree + ".setActiveTreeType('{0}');"; } }
-            public static string RefreshTree { get { return GetMainTree + ".refreshTree();"; } }
-            public static string RefreshTreeType { get { return GetMainTree + ".refreshTree('{0}');"; } }
-            public static string CloseModalWindow()
-            {
-                return string.Format("{0}.closeModalWindow();", ClientMgrScript);
-            }
-            public static string CloseModalWindow(string rVal)
-            {
-                return string.Format("{0}.closeModalWindow('{1}');", ClientMgrScript, rVal);
-            }
-            public static string OpenModalWindow(string url, string name, int width, int height)
-            {
-                return OpenModalWindow(url, name, true, width, height, 0, 0, "", "");
-            }
-            public static string OpenModalWindow(string url, string name, bool showHeader, int width, int height, int top, int leftOffset, string closeTriggers, string onCloseCallback)
-            {
-                return string.Format("{0}.openModalWindow('{1}', '{2}', {3}, {4}, {5}, {6}, {7}, '{8}', '{9}');",
-                    new object[] { ClientMgrScript, url, name, showHeader.ToString().ToLower(), width, height, top, leftOffset, closeTriggers, onCloseCallback });
-            }
-		}
-
-		private readonly Page _page;
-
-		/// <summary>
-		/// This removes all tree JSON data cached in the client browser.
-		/// Useful when you want to ensure that the tree is reloaded from live data.
-		/// </summary>
-		/// <returns></returns>
-		public ClientTools ClearClientTreeCache()
-		{
-			RegisterClientScript(Scripts.ClearTreeCache);
-			return this;
-		}
-
-		/// <summary>
-		/// Change applications
-		/// </summary>
-		/// <returns></returns>
-		public ClientTools ShiftApp(string appAlias)
-		{
-			RegisterClientScript(Scripts.ShiftApp(appAlias));
-			return this;
-		}
-		
-		/// <summary>
-		/// Refresh the entire administration console after a specified amount of time.
-		/// </summary>
-		/// <param name="seconds"></param>
-		/// <returns></returns>
-		public ClientTools RefreshAdmin(int seconds)
-		{
-			RegisterClientScript(string.Format(Scripts.RefreshAdmin, seconds * 1000));
-			return this;
-		}
-
-        /// <summary>
-        /// Refreshes the entire current tree
-        /// </summary>
-        /// <returns></returns>
-        public ClientTools RefreshTree()
-        {
-            RegisterClientScript(Scripts.RefreshTree);
-            return this;
-        }
-
-        public ClientTools RefreshTree(string treeType)
-        {
-            RegisterClientScript(string.Format(Scripts.RefreshTreeType, treeType));
-            return this;
-        }
-		
-		/// <summary>
-		/// A reference to the umbraco UI component "speechbubble". The speechbubble appears in the lower right corner of the screen, notifying users of events
-		/// </summary>
-		/// <param name="i">The speechbubble icon.</param>
-		/// <param name="header">The speechbubble header.</param>
-		/// <param name="body">The body text</param>
-		public ClientTools ShowSpeechBubble(SpeechBubbleIcon i, string header, string body)
-		{
-			RegisterClientScript(string.Format(Scripts.ShowSpeechBubble, i.ToString(), header.Replace("'", "\\'"), body.Replace("'", "\\'")));
-			return this;
-		}
-		
-		/// <summary>
-		/// Changes the content in the content frame to the specified URL
-		/// </summary>
-		/// <param name="url"></param>
-		public ClientTools ChangeContentFrameUrl(string url)
-		{
-            //don't load if there is no url
-			if (string.IsNullOrEmpty(url)) return this;
-
-            url = EnsureUmbracoUrl(url);
-
-            RegisterClientScript(Scripts.ChangeContentFrameUrl(url));
-			
-            return this;
-		}
-
-        /// <summary>
-        /// Reloads the content in the content frame if the specified URL is currently loaded
-        /// </summary>
-        /// <param name="url"></param>
-        public ClientTools ReloadContentFrameUrlIfPathLoaded(string url)
-        {
-            if (string.IsNullOrEmpty(url)) return this;
-
-            url = EnsureUmbracoUrl(url);
-
-            RegisterClientScript(Scripts.ReloadContentFrameUrlIfPathLoaded(url));
-
-            return this;
-        }
-
-        /// <summary>
-        /// Reloads location, refreshing what is in the content frame
-        /// </summary>
-        public ClientTools ReloadLocation()
-        {
-            RegisterClientScript(Scripts.ReloadLocation);
-
-            return this;
-        }
-
-        private string EnsureUmbracoUrl(string url)
-        {
-            if (url.StartsWith("/") && url.StartsWith(IOHelper.ResolveUrl(SystemDirectories.Umbraco)) == false)
-            {
-                url = IOHelper.ResolveUrl(SystemDirectories.Umbraco).EnsureEndsWith('/') + url;
-            }
-
-            if (url.Trim().StartsWith("~"))
-                url = IOHelper.ResolveUrl(url);
-
-            return url;
-        }
-
-        /// <summary>
-        /// Shows the dashboard for the given application
-        /// </summary>
-        /// <param name="app"></param>
-        /// <returns></returns>
-        public ClientTools ShowDashboard(string app)
-		{
-            return ChangeContentFrameUrl(SystemDirectories.Umbraco + string.Format("/dashboard.aspx?app={0}", app));
-		}
-		
-		/// <summary>
-		/// Reloads the children of the current action node and selects the node that didn't exist there before.
-		/// If the client side system cannot determine which node is new, then no node is selected.		
-		/// </summary>
-		/// <remarks>
-		/// This is used by many create dialogs, however the sync method should be used based on the full path of the
-		/// node but because the current Umbraco implementation of ITask only returns a url to load, there's no way
-		/// to determine what the full path of the new child is.
-		/// </remarks>
-		/// <returns></returns>
-		public ClientTools ChildNodeCreated()
-		{
-			RegisterClientScript(Scripts.ChildNodeCreated);
-			return this;
-		}		
-
-		/// <summary>
-		/// Synchronizes the tree to the path specified.
-		/// </summary>
-		/// <param name="path"></param>
-		/// <param name="forceReload">
-		/// If set to true, will ensure that the node to be synced has it's data 
-		/// reloaded from the server. Otherwise, if the node already exists, the tree will simply sync to the node
-		/// that is already there.
-		/// </param>
-		/// <remarks>
-		/// This will work for any tree, however you would need to know the path of the node. Currently, media and content
-		/// are the only trees that store a path, however, if you were working in the template tree for example, a path to a
-		/// node could be "init,1090" and this method would still work.
-		/// 
-		/// Sync tree will works by syncing the active tree type. This can be specified explicitly by calling SetActiveTreeType. 
-		/// This will allow developers to sync many trees in one application at one time if needed.
-		/// </remarks>
-		/// <example>
-		/// <![CDATA[
-		/// //if you had both the media and content trees in the same app, you could sync both at the same
-		/// //time by doing:
-		/// BasePage.Current.ClientTools
-		///		.SetActiveTreeType("content")
-		///			.SyncTree("-1,100,200")
-		///		.SetActiveTreeType("media")
-		///			.SyncTree("-1,323,355");
-		/// ]]>
-		/// </example>
-		public ClientTools SyncTree(string path, bool forceReload)
-		{
-			RegisterClientScript(string.Format(Scripts.SyncTree, path, forceReload.ToString().ToLower()));
-			return this;
-		}
-
-		public ClientTools CopyNode(string currNodeId, string newParentPath)
-		{
-			RegisterClientScript(string.Format(Scripts.CopyNode, currNodeId, newParentPath));
-			return this;
-		}
-
-		public ClientTools MoveNode(string currNodeId, string newParentPath)
-		{
-			RegisterClientScript(string.Format(Scripts.MoveNode, currNodeId, newParentPath));
-			return this;
-		}
-
-        public string ReloadContentFrameUrlIfPathLoaded(string url)
-        {
-            return string.Format(ClientTools.Scripts.ClientMgrScript + ".reloadContentFrameUrlIfPathLoaded('{0}');", url);
-        }
-
-        /// <summary>
-        /// Reloads only the last node that the user interacted with via the context menu. To reload a specify node, use SyncTree.
-        /// </summary>
-        /// <param name="reselect"></param>
-        /// <param name="reloadChildren"></param>
-        /// <remarks>
-        /// If for whatever reason the client side system cannot just refresh the one node, the system will use jsTree's built in 
-        /// refresh tool, this however won't allow for reselect or reloadChildren. Most trees will work with the single node
-        /// refresh but 3rd party tools may have poorly built tree data models.
-        /// </remarks>
-        public ClientTools ReloadActionNode(bool reselect, bool reloadChildren)
-		{
-			RegisterClientScript(string.Format(Scripts.ReloadActionNode, (!reselect).ToString().ToLower(), (!reloadChildren).ToString().ToLower()));
-			return this;
-		}
-		
-		/// <summary>
-		/// When the application searches for a node, it searches for nodes in specific tree types.
-		/// If SyncTree is used, it will sync the tree nodes with the active tree type, therefore if
-		/// a developer wants to sync a specific tree, they can call this method to set the type to sync.
-		/// </summary>
-		/// <remarks>
-		/// Each branch of a particular tree should theoretically be the same type, however, developers can
-		/// override the type of each branch in their BaseTree's but this is not standard practice. If there
-		/// are multiple types of branches in one tree, then only those branches that have the Active tree type
-		/// will be searched for syncing.
-		/// </remarks>
-		/// <param name="treeType"></param>
-		/// <returns></returns>
-		public ClientTools SetActiveTreeType(string treeType)
-		{
-			RegisterClientScript(string.Format(Scripts.SetActiveTreeType, treeType));
-			return this;
-		}
-
-		/// <summary>
-        /// Closes the Umbraco dialog window if it is open
-		/// </summary>
-		/// <param name="returnVal">specify a value to return to add to the onCloseCallback method if one was specified in the OpenModalWindow method</param>
-		/// <returns></returns>
-		public ClientTools CloseModalWindow(string returnVal)
-		{
-			RegisterClientScript(Scripts.CloseModalWindow(returnVal));
-			return this;
-		}
-        /// <summary>
-        /// Closes the umbraco dialog window if it is open
-        /// </summary>
-        /// <returns></returns>
-        public ClientTools CloseModalWindow()
-        {
-            return CloseModalWindow("");
-        }
-
-
-	    /// <summary>
-	    /// Opens a modal window
-	    /// </summary>
-	    /// <param name="url"></param>
-	    /// <param name="name"></param>
-	    /// <param name="height"></param>
-	    /// <param name="showHeader"></param>
-	    /// <param name="width"></param>
-	    /// <param name="top"></param>
-	    /// <param name="leftOffset"></param>
-	    /// <param name="closeTriggers"></param>
-	    /// <param name="onCloseCallback"></param>
-	    /// <returns></returns>
-	    public ClientTools OpenModalWindow(string url, string name, bool showHeader, int width, int height, int top, int leftOffset, string closeTriggers, string onCloseCallback)
-		{
-			RegisterClientScript(Scripts.OpenModalWindow(url, name, showHeader, width, height, top, leftOffset, closeTriggers, onCloseCallback));
-			return this;
-		}
-
-        /// <summary>
-        /// This will use the ScriptManager to register the script if one is available, otherwise will default to the ClientScript
-        /// class of the page.
-        /// </summary>
-        /// <param name="script"></param>
-        private void RegisterClientScript(string script)
-		{
-			//use the hash code of the script to generate the key, this way, the exact same script won't be
-			//inserted more than once.
-            if (ScriptManager.GetCurrent(_page) != null)
-            {
-                ScriptManager.RegisterStartupScript(_page, _page.GetType(), script.GetHashCode().ToString(), script, true);
-            }
-            else
-            {
-                _page.ClientScript.RegisterStartupScript(_page.GetType(), script.GetHashCode().ToString(), script, true);
-            }
-		}
-
-
-
-
-	}
-}
+﻿using Umbraco.Core.IO;
+using System.Web.UI;
+using Umbraco.Core;
+
+namespace Umbraco.Web.UI.Pages
+{
+
+	/// <summary>
+	/// Renders the client side code necessary to interact with the Umbraco client side API.
+	/// Each method returns an instance of this class so you can chain calls together.
+	/// </summary>
+	public sealed class ClientTools
+	{
+
+		public ClientTools(Page page)
+		{
+			_page = page;
+		}
+
+		/// <summary>
+		/// Returns the string markup for the JavaScript that is rendered.
+		/// If referencing JavaScript scripts in the backend, this class should be used
+		/// in case future changes to the client code is change, this will remain intact.
+		/// </summary>
+		public static class Scripts
+		{
+			internal const string ClientMgrScript = "UmbClientMgr";
+			public static string GetAppActions { get { return string.Format("{0}.appActions()", ClientMgrScript); } }
+			public static string GetMainWindow { get { return string.Format("{0}.mainWindow()", ClientMgrScript); } }
+			public static string GetMainTree { get { return string.Format("{0}.mainTree()", ClientMgrScript); } }
+			public static string GetContentFrame() { return string.Format("{0}.contentFrame()", ClientMgrScript); }
+			public static string ShiftApp(string appAlias)
+			{
+                return string.Format(ClientMgrScript + ".historyManager().addHistory('{0}')", appAlias);
+			}
+			public static string OpenDashboard(string app)
+			{
+				return string.Format(GetAppActions + ".openDashboard('{0}');", app);
+			}
+			public static string RefreshAdmin { get { return "setTimeout('" + GetMainWindow + ".location.reload()', {0});"; } }
+			public static string ShowSpeechBubble { get { return GetMainWindow + ".UmbSpeechBubble.ShowMessage('{0}','{1}', '{2}');"; } }
+			public static string ChangeContentFrameUrl(string url) {
+				return string.Format(ClientMgrScript + ".contentFrame('{0}');", url);
+			}
+            public static string ReloadContentFrameUrlIfPathLoaded(string url)
+            {
+                return string.Format(ClientMgrScript + ".reloadContentFrameUrlIfPathLoaded('{0}');", url);
+            }
+            public static string ReloadLocation { get { return string.Format(ClientMgrScript + ".reloadLocation();"); } }
+            public static string ChildNodeCreated = GetMainTree + ".childNodeCreated();";
+			public static string SyncTree { get { return GetMainTree + ".syncTree('{0}', {1});"; } }
+			public static string ClearTreeCache { get { return GetMainTree + ".clearTreeCache();"; } }
+			public static string CopyNode { get { return GetMainTree + ".copyNode('{0}', '{1}');"; } }
+			public static string MoveNode { get { return GetMainTree + ".moveNode('{0}', '{1}');"; } }
+			public static string ReloadActionNode { get { return GetMainTree + ".reloadActionNode({0}, {1}, null);"; } }
+			public static string SetActiveTreeType { get { return GetMainTree + ".setActiveTreeType('{0}');"; } }
+            public static string RefreshTree { get { return GetMainTree + ".refreshTree();"; } }
+            public static string RefreshTreeType { get { return GetMainTree + ".refreshTree('{0}');"; } }
+            public static string CloseModalWindow()
+            {
+                return string.Format("{0}.closeModalWindow();", ClientMgrScript);
+            }
+            public static string CloseModalWindow(string rVal)
+            {
+                return string.Format("{0}.closeModalWindow('{1}');", ClientMgrScript, rVal);
+            }
+            public static string OpenModalWindow(string url, string name, int width, int height)
+            {
+                return OpenModalWindow(url, name, true, width, height, 0, 0, "", "");
+            }
+            public static string OpenModalWindow(string url, string name, bool showHeader, int width, int height, int top, int leftOffset, string closeTriggers, string onCloseCallback)
+            {
+                return string.Format("{0}.openModalWindow('{1}', '{2}', {3}, {4}, {5}, {6}, {7}, '{8}', '{9}');",
+                    new object[] { ClientMgrScript, url, name, showHeader.ToString().ToLower(), width, height, top, leftOffset, closeTriggers, onCloseCallback });
+            }
+		}
+
+		private readonly Page _page;
+
+		/// <summary>
+		/// This removes all tree JSON data cached in the client browser.
+		/// Useful when you want to ensure that the tree is reloaded from live data.
+		/// </summary>
+		/// <returns></returns>
+		public ClientTools ClearClientTreeCache()
+		{
+			RegisterClientScript(Scripts.ClearTreeCache);
+			return this;
+		}
+
+		/// <summary>
+		/// Change applications
+		/// </summary>
+		/// <returns></returns>
+		public ClientTools ShiftApp(string appAlias)
+		{
+			RegisterClientScript(Scripts.ShiftApp(appAlias));
+			return this;
+		}
+		
+		/// <summary>
+		/// Refresh the entire administration console after a specified amount of time.
+		/// </summary>
+		/// <param name="seconds"></param>
+		/// <returns></returns>
+		public ClientTools RefreshAdmin(int seconds)
+		{
+			RegisterClientScript(string.Format(Scripts.RefreshAdmin, seconds * 1000));
+			return this;
+		}
+
+        /// <summary>
+        /// Refreshes the entire current tree
+        /// </summary>
+        /// <returns></returns>
+        public ClientTools RefreshTree()
+        {
+            RegisterClientScript(Scripts.RefreshTree);
+            return this;
+        }
+
+        public ClientTools RefreshTree(string treeType)
+        {
+            RegisterClientScript(string.Format(Scripts.RefreshTreeType, treeType));
+            return this;
+        }
+		
+		/// <summary>
+		/// A reference to the umbraco UI component "speechbubble". The speechbubble appears in the lower right corner of the screen, notifying users of events
+		/// </summary>
+		/// <param name="i">The speechbubble icon.</param>
+		/// <param name="header">The speechbubble header.</param>
+		/// <param name="body">The body text</param>
+		public ClientTools ShowSpeechBubble(SpeechBubbleIcon i, string header, string body)
+		{
+			RegisterClientScript(string.Format(Scripts.ShowSpeechBubble, i.ToString(), header.Replace("'", "\\'"), body.Replace("'", "\\'")));
+			return this;
+		}
+		
+		/// <summary>
+		/// Changes the content in the content frame to the specified URL
+		/// </summary>
+		/// <param name="url"></param>
+		public ClientTools ChangeContentFrameUrl(string url)
+		{
+            //don't load if there is no url
+			if (string.IsNullOrEmpty(url)) return this;
+
+            url = EnsureUmbracoUrl(url);
+
+            RegisterClientScript(Scripts.ChangeContentFrameUrl(url));
+			
+            return this;
+		}
+
+        /// <summary>
+        /// Reloads the content in the content frame if the specified URL is currently loaded
+        /// </summary>
+        /// <param name="url"></param>
+        public ClientTools ReloadContentFrameUrlIfPathLoaded(string url)
+        {
+            if (string.IsNullOrEmpty(url)) return this;
+
+            url = EnsureUmbracoUrl(url);
+
+            RegisterClientScript(Scripts.ReloadContentFrameUrlIfPathLoaded(url));
+
+            return this;
+        }
+
+        /// <summary>
+        /// Reloads location, refreshing what is in the content frame
+        /// </summary>
+        public ClientTools ReloadLocation()
+        {
+            RegisterClientScript(Scripts.ReloadLocation);
+
+            return this;
+        }
+
+        private string EnsureUmbracoUrl(string url)
+        {
+            if (url.StartsWith("/") && url.StartsWith(IOHelper.ResolveUrl(SystemDirectories.Umbraco)) == false)
+            {
+                url = IOHelper.ResolveUrl(SystemDirectories.Umbraco).EnsureEndsWith('/') + url;
+            }
+
+            if (url.Trim().StartsWith("~"))
+                url = IOHelper.ResolveUrl(url);
+
+            return url;
+        }
+
+        /// <summary>
+        /// Shows the dashboard for the given application
+        /// </summary>
+        /// <param name="app"></param>
+        /// <returns></returns>
+        public ClientTools ShowDashboard(string app)
+		{
+            return ChangeContentFrameUrl(SystemDirectories.Umbraco + string.Format("/dashboard.aspx?app={0}", app));
+		}
+		
+		/// <summary>
+		/// Reloads the children of the current action node and selects the node that didn't exist there before.
+		/// If the client side system cannot determine which node is new, then no node is selected.		
+		/// </summary>
+		/// <remarks>
+		/// This is used by many create dialogs, however the sync method should be used based on the full path of the
+		/// node but because the current Umbraco implementation of ITask only returns a url to load, there's no way
+		/// to determine what the full path of the new child is.
+		/// </remarks>
+		/// <returns></returns>
+		public ClientTools ChildNodeCreated()
+		{
+			RegisterClientScript(Scripts.ChildNodeCreated);
+			return this;
+		}		
+
+		/// <summary>
+		/// Synchronizes the tree to the path specified.
+		/// </summary>
+		/// <param name="path"></param>
+		/// <param name="forceReload">
+		/// If set to true, will ensure that the node to be synced has it's data 
+		/// reloaded from the server. Otherwise, if the node already exists, the tree will simply sync to the node
+		/// that is already there.
+		/// </param>
+		/// <remarks>
+		/// This will work for any tree, however you would need to know the path of the node. Currently, media and content
+		/// are the only trees that store a path, however, if you were working in the template tree for example, a path to a
+		/// node could be "init,1090" and this method would still work.
+		/// 
+		/// Sync tree will works by syncing the active tree type. This can be specified explicitly by calling SetActiveTreeType. 
+		/// This will allow developers to sync many trees in one application at one time if needed.
+		/// </remarks>
+		/// <example>
+		/// <![CDATA[
+		/// //if you had both the media and content trees in the same app, you could sync both at the same
+		/// //time by doing:
+		/// BasePage.Current.ClientTools
+		///		.SetActiveTreeType("content")
+		///			.SyncTree("-1,100,200")
+		///		.SetActiveTreeType("media")
+		///			.SyncTree("-1,323,355");
+		/// ]]>
+		/// </example>
+		public ClientTools SyncTree(string path, bool forceReload)
+		{
+			RegisterClientScript(string.Format(Scripts.SyncTree, path, forceReload.ToString().ToLower()));
+			return this;
+		}
+
+		public ClientTools CopyNode(string currNodeId, string newParentPath)
+		{
+			RegisterClientScript(string.Format(Scripts.CopyNode, currNodeId, newParentPath));
+			return this;
+		}
+
+		public ClientTools MoveNode(string currNodeId, string newParentPath)
+		{
+			RegisterClientScript(string.Format(Scripts.MoveNode, currNodeId, newParentPath));
+			return this;
+		}
+
+        public string ReloadContentFrameUrlIfPathLoaded(string url)
+        {
+            return string.Format(ClientTools.Scripts.ClientMgrScript + ".reloadContentFrameUrlIfPathLoaded('{0}');", url);
+        }
+
+        /// <summary>
+        /// Reloads only the last node that the user interacted with via the context menu. To reload a specify node, use SyncTree.
+        /// </summary>
+        /// <param name="reselect"></param>
+        /// <param name="reloadChildren"></param>
+        /// <remarks>
+        /// If for whatever reason the client side system cannot just refresh the one node, the system will use jsTree's built in 
+        /// refresh tool, this however won't allow for reselect or reloadChildren. Most trees will work with the single node
+        /// refresh but 3rd party tools may have poorly built tree data models.
+        /// </remarks>
+        public ClientTools ReloadActionNode(bool reselect, bool reloadChildren)
+		{
+			RegisterClientScript(string.Format(Scripts.ReloadActionNode, (!reselect).ToString().ToLower(), (!reloadChildren).ToString().ToLower()));
+			return this;
+		}
+		
+		/// <summary>
+		/// When the application searches for a node, it searches for nodes in specific tree types.
+		/// If SyncTree is used, it will sync the tree nodes with the active tree type, therefore if
+		/// a developer wants to sync a specific tree, they can call this method to set the type to sync.
+		/// </summary>
+		/// <remarks>
+		/// Each branch of a particular tree should theoretically be the same type, however, developers can
+		/// override the type of each branch in their BaseTree's but this is not standard practice. If there
+		/// are multiple types of branches in one tree, then only those branches that have the Active tree type
+		/// will be searched for syncing.
+		/// </remarks>
+		/// <param name="treeType"></param>
+		/// <returns></returns>
+		public ClientTools SetActiveTreeType(string treeType)
+		{
+			RegisterClientScript(string.Format(Scripts.SetActiveTreeType, treeType));
+			return this;
+		}
+
+		/// <summary>
+        /// Closes the Umbraco dialog window if it is open
+		/// </summary>
+		/// <param name="returnVal">specify a value to return to add to the onCloseCallback method if one was specified in the OpenModalWindow method</param>
+		/// <returns></returns>
+		public ClientTools CloseModalWindow(string returnVal)
+		{
+			RegisterClientScript(Scripts.CloseModalWindow(returnVal));
+			return this;
+		}
+        /// <summary>
+        /// Closes the umbraco dialog window if it is open
+        /// </summary>
+        /// <returns></returns>
+        public ClientTools CloseModalWindow()
+        {
+            return CloseModalWindow("");
+        }
+
+
+	    /// <summary>
+	    /// Opens a modal window
+	    /// </summary>
+	    /// <param name="url"></param>
+	    /// <param name="name"></param>
+	    /// <param name="height"></param>
+	    /// <param name="showHeader"></param>
+	    /// <param name="width"></param>
+	    /// <param name="top"></param>
+	    /// <param name="leftOffset"></param>
+	    /// <param name="closeTriggers"></param>
+	    /// <param name="onCloseCallback"></param>
+	    /// <returns></returns>
+	    public ClientTools OpenModalWindow(string url, string name, bool showHeader, int width, int height, int top, int leftOffset, string closeTriggers, string onCloseCallback)
+		{
+			RegisterClientScript(Scripts.OpenModalWindow(url, name, showHeader, width, height, top, leftOffset, closeTriggers, onCloseCallback));
+			return this;
+		}
+
+        /// <summary>
+        /// This will use the ScriptManager to register the script if one is available, otherwise will default to the ClientScript
+        /// class of the page.
+        /// </summary>
+        /// <param name="script"></param>
+        private void RegisterClientScript(string script)
+		{
+			//use the hash code of the script to generate the key, this way, the exact same script won't be
+			//inserted more than once.
+            if (ScriptManager.GetCurrent(_page) != null)
+            {
+                ScriptManager.RegisterStartupScript(_page, _page.GetType(), script.GetHashCode().ToString(), script, true);
+            }
+            else
+            {
+                _page.ClientScript.RegisterStartupScript(_page.GetType(), script.GetHashCode().ToString(), script, true);
+            }
+		}
+
+
+
+
+	}
+}