using System;
using System.Web.Mvc;
using Microsoft.Extensions.Options;
using Umbraco.Core.Cache;
using Umbraco.Core.Configuration;
using Umbraco.Core.Configuration.Models;
using Umbraco.Core.Logging;
using Umbraco.Core.Models.PublishedContent;
using Umbraco.Core.Services;
using Umbraco.Web.Models;
using Umbraco.Web.Routing;

namespace Umbraco.Web.Mvc
{

    /// <summary>
    /// Represents the default front-end rendering controller.
    /// </summary>
    [PreRenderViewActionFilter]
    [ModelBindingExceptionFilter]
    public class RenderMvcController : UmbracoController, IRenderMvcController
    {
        private IPublishedRequest _publishedRequest;

        public RenderMvcController()
        {
            ActionInvoker = new RenderActionInvoker();
        }

<<<<<<< HEAD
        public RenderMvcController(IGlobalSettings globalSettings, IUmbracoContextAccessor umbracoContextAccessor, ServiceContext services, AppCaches appCaches, IProfilingLogger profilingLogger, ILogger<RenderMvcController> logger)
            : base(globalSettings, umbracoContextAccessor, services, appCaches, profilingLogger, logger)
=======
        public RenderMvcController(IOptions<GlobalSettings> globalSettings, IUmbracoContextAccessor umbracoContextAccessor, ServiceContext services, AppCaches appCaches, IProfilingLogger profilingLogger)
            : base(globalSettings, umbracoContextAccessor, services, appCaches, profilingLogger)
>>>>>>> d7ab7d3d
        {
            ActionInvoker = new RenderActionInvoker();
        }

        /// <summary>
        /// Gets the Umbraco context.
        /// </summary>
        public override IUmbracoContext UmbracoContext => PublishedRequest.UmbracoContext; //TODO: Why?

        /// <summary>
        /// Gets the current content item.
        /// </summary>
        protected IPublishedContent CurrentPage => PublishedRequest.PublishedContent;

        /// <summary>
        /// Gets the current published content request.
        /// </summary>
        protected internal virtual IPublishedRequest PublishedRequest
        {
            get
            {
                if (_publishedRequest != null)
                    return _publishedRequest;
                if (RouteData.DataTokens.ContainsKey(Core.Constants.Web.PublishedDocumentRequestDataToken) == false)
                {
                    throw new InvalidOperationException("DataTokens must contain an 'umbraco-doc-request' key with a PublishedRequest object");
                }
                _publishedRequest = (IPublishedRequest)RouteData.DataTokens[Core.Constants.Web.PublishedDocumentRequestDataToken];
                return _publishedRequest;
            }
        }

        /// <summary>
        /// Ensures that a physical view file exists on disk.
        /// </summary>
        /// <param name="template">The view name.</param>
        protected bool EnsurePhsyicalViewExists(string template)
        {
            var result = ViewEngines.Engines.FindView(ControllerContext, template, null);
            if (result.View != null) return true;

            Logger.LogWarning("No physical template file was found for template {Template}", template);
            return false;
        }

        /// <summary>
        /// Gets an action result based on the template name found in the route values and a model.
        /// </summary>
        /// <typeparam name="T">The type of the model.</typeparam>
        /// <param name="model">The model.</param>
        /// <returns>The action result.</returns>
        /// <remarks>If the template found in the route values doesn't physically exist, then an empty ContentResult will be returned.</remarks>
        protected ActionResult CurrentTemplate<T>(T model)
        {
            var template = ControllerContext.RouteData.Values["action"].ToString();
            if (EnsurePhsyicalViewExists(template) == false)
                throw new Exception("No physical template file was found for template " + template);
            return View(template, model);
        }

        /// <summary>
        /// The default action to render the front-end view.
        /// </summary>
        /// <param name="model"></param>
        /// <returns></returns>
        [RenderIndexActionSelector]
        public virtual ActionResult Index(ContentModel model)
        {
            return CurrentTemplate(model);
        }
    }
}<|MERGE_RESOLUTION|>--- conflicted
+++ resolved
@@ -27,13 +27,8 @@
             ActionInvoker = new RenderActionInvoker();
         }
 
-<<<<<<< HEAD
-        public RenderMvcController(IGlobalSettings globalSettings, IUmbracoContextAccessor umbracoContextAccessor, ServiceContext services, AppCaches appCaches, IProfilingLogger profilingLogger, ILogger<RenderMvcController> logger)
+        public RenderMvcController(IOptions<GlobalSettings> globalSettings, IUmbracoContextAccessor umbracoContextAccessor, ServiceContext services, AppCaches appCaches, IProfilingLogger profilingLogger, ILogger<RenderMvcController> logger)
             : base(globalSettings, umbracoContextAccessor, services, appCaches, profilingLogger, logger)
-=======
-        public RenderMvcController(IOptions<GlobalSettings> globalSettings, IUmbracoContextAccessor umbracoContextAccessor, ServiceContext services, AppCaches appCaches, IProfilingLogger profilingLogger)
-            : base(globalSettings, umbracoContextAccessor, services, appCaches, profilingLogger)
->>>>>>> d7ab7d3d
         {
             ActionInvoker = new RenderActionInvoker();
         }
