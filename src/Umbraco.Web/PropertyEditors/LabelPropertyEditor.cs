﻿using System.Collections.Generic;
using System.Linq;
using Newtonsoft.Json.Linq;
using Umbraco.Core;
using Umbraco.Core.Logging;
using Umbraco.Core.Models;
using Umbraco.Core.PropertyEditors;

namespace Umbraco.Web.PropertyEditors
{
    [PropertyEditor(Constants.PropertyEditors.NoEditAlias, "Label", "readonlyvalue", Icon = "icon-readonly")]
    public class LabelPropertyEditor : PropertyEditor
    {
<<<<<<< HEAD
        /// <summary>
        /// The constructor will setup the property editor based on the attribute if one is found
        /// </summary>
        public LabelPropertyEditor(ILogger logger) : base(logger)
        {
        }

=======
>>>>>>> cff7dbc8
        protected override PropertyValueEditor CreateValueEditor()
        {
            return new LabelPropertyValueEditor(base.CreateValueEditor());
        }

        protected override PreValueEditor CreatePreValueEditor()
        {
            return new LabelPreValueEditor();
        }

        /// <summary>
        /// Custom value editor to mark it as readonly
        /// </summary>
        internal class LabelPropertyValueEditor : PropertyValueEditorWrapper
        {
            public LabelPropertyValueEditor(PropertyValueEditor wrapped)
                : base(wrapped)
            {
            }

            /// <summary>
            /// This editor is for display purposes only, any values bound to it will not be saved back to the database
            /// </summary>
            public override bool IsReadOnly
            {
                get { return true; }
            }
        }

        internal class LabelPreValueEditor : PreValueEditor
        {
            private const string LegacyPropertyEditorValuesKey = "values";

            public LabelPreValueEditor()
            {
                Fields.Add(new PreValueField()
                {
                    HideLabel = true,
                    View = "readonlykeyvalues",
                    Key = LegacyPropertyEditorValuesKey
                });

                ValueType = PropertyEditorValueTypes.String;
            }

            [PreValueField(Constants.PropertyEditors.PreValueKeys.DataValueType, "Value type", "valuetype")]
            public string ValueType { get; set; }

            /// <summary>
            /// Other than for the pre-value fields defined on this property editor, chuck all the values into one field so devs can see what is stored there.
            /// We want this in case we've converted a legacy property editor over to a label as we should still show the pre-values stored for the data type.
            /// </summary>
            /// <param name="defaultPreVals"></param>
            /// <param name="persistedPreVals"></param>
            /// <returns></returns>
            public override IDictionary<string, object> ConvertDbToEditor(IDictionary<string, object> defaultPreVals, PreValueCollection persistedPreVals)
            {
                var existing = base.ConvertDbToEditor(defaultPreVals, persistedPreVals);

                // Check for a saved value type.  If not found set to default string type.
                var valueType = PropertyEditorValueTypes.String;
                if (existing.ContainsKey(Constants.PropertyEditors.PreValueKeys.DataValueType))
                {
                    valueType = (string)existing[Constants.PropertyEditors.PreValueKeys.DataValueType];
                }

                // Convert any other values from a legacy property editor to a list, easier to enumerate on the editor.
                // Make sure to exclude values defined on the label property editor itself.
                var asList = existing
                    .Select(e => new KeyValuePair<string, object>(e.Key, e.Value))
                    .Where(e => e.Key != Constants.PropertyEditors.PreValueKeys.DataValueType)
                    .ToList();

                var result = new Dictionary<string, object> { { Constants.PropertyEditors.PreValueKeys.DataValueType, valueType } };
                if (asList.Any())
                {
                    result.Add(LegacyPropertyEditorValuesKey, asList);
                }

                return result;
            }

            /// <summary>
            /// When saving we want to avoid saving an empty "legacy property editor values" field if there are none.
            /// </summary>
            /// <param name="editorValue"></param>
            /// <param name="currentValue"></param>
            /// <returns></returns>
            public override IDictionary<string, PreValue> ConvertEditorToDb(IDictionary<string, object> editorValue, PreValueCollection currentValue)
            {
                // notes (from the PR):
                //
                // "All stemmed from the fact that even though the label property editor could have pre-values (from a legacy type),
                // they couldn't up to now be edited and saved through the UI. Now that a "true" pre-value has been added, it can,
                // which led to some odd behaviour.
                //
                // Firstly there would be a pre-value record saved for legacy values even if there aren't any (the key would exist
                // but with no value). In that case I remove that pre-value so it's not saved(likely does no harm, but it's not
                // necessary - we only need this legacy values pre-value record if there are any).
                //
                // Secondly if there are legacy values, I found on each save the JSON structure containing them would get repeatedly
                // nested (an outer JSON wrapper would be added each time). So what I'm doing is if there are legacy pre-values,
                // I'm converting what comes in "wrapped" like (below) into the legacy property editor values."

                if (editorValue.ContainsKey(LegacyPropertyEditorValuesKey))
                {
                    // If provided value contains an empty legacy property editor values, don't save it
                    if (editorValue[LegacyPropertyEditorValuesKey] == null)
                    {
                        editorValue.Remove(LegacyPropertyEditorValuesKey);
                    }
                    else
                    {
                        // If provided value contains legacy property editor values, unwrap the value to save so it doesn't get repeatedly nested on saves.
                        // This is a bit funky - but basically needing to parse out the original value from a JSON structure that is passed in
                        // looking like:
                        //   Value = {[
                        //   {
                        //      "Key": "values",
                        //      "Value": {
                        //          <legacy property editor values>
                        //      }}
                        //   ]}
                        var values = editorValue[LegacyPropertyEditorValuesKey] as JArray;
                        if (values != null && values.Count == 1 && values.First.Values().Count() == 2)
                        {
                            editorValue[LegacyPropertyEditorValuesKey] = values.First.Values().Last();
                        }
                    }
                }

                return base.ConvertEditorToDb(editorValue, currentValue);
            }
        }
    }
}<|MERGE_RESOLUTION|>--- conflicted
+++ resolved
@@ -1,159 +1,155 @@
-﻿using System.Collections.Generic;
-using System.Linq;
-using Newtonsoft.Json.Linq;
-using Umbraco.Core;
-using Umbraco.Core.Logging;
-using Umbraco.Core.Models;
-using Umbraco.Core.PropertyEditors;
-
-namespace Umbraco.Web.PropertyEditors
-{
-    [PropertyEditor(Constants.PropertyEditors.NoEditAlias, "Label", "readonlyvalue", Icon = "icon-readonly")]
-    public class LabelPropertyEditor : PropertyEditor
-    {
-<<<<<<< HEAD
-        /// <summary>
-        /// The constructor will setup the property editor based on the attribute if one is found
-        /// </summary>
-        public LabelPropertyEditor(ILogger logger) : base(logger)
-        {
-        }
-
-=======
->>>>>>> cff7dbc8
-        protected override PropertyValueEditor CreateValueEditor()
-        {
-            return new LabelPropertyValueEditor(base.CreateValueEditor());
-        }
-
-        protected override PreValueEditor CreatePreValueEditor()
-        {
-            return new LabelPreValueEditor();
-        }
-
-        /// <summary>
-        /// Custom value editor to mark it as readonly
-        /// </summary>
-        internal class LabelPropertyValueEditor : PropertyValueEditorWrapper
-        {
-            public LabelPropertyValueEditor(PropertyValueEditor wrapped)
-                : base(wrapped)
-            {
-            }
-
-            /// <summary>
-            /// This editor is for display purposes only, any values bound to it will not be saved back to the database
-            /// </summary>
-            public override bool IsReadOnly
-            {
-                get { return true; }
-            }
-        }
-
-        internal class LabelPreValueEditor : PreValueEditor
-        {
-            private const string LegacyPropertyEditorValuesKey = "values";
-
-            public LabelPreValueEditor()
-            {
-                Fields.Add(new PreValueField()
-                {
-                    HideLabel = true,
-                    View = "readonlykeyvalues",
-                    Key = LegacyPropertyEditorValuesKey
-                });
-
-                ValueType = PropertyEditorValueTypes.String;
-            }
-
-            [PreValueField(Constants.PropertyEditors.PreValueKeys.DataValueType, "Value type", "valuetype")]
-            public string ValueType { get; set; }
-
-            /// <summary>
-            /// Other than for the pre-value fields defined on this property editor, chuck all the values into one field so devs can see what is stored there.
-            /// We want this in case we've converted a legacy property editor over to a label as we should still show the pre-values stored for the data type.
-            /// </summary>
-            /// <param name="defaultPreVals"></param>
-            /// <param name="persistedPreVals"></param>
-            /// <returns></returns>
-            public override IDictionary<string, object> ConvertDbToEditor(IDictionary<string, object> defaultPreVals, PreValueCollection persistedPreVals)
-            {
-                var existing = base.ConvertDbToEditor(defaultPreVals, persistedPreVals);
-
-                // Check for a saved value type.  If not found set to default string type.
-                var valueType = PropertyEditorValueTypes.String;
-                if (existing.ContainsKey(Constants.PropertyEditors.PreValueKeys.DataValueType))
-                {
-                    valueType = (string)existing[Constants.PropertyEditors.PreValueKeys.DataValueType];
-                }
-
-                // Convert any other values from a legacy property editor to a list, easier to enumerate on the editor.
-                // Make sure to exclude values defined on the label property editor itself.
-                var asList = existing
-                    .Select(e => new KeyValuePair<string, object>(e.Key, e.Value))
-                    .Where(e => e.Key != Constants.PropertyEditors.PreValueKeys.DataValueType)
-                    .ToList();
-
-                var result = new Dictionary<string, object> { { Constants.PropertyEditors.PreValueKeys.DataValueType, valueType } };
-                if (asList.Any())
-                {
-                    result.Add(LegacyPropertyEditorValuesKey, asList);
-                }
-
-                return result;
-            }
-
-            /// <summary>
-            /// When saving we want to avoid saving an empty "legacy property editor values" field if there are none.
-            /// </summary>
-            /// <param name="editorValue"></param>
-            /// <param name="currentValue"></param>
-            /// <returns></returns>
-            public override IDictionary<string, PreValue> ConvertEditorToDb(IDictionary<string, object> editorValue, PreValueCollection currentValue)
-            {
-                // notes (from the PR):
-                //
-                // "All stemmed from the fact that even though the label property editor could have pre-values (from a legacy type),
-                // they couldn't up to now be edited and saved through the UI. Now that a "true" pre-value has been added, it can,
-                // which led to some odd behaviour.
-                //
-                // Firstly there would be a pre-value record saved for legacy values even if there aren't any (the key would exist
-                // but with no value). In that case I remove that pre-value so it's not saved(likely does no harm, but it's not
-                // necessary - we only need this legacy values pre-value record if there are any).
-                //
-                // Secondly if there are legacy values, I found on each save the JSON structure containing them would get repeatedly
-                // nested (an outer JSON wrapper would be added each time). So what I'm doing is if there are legacy pre-values,
-                // I'm converting what comes in "wrapped" like (below) into the legacy property editor values."
-
-                if (editorValue.ContainsKey(LegacyPropertyEditorValuesKey))
-                {
-                    // If provided value contains an empty legacy property editor values, don't save it
-                    if (editorValue[LegacyPropertyEditorValuesKey] == null)
-                    {
-                        editorValue.Remove(LegacyPropertyEditorValuesKey);
-                    }
-                    else
-                    {
-                        // If provided value contains legacy property editor values, unwrap the value to save so it doesn't get repeatedly nested on saves.
-                        // This is a bit funky - but basically needing to parse out the original value from a JSON structure that is passed in
-                        // looking like:
-                        //   Value = {[
-                        //   {
-                        //      "Key": "values",
-                        //      "Value": {
-                        //          <legacy property editor values>
-                        //      }}
-                        //   ]}
-                        var values = editorValue[LegacyPropertyEditorValuesKey] as JArray;
-                        if (values != null && values.Count == 1 && values.First.Values().Count() == 2)
-                        {
-                            editorValue[LegacyPropertyEditorValuesKey] = values.First.Values().Last();
-                        }
-                    }
-                }
-
-                return base.ConvertEditorToDb(editorValue, currentValue);
-            }
-        }
-    }
+﻿using System.Collections.Generic;
+using System.Linq;
+using Newtonsoft.Json.Linq;
+using Umbraco.Core;
+using Umbraco.Core.Logging;
+using Umbraco.Core.Models;
+using Umbraco.Core.PropertyEditors;
+
+namespace Umbraco.Web.PropertyEditors
+{
+    [PropertyEditor(Constants.PropertyEditors.NoEditAlias, "Label", "readonlyvalue", Icon = "icon-readonly")]
+    public class LabelPropertyEditor : PropertyEditor
+    {
+        /// <summary>
+        /// The constructor will setup the property editor based on the attribute if one is found
+        /// </summary>
+        public LabelPropertyEditor(ILogger logger) : base(logger)
+        {
+        }
+        protected override PropertyValueEditor CreateValueEditor()
+        {
+            return new LabelPropertyValueEditor(base.CreateValueEditor());
+        }
+
+        protected override PreValueEditor CreatePreValueEditor()
+        {
+            return new LabelPreValueEditor();
+        }
+
+        /// <summary>
+        /// Custom value editor to mark it as readonly
+        /// </summary>
+        internal class LabelPropertyValueEditor : PropertyValueEditorWrapper
+        {
+            public LabelPropertyValueEditor(PropertyValueEditor wrapped)
+                : base(wrapped)
+            {
+            }
+
+            /// <summary>
+            /// This editor is for display purposes only, any values bound to it will not be saved back to the database
+            /// </summary>
+            public override bool IsReadOnly
+            {
+                get { return true; }
+            }
+        }
+
+        internal class LabelPreValueEditor : PreValueEditor
+        {
+            private const string LegacyPropertyEditorValuesKey = "values";
+
+            public LabelPreValueEditor()
+            {
+                Fields.Add(new PreValueField()
+                {
+                    HideLabel = true,
+                    View = "readonlykeyvalues",
+                    Key = LegacyPropertyEditorValuesKey
+                });
+
+                ValueType = PropertyEditorValueTypes.String;
+            }
+
+            [PreValueField(Constants.PropertyEditors.PreValueKeys.DataValueType, "Value type", "valuetype")]
+            public string ValueType { get; set; }
+
+            /// <summary>
+            /// Other than for the pre-value fields defined on this property editor, chuck all the values into one field so devs can see what is stored there.
+            /// We want this in case we've converted a legacy property editor over to a label as we should still show the pre-values stored for the data type.
+            /// </summary>
+            /// <param name="defaultPreVals"></param>
+            /// <param name="persistedPreVals"></param>
+            /// <returns></returns>
+            public override IDictionary<string, object> ConvertDbToEditor(IDictionary<string, object> defaultPreVals, PreValueCollection persistedPreVals)
+            {
+                var existing = base.ConvertDbToEditor(defaultPreVals, persistedPreVals);
+
+                // Check for a saved value type.  If not found set to default string type.
+                var valueType = PropertyEditorValueTypes.String;
+                if (existing.ContainsKey(Constants.PropertyEditors.PreValueKeys.DataValueType))
+                {
+                    valueType = (string)existing[Constants.PropertyEditors.PreValueKeys.DataValueType];
+                }
+
+                // Convert any other values from a legacy property editor to a list, easier to enumerate on the editor.
+                // Make sure to exclude values defined on the label property editor itself.
+                var asList = existing
+                    .Select(e => new KeyValuePair<string, object>(e.Key, e.Value))
+                    .Where(e => e.Key != Constants.PropertyEditors.PreValueKeys.DataValueType)
+                    .ToList();
+
+                var result = new Dictionary<string, object> { { Constants.PropertyEditors.PreValueKeys.DataValueType, valueType } };
+                if (asList.Any())
+                {
+                    result.Add(LegacyPropertyEditorValuesKey, asList);
+                }
+
+                return result;
+            }
+
+            /// <summary>
+            /// When saving we want to avoid saving an empty "legacy property editor values" field if there are none.
+            /// </summary>
+            /// <param name="editorValue"></param>
+            /// <param name="currentValue"></param>
+            /// <returns></returns>
+            public override IDictionary<string, PreValue> ConvertEditorToDb(IDictionary<string, object> editorValue, PreValueCollection currentValue)
+            {
+                // notes (from the PR):
+                //
+                // "All stemmed from the fact that even though the label property editor could have pre-values (from a legacy type),
+                // they couldn't up to now be edited and saved through the UI. Now that a "true" pre-value has been added, it can,
+                // which led to some odd behaviour.
+                //
+                // Firstly there would be a pre-value record saved for legacy values even if there aren't any (the key would exist
+                // but with no value). In that case I remove that pre-value so it's not saved(likely does no harm, but it's not
+                // necessary - we only need this legacy values pre-value record if there are any).
+                //
+                // Secondly if there are legacy values, I found on each save the JSON structure containing them would get repeatedly
+                // nested (an outer JSON wrapper would be added each time). So what I'm doing is if there are legacy pre-values,
+                // I'm converting what comes in "wrapped" like (below) into the legacy property editor values."
+
+                if (editorValue.ContainsKey(LegacyPropertyEditorValuesKey))
+                {
+                    // If provided value contains an empty legacy property editor values, don't save it
+                    if (editorValue[LegacyPropertyEditorValuesKey] == null)
+                    {
+                        editorValue.Remove(LegacyPropertyEditorValuesKey);
+                    }
+                    else
+                    {
+                        // If provided value contains legacy property editor values, unwrap the value to save so it doesn't get repeatedly nested on saves.
+                        // This is a bit funky - but basically needing to parse out the original value from a JSON structure that is passed in
+                        // looking like:
+                        //   Value = {[
+                        //   {
+                        //      "Key": "values",
+                        //      "Value": {
+                        //          <legacy property editor values>
+                        //      }}
+                        //   ]}
+                        var values = editorValue[LegacyPropertyEditorValuesKey] as JArray;
+                        if (values != null && values.Count == 1 && values.First.Values().Count() == 2)
+                        {
+                            editorValue[LegacyPropertyEditorValuesKey] = values.First.Values().Last();
+                        }
+                    }
+                }
+
+                return base.ConvertEditorToDb(editorValue, currentValue);
+            }
+        }
+    }
 }