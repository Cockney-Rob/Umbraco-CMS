﻿using System;
using System.Collections;
using System.Collections.Generic;
using System.ComponentModel.DataAnnotations;
using System.Linq;
using System.Text.RegularExpressions;
using Newtonsoft.Json;
using Newtonsoft.Json.Linq;
using Umbraco.Core;
using Umbraco.Web.Composing;
using Umbraco.Core.IO;
using Umbraco.Core.Logging;
using Umbraco.Core.Models;
using Umbraco.Core.Models.Editors;
using Umbraco.Core.PropertyEditors;
using Umbraco.Core.Services;
using Umbraco.Core.Strings;

namespace Umbraco.Web.PropertyEditors
{
    /// <summary>
    /// Represents a nested content property editor.
    /// </summary>
    [DataEditor(
        Constants.PropertyEditors.Aliases.NestedContent,
        "Nested Content",
        "nestedcontent",
        ValueType = ValueTypes.Json,
        Group = Constants.PropertyEditors.Groups.Lists,
        Icon = "icon-thumbnail-list")]
    public class NestedContentPropertyEditor : DataEditor
    {
        private readonly Lazy<PropertyEditorCollection> _propertyEditors;
<<<<<<< HEAD
        private readonly IContentTypeService _contentTypeService;
        private readonly IIOHelper _ioHelper;

        internal const string ContentTypeAliasPropertyKey = "ncContentTypeAlias";

        public NestedContentPropertyEditor(
            ILogger logger,
            Lazy<PropertyEditorCollection> propertyEditors,
            IDataTypeService dataTypeService,
            ILocalizationService localizationService,
            IContentTypeService contentTypeService,
            IIOHelper ioHelper,
            IShortStringHelper shortStringHelper,
            ILocalizedTextService localizedTextService)
            : base (logger, dataTypeService, localizationService, localizedTextService,  shortStringHelper)
        {
            _propertyEditors = propertyEditors;
            _contentTypeService = contentTypeService;
            _ioHelper = ioHelper;
=======
        private readonly IDataTypeService _dataTypeService;
        private readonly IContentTypeService _contentTypeService;
        internal const string ContentTypeAliasPropertyKey = "ncContentTypeAlias";

        public NestedContentPropertyEditor(ILogger logger, Lazy<PropertyEditorCollection> propertyEditors, IDataTypeService dataTypeService, IContentTypeService contentTypeService)
            : base (logger)
        {
            _propertyEditors = propertyEditors;
            _dataTypeService = dataTypeService;
            _contentTypeService = contentTypeService;
>>>>>>> fd11ef6e
        }

        // has to be lazy else circular dep in ctor
        private PropertyEditorCollection PropertyEditors => _propertyEditors.Value;

        #region Pre Value Editor

        protected override IConfigurationEditor CreateConfigurationEditor() => new NestedContentConfigurationEditor(_ioHelper);

        #endregion

        #region Value Editor

<<<<<<< HEAD
        protected override IDataValueEditor CreateValueEditor() => new NestedContentPropertyValueEditor(DataTypeService, LocalizationService, LocalizedTextService, _contentTypeService, ShortStringHelper, Attribute, PropertyEditors);
=======
        protected override IDataValueEditor CreateValueEditor() => new NestedContentPropertyValueEditor(Attribute, PropertyEditors, _dataTypeService, _contentTypeService);
>>>>>>> fd11ef6e

        internal class NestedContentPropertyValueEditor : DataValueEditor, IDataValueReference
        {
            private readonly PropertyEditorCollection _propertyEditors;
<<<<<<< HEAD
            private readonly IContentTypeService _contentTypeService;
            private readonly IDataTypeService _dataTypeService;
            private readonly NestedContentValues _nestedContentValues;

            private readonly Lazy<Dictionary<string, IContentType>> _contentTypes;

            public NestedContentPropertyValueEditor(IDataTypeService dataTypeService, ILocalizationService localizationService, ILocalizedTextService localizedTextService, IContentTypeService contentTypeService, IShortStringHelper shortStringHelper, DataEditorAttribute attribute, PropertyEditorCollection propertyEditors)
                : base(dataTypeService, localizationService,  localizedTextService, shortStringHelper, attribute)
            {
                _propertyEditors = propertyEditors;
                _contentTypeService = contentTypeService;
                _dataTypeService = dataTypeService;
                _nestedContentValues = new NestedContentValues(contentTypeService);
                Validators.Add(new NestedContentValidator(propertyEditors, dataTypeService, _nestedContentValues));

                _contentTypes = new Lazy<Dictionary<string, IContentType>>(() =>
                    _contentTypeService.GetAll().ToDictionary(c => c.Alias)
                );
=======
            private readonly IDataTypeService _dataTypeService;
            private readonly NestedContentValues _nestedContentValues;
            
            public NestedContentPropertyValueEditor(DataEditorAttribute attribute, PropertyEditorCollection propertyEditors, IDataTypeService dataTypeService, IContentTypeService contentTypeService)
                : base(attribute)
            {
                _propertyEditors = propertyEditors;
                _dataTypeService = dataTypeService;
                _nestedContentValues = new NestedContentValues(contentTypeService);
                Validators.Add(new NestedContentValidator(propertyEditors, dataTypeService, _nestedContentValues));
>>>>>>> fd11ef6e
            }

            /// <inheritdoc />
            public override object Configuration
            {
                get => base.Configuration;
                set
                {
                    if (value == null)
                        throw new ArgumentNullException(nameof(value));
                    if (!(value is NestedContentConfiguration configuration))
                        throw new ArgumentException($"Expected a {typeof(NestedContentConfiguration).Name} instance, but got {value.GetType().Name}.", nameof(value));
                    base.Configuration = value;

                    HideLabel = configuration.HideLabel.TryConvertTo<bool>().Result;
                }
            }

            #region DB to String

            public override string ConvertDbToString(IPropertyType propertyType, object propertyValue, IDataTypeService dataTypeService)
            {
                var vals = _nestedContentValues.GetPropertyValues(propertyValue, out var deserialized).ToList();

                if (vals.Count == 0)
                    return string.Empty;

                foreach (var row in vals)
                {
                    if (row.PropType == null)
                    {
                        // type not found, and property is not system: just delete the value
                        if (IsSystemPropertyKey(row.PropKey) == false)
                            row.JsonRowValue[row.PropKey] = null;
                    }
                    else
                    {
                        try
                        {
                            // convert the value, and store the converted value
                            var propEditor = _propertyEditors[row.PropType.PropertyEditorAlias];
                            if (propEditor == null) continue;

<<<<<<< HEAD
                            var tempConfig = DataTypeService.GetDataType(row.PropType.DataTypeId).Configuration;
=======
                            var tempConfig = dataTypeService.GetDataType(row.PropType.DataTypeId).Configuration;
>>>>>>> fd11ef6e
                            var valEditor = propEditor.GetValueEditor(tempConfig);
                            var convValue = valEditor.ConvertDbToString(row.PropType, row.JsonRowValue[row.PropKey]?.ToString(), dataTypeService);
                            row.JsonRowValue[row.PropKey] = convValue;
                        }
                        catch (InvalidOperationException)
                        {
                            // deal with weird situations by ignoring them (no comment)
                            row.JsonRowValue[row.PropKey] = null;
                        }
                    }
                }

                return JsonConvert.SerializeObject(deserialized).ToXmlString<string>();
            }

            #endregion

<<<<<<< HEAD

=======
            
>>>>>>> fd11ef6e

            #region Convert database // editor

            // note: there is NO variant support here

            public override object ToEditor(IProperty property, string culture = null, string segment = null)
            {
                var val = property.GetValue(culture, segment);

                var vals = _nestedContentValues.GetPropertyValues(val, out var deserialized).ToList();

                if (vals.Count == 0)
                    return string.Empty;

                foreach (var row in vals)
                {
                    if (row.PropType == null)
                    {
                        // type not found, and property is not system: just delete the value
                        if (IsSystemPropertyKey(row.PropKey) == false)
                            row.JsonRowValue[row.PropKey] = null;
                    }
                    else
                    {
                        try
                        {
                            // create a temp property with the value
                            // - force it to be culture invariant as NC can't handle culture variant element properties
                            row.PropType.Variations = ContentVariation.Nothing;
                            var tempProp = new Property(row.PropType);
                            tempProp.SetValue(row.JsonRowValue[row.PropKey] == null ? null : row.JsonRowValue[row.PropKey].ToString());

                            // convert that temp property, and store the converted value
                            var propEditor = _propertyEditors[row.PropType.PropertyEditorAlias];
                            if (propEditor == null)
                            {
                                row.JsonRowValue[row.PropKey] = tempProp.GetValue()?.ToString();
                                continue;
                            }

<<<<<<< HEAD
                            var tempConfig = DataTypeService.GetDataType(row.PropType.DataTypeId).Configuration;
                            var valEditor = propEditor.GetValueEditor(tempConfig);
                            var convValue = valEditor.ToEditor(tempProp);
=======
                            var tempConfig = dataTypeService.GetDataType(row.PropType.DataTypeId).Configuration;
                            var valEditor = propEditor.GetValueEditor(tempConfig);
                            var convValue = valEditor.ToEditor(tempProp, dataTypeService);
>>>>>>> fd11ef6e
                            row.JsonRowValue[row.PropKey] = convValue == null ? null : JToken.FromObject(convValue);
                        }
                        catch (InvalidOperationException)
                        {
                            // deal with weird situations by ignoring them (no comment)
                            row.JsonRowValue[row.PropKey] = null;
                        }
                    }
                }

                // return json
                return deserialized;
            }

            public override object FromEditor(ContentPropertyData editorValue, object currentValue)
            {
                if (editorValue.Value == null || string.IsNullOrWhiteSpace(editorValue.Value.ToString()))
                    return null;

                var vals = _nestedContentValues.GetPropertyValues(editorValue.Value, out var deserialized).ToList();

                if (vals.Count == 0)
                    return string.Empty;

                foreach (var row in vals)
                {
                    if (row.PropType == null)
                    {
                        // type not found, and property is not system: just delete the value
                        if (IsSystemPropertyKey(row.PropKey) == false)
                            row.JsonRowValue[row.PropKey] = null;
                    }
                    else
                    {
                        // Fetch the property types prevalue
                        var propConfiguration = _dataTypeService.GetDataType(row.PropType.DataTypeId).Configuration;

                        // Lookup the property editor
                        var propEditor = _propertyEditors[row.PropType.PropertyEditorAlias];
                        if (propEditor == null) continue;

                        // Create a fake content property data object
                        var contentPropData = new ContentPropertyData(row.JsonRowValue[row.PropKey], propConfiguration);

                        // Get the property editor to do it's conversion
                        var newValue = propEditor.GetValueEditor().FromEditor(contentPropData, row.JsonRowValue[row.PropKey]);

                        // Store the value back
                        row.JsonRowValue[row.PropKey] = (newValue == null) ? null : JToken.FromObject(newValue);
                    }
                }

                // return json
                return JsonConvert.SerializeObject(deserialized);
            }
            #endregion

            public IEnumerable<UmbracoEntityReference> GetReferences(object value)
            {
                var rawJson = value == null ? string.Empty : value is string str ? str : value.ToString();

                var result = new List<UmbracoEntityReference>();

                foreach (var row in _nestedContentValues.GetPropertyValues(rawJson, out _))
                {
                    if (row.PropType == null) continue;

                    var propEditor = _propertyEditors[row.PropType.PropertyEditorAlias];

                    var valueEditor = propEditor?.GetValueEditor();
                    if (!(valueEditor is IDataValueReference reference)) continue;

                    var val = row.JsonRowValue[row.PropKey]?.ToString();

                    var refs = reference.GetReferences(val);

                    result.AddRange(refs);
                }

                return result;
            }
        }

        internal class NestedContentValidator : IValueValidator
        {
            private readonly PropertyEditorCollection _propertyEditors;
            private readonly IDataTypeService _dataTypeService;
            private readonly NestedContentValues _nestedContentValues;

            public NestedContentValidator(PropertyEditorCollection propertyEditors, IDataTypeService dataTypeService, NestedContentValues nestedContentValues)
            {
                _propertyEditors = propertyEditors;
                _dataTypeService = dataTypeService;
                _nestedContentValues = nestedContentValues;
            }

            public IEnumerable<ValidationResult> Validate(object rawValue, string valueType, object dataTypeConfiguration)
            {
                var validationResults = new List<ValidationResult>();

                foreach(var row in _nestedContentValues.GetPropertyValues(rawValue, out _))
                {
                    if (row.PropType == null) continue;

                    var config = _dataTypeService.GetDataType(row.PropType.DataTypeId).Configuration;
                    var propertyEditor = _propertyEditors[row.PropType.PropertyEditorAlias];
                    if (propertyEditor == null) continue;

                    foreach (var validator in propertyEditor.GetValueEditor().Validators)
                    {
                        foreach (var result in validator.Validate(row.JsonRowValue[row.PropKey], propertyEditor.GetValueEditor().ValueType, config))
                        {
                            result.ErrorMessage = "Item " + (row.RowIndex + 1) + " '" + row.PropType.Name + "' " + result.ErrorMessage;
                            validationResults.Add(result);
                        }
                    }

                    // Check mandatory
                    if (row.PropType.Mandatory)
                    {
                        if (row.JsonRowValue[row.PropKey] == null)
<<<<<<< HEAD
                            validationResults.Add(new ValidationResult("Item " + (row.RowIndex + 1) + " '" + row.PropType.Name + "' cannot be null", new[] { row.PropKey }));
                        else if (row.JsonRowValue[row.PropKey].ToString().IsNullOrWhiteSpace() || (row.JsonRowValue[row.PropKey].Type == JTokenType.Array && !row.JsonRowValue[row.PropKey].HasValues))
                            validationResults.Add(new ValidationResult("Item " + (row.RowIndex + 1) + " '" + row.PropType.Name + "' cannot be empty", new[] { row.PropKey }));
                    }

                    // Check regex
                    if (!row.PropType.ValidationRegExp.IsNullOrWhiteSpace()
                        && row.JsonRowValue[row.PropKey] != null && !row.JsonRowValue[row.PropKey].ToString().IsNullOrWhiteSpace())
                    {
                        var regex = new Regex(row.PropType.ValidationRegExp);
                        if (!regex.IsMatch(row.JsonRowValue[row.PropKey].ToString()))
                        {
                            validationResults.Add(new ValidationResult("Item " + (row.RowIndex + 1) + " '" + row.PropType.Name + "' is invalid, it does not match the correct pattern", new[] { row.PropKey }));
                        }
                    }
                }

                return validationResults;
            }
        }

        internal class NestedContentValues
        {
            private readonly Lazy<Dictionary<string, IContentType>> _contentTypes;

            public NestedContentValues(IContentTypeService contentTypeService)
            {
                _contentTypes = new Lazy<Dictionary<string, IContentType>>(() => contentTypeService.GetAll().ToDictionary(c => c.Alias));
            }

=======
                        {
                            var message = string.IsNullOrWhiteSpace(row.PropType.MandatoryMessage)
                                                      ? $"'{row.PropType.Name}' cannot be null"
                                                      : row.PropType.MandatoryMessage;
                            validationResults.Add(new ValidationResult($"Item {(row.RowIndex + 1)}: {message}", new[] { row.PropKey }));
                        }                            
                        else if (row.JsonRowValue[row.PropKey].ToString().IsNullOrWhiteSpace() || (row.JsonRowValue[row.PropKey].Type == JTokenType.Array && !row.JsonRowValue[row.PropKey].HasValues))
                        {
                            var message = string.IsNullOrWhiteSpace(row.PropType.MandatoryMessage)
                                                      ? $"'{row.PropType.Name}' cannot be empty"
                                                      : row.PropType.MandatoryMessage;
                            validationResults.Add(new ValidationResult($"Item {(row.RowIndex + 1)}: {message}", new[] { row.PropKey }));
                        }   
                    }

                    // Check regex
                    if (!row.PropType.ValidationRegExp.IsNullOrWhiteSpace()
                        && row.JsonRowValue[row.PropKey] != null && !row.JsonRowValue[row.PropKey].ToString().IsNullOrWhiteSpace())
                    {
                        var regex = new Regex(row.PropType.ValidationRegExp);
                        if (!regex.IsMatch(row.JsonRowValue[row.PropKey].ToString()))
                        {
                            var message = string.IsNullOrWhiteSpace(row.PropType.ValidationRegExpMessage)
                                                      ? $"'{row.PropType.Name}' is invalid, it does not match the correct pattern"
                                                      : row.PropType.ValidationRegExpMessage;
                           validationResults.Add(new ValidationResult($"Item {(row.RowIndex + 1)}: {message}", new[] { row.PropKey }));
                        }
                    }
                }

                return validationResults;
            }
        }

        internal class NestedContentValues
        {
            private readonly Lazy<Dictionary<string, IContentType>> _contentTypes;

            public NestedContentValues(IContentTypeService contentTypeService)
            {
                _contentTypes = new Lazy<Dictionary<string, IContentType>>(() => contentTypeService.GetAll().ToDictionary(c => c.Alias));
            }

>>>>>>> fd11ef6e
            private IContentType GetElementType(JObject item)
            {
                var contentTypeAlias = item[ContentTypeAliasPropertyKey]?.ToObject<string>() ?? string.Empty;
                _contentTypes.Value.TryGetValue(contentTypeAlias, out var contentType);
                return contentType;
            }

            public IEnumerable<RowValue> GetPropertyValues(object propertyValue, out List<JObject> deserialized)
            {
                var rowValues = new List<RowValue>();

                deserialized = null;

                if (propertyValue == null || string.IsNullOrWhiteSpace(propertyValue.ToString()))
                    return Enumerable.Empty<RowValue>();

                deserialized = JsonConvert.DeserializeObject<List<JObject>>(propertyValue.ToString());

                // There was a note here about checking if the result had zero items and if so it would return null, so we'll continue to do that
                // The original note was: "Issue #38 - Keep recursive property lookups working"
                // Which is from the original NC tracker: https://github.com/umco/umbraco-nested-content/issues/38
                // This check should be used everywhere when iterating NC prop values, instead of just the one previous place so that
                // empty values don't get persisted when there is nothing, it should actually be null.
                if (deserialized == null || deserialized.Count == 0)
                    return Enumerable.Empty<RowValue>();

                var index = 0;

                foreach (var o in deserialized)
                {
                    var propValues = o;

                    var contentType = GetElementType(propValues);
                    if (contentType == null)
                        continue;

                    var propertyTypes = contentType.CompositionPropertyTypes.ToDictionary(x => x.Alias, x => x);
                    var propAliases = propValues.Properties().Select(x => x.Name);
                    foreach (var propAlias in propAliases)
                    {
                        propertyTypes.TryGetValue(propAlias, out var propType);
                        rowValues.Add(new RowValue(propAlias, propType, propValues, index));
                    }
                    index++;
                }

                return rowValues;
            }

            internal class RowValue
            {
<<<<<<< HEAD
                public RowValue(string propKey, IPropertyType propType, JObject propValues, int index)
=======
                public RowValue(string propKey, PropertyType propType, JObject propValues, int index)
>>>>>>> fd11ef6e
                {
                    PropKey = propKey ?? throw new ArgumentNullException(nameof(propKey));
                    PropType = propType;
                    JsonRowValue = propValues ?? throw new ArgumentNullException(nameof(propValues));
                    RowIndex = index;
                }

                /// <summary>
                /// The current property key being iterated for the row value
                /// </summary>
                public string PropKey { get; }

                /// <summary>
                /// The <see cref="PropertyType"/> of the value (if any), this may be null
                /// </summary>
<<<<<<< HEAD
                public IPropertyType PropType { get; }
=======
                public PropertyType PropType { get; }
>>>>>>> fd11ef6e

                /// <summary>
                /// The json values for the current row
                /// </summary>
                public JObject JsonRowValue { get; }

                /// <summary>
                /// The Nested Content row index
                /// </summary>
                public int RowIndex { get; }
            }
        }

        #endregion

        private static bool IsSystemPropertyKey(string propKey)
        {
            return propKey == "name" || propKey == "key" || propKey == ContentTypeAliasPropertyKey;
        }
    }
}<|MERGE_RESOLUTION|>--- conflicted
+++ resolved
@@ -1,5 +1,4 @@
 ﻿using System;
-using System.Collections;
 using System.Collections.Generic;
 using System.ComponentModel.DataAnnotations;
 using System.Linq;
@@ -31,7 +30,6 @@
     public class NestedContentPropertyEditor : DataEditor
     {
         private readonly Lazy<PropertyEditorCollection> _propertyEditors;
-<<<<<<< HEAD
         private readonly IContentTypeService _contentTypeService;
         private readonly IIOHelper _ioHelper;
 
@@ -51,18 +49,6 @@
             _propertyEditors = propertyEditors;
             _contentTypeService = contentTypeService;
             _ioHelper = ioHelper;
-=======
-        private readonly IDataTypeService _dataTypeService;
-        private readonly IContentTypeService _contentTypeService;
-        internal const string ContentTypeAliasPropertyKey = "ncContentTypeAlias";
-
-        public NestedContentPropertyEditor(ILogger logger, Lazy<PropertyEditorCollection> propertyEditors, IDataTypeService dataTypeService, IContentTypeService contentTypeService)
-            : base (logger)
-        {
-            _propertyEditors = propertyEditors;
-            _dataTypeService = dataTypeService;
-            _contentTypeService = contentTypeService;
->>>>>>> fd11ef6e
         }
 
         // has to be lazy else circular dep in ctor
@@ -76,16 +62,11 @@
 
         #region Value Editor
 
-<<<<<<< HEAD
         protected override IDataValueEditor CreateValueEditor() => new NestedContentPropertyValueEditor(DataTypeService, LocalizationService, LocalizedTextService, _contentTypeService, ShortStringHelper, Attribute, PropertyEditors);
-=======
-        protected override IDataValueEditor CreateValueEditor() => new NestedContentPropertyValueEditor(Attribute, PropertyEditors, _dataTypeService, _contentTypeService);
->>>>>>> fd11ef6e
 
         internal class NestedContentPropertyValueEditor : DataValueEditor, IDataValueReference
         {
             private readonly PropertyEditorCollection _propertyEditors;
-<<<<<<< HEAD
             private readonly IContentTypeService _contentTypeService;
             private readonly IDataTypeService _dataTypeService;
             private readonly NestedContentValues _nestedContentValues;
@@ -104,18 +85,6 @@
                 _contentTypes = new Lazy<Dictionary<string, IContentType>>(() =>
                     _contentTypeService.GetAll().ToDictionary(c => c.Alias)
                 );
-=======
-            private readonly IDataTypeService _dataTypeService;
-            private readonly NestedContentValues _nestedContentValues;
-            
-            public NestedContentPropertyValueEditor(DataEditorAttribute attribute, PropertyEditorCollection propertyEditors, IDataTypeService dataTypeService, IContentTypeService contentTypeService)
-                : base(attribute)
-            {
-                _propertyEditors = propertyEditors;
-                _dataTypeService = dataTypeService;
-                _nestedContentValues = new NestedContentValues(contentTypeService);
-                Validators.Add(new NestedContentValidator(propertyEditors, dataTypeService, _nestedContentValues));
->>>>>>> fd11ef6e
             }
 
             /// <inheritdoc />
@@ -159,11 +128,7 @@
                             var propEditor = _propertyEditors[row.PropType.PropertyEditorAlias];
                             if (propEditor == null) continue;
 
-<<<<<<< HEAD
                             var tempConfig = DataTypeService.GetDataType(row.PropType.DataTypeId).Configuration;
-=======
-                            var tempConfig = dataTypeService.GetDataType(row.PropType.DataTypeId).Configuration;
->>>>>>> fd11ef6e
                             var valEditor = propEditor.GetValueEditor(tempConfig);
                             var convValue = valEditor.ConvertDbToString(row.PropType, row.JsonRowValue[row.PropKey]?.ToString(), dataTypeService);
                             row.JsonRowValue[row.PropKey] = convValue;
@@ -181,11 +146,7 @@
 
             #endregion
 
-<<<<<<< HEAD
-
-=======
-            
->>>>>>> fd11ef6e
+
 
             #region Convert database // editor
 
@@ -226,15 +187,9 @@
                                 continue;
                             }
 
-<<<<<<< HEAD
                             var tempConfig = DataTypeService.GetDataType(row.PropType.DataTypeId).Configuration;
                             var valEditor = propEditor.GetValueEditor(tempConfig);
                             var convValue = valEditor.ToEditor(tempProp);
-=======
-                            var tempConfig = dataTypeService.GetDataType(row.PropType.DataTypeId).Configuration;
-                            var valEditor = propEditor.GetValueEditor(tempConfig);
-                            var convValue = valEditor.ToEditor(tempProp, dataTypeService);
->>>>>>> fd11ef6e
                             row.JsonRowValue[row.PropKey] = convValue == null ? null : JToken.FromObject(convValue);
                         }
                         catch (InvalidOperationException)
@@ -356,38 +311,6 @@
                     if (row.PropType.Mandatory)
                     {
                         if (row.JsonRowValue[row.PropKey] == null)
-<<<<<<< HEAD
-                            validationResults.Add(new ValidationResult("Item " + (row.RowIndex + 1) + " '" + row.PropType.Name + "' cannot be null", new[] { row.PropKey }));
-                        else if (row.JsonRowValue[row.PropKey].ToString().IsNullOrWhiteSpace() || (row.JsonRowValue[row.PropKey].Type == JTokenType.Array && !row.JsonRowValue[row.PropKey].HasValues))
-                            validationResults.Add(new ValidationResult("Item " + (row.RowIndex + 1) + " '" + row.PropType.Name + "' cannot be empty", new[] { row.PropKey }));
-                    }
-
-                    // Check regex
-                    if (!row.PropType.ValidationRegExp.IsNullOrWhiteSpace()
-                        && row.JsonRowValue[row.PropKey] != null && !row.JsonRowValue[row.PropKey].ToString().IsNullOrWhiteSpace())
-                    {
-                        var regex = new Regex(row.PropType.ValidationRegExp);
-                        if (!regex.IsMatch(row.JsonRowValue[row.PropKey].ToString()))
-                        {
-                            validationResults.Add(new ValidationResult("Item " + (row.RowIndex + 1) + " '" + row.PropType.Name + "' is invalid, it does not match the correct pattern", new[] { row.PropKey }));
-                        }
-                    }
-                }
-
-                return validationResults;
-            }
-        }
-
-        internal class NestedContentValues
-        {
-            private readonly Lazy<Dictionary<string, IContentType>> _contentTypes;
-
-            public NestedContentValues(IContentTypeService contentTypeService)
-            {
-                _contentTypes = new Lazy<Dictionary<string, IContentType>>(() => contentTypeService.GetAll().ToDictionary(c => c.Alias));
-            }
-
-=======
                         {
                             var message = string.IsNullOrWhiteSpace(row.PropType.MandatoryMessage)
                                                       ? $"'{row.PropType.Name}' cannot be null"
@@ -431,7 +354,6 @@
                 _contentTypes = new Lazy<Dictionary<string, IContentType>>(() => contentTypeService.GetAll().ToDictionary(c => c.Alias));
             }
 
->>>>>>> fd11ef6e
             private IContentType GetElementType(JObject item)
             {
                 var contentTypeAlias = item[ContentTypeAliasPropertyKey]?.ToObject<string>() ?? string.Empty;
@@ -483,11 +405,7 @@
 
             internal class RowValue
             {
-<<<<<<< HEAD
                 public RowValue(string propKey, IPropertyType propType, JObject propValues, int index)
-=======
-                public RowValue(string propKey, PropertyType propType, JObject propValues, int index)
->>>>>>> fd11ef6e
                 {
                     PropKey = propKey ?? throw new ArgumentNullException(nameof(propKey));
                     PropType = propType;
@@ -503,11 +421,7 @@
                 /// <summary>
                 /// The <see cref="PropertyType"/> of the value (if any), this may be null
                 /// </summary>
-<<<<<<< HEAD
                 public IPropertyType PropType { get; }
-=======
-                public PropertyType PropType { get; }
->>>>>>> fd11ef6e
 
                 /// <summary>
                 /// The json values for the current row
