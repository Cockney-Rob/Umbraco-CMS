﻿using System;
using System.Collections.Generic;
using System.Linq;
using Umbraco.Core;
using Umbraco.Core.Logging;
using Umbraco.Core.Models;
using Umbraco.Core.Models.Editors;
using Umbraco.Core.PropertyEditors;
using Umbraco.Core.Services;
using Umbraco.Examine;
using Umbraco.Web.Macros;
using Umbraco.Web.Templates;

namespace Umbraco.Web.PropertyEditors
{
    /// <summary>
    /// Represents a rich text property editor.
    /// </summary>
    [DataEditor(
        Constants.PropertyEditors.Aliases.TinyMce,
        "Rich Text Editor",
        "rte",
        ValueType = ValueTypes.Text,
        HideLabel = false,
        Group = Constants.PropertyEditors.Groups.RichContent,
        Icon = "icon-browser-window")]
    public class RichTextPropertyEditor : DataEditor
    {
        private IUmbracoContextAccessor _umbracoContextAccessor;
<<<<<<< HEAD
        private readonly IDataTypeService _dataTypeService;
        private readonly ILocalizationService _localizationService;
        private ILogger _logger;
=======
        private readonly HtmlImageSourceParser _imageSourceParser;
        private readonly HtmlLocalLinkParser _localLinkParser;
        private readonly RichTextEditorPastedImages _pastedImages;

>>>>>>> 4d78a2c8

        /// <summary>
        /// The constructor will setup the property editor based on the attribute if one is found
        /// </summary>
<<<<<<< HEAD
        public RichTextPropertyEditor(
            ILogger logger,
            IMediaService mediaService,
            IContentTypeBaseServiceProvider contentTypeBaseServiceProvider,
            IUmbracoContextAccessor umbracoContextAccessor,
            IDataTypeService dataTypeService,
            ILocalizationService localizationService) : base(logger)
=======
        public RichTextPropertyEditor(ILogger logger, IUmbracoContextAccessor umbracoContextAccessor, HtmlImageSourceParser imageSourceParser, HtmlLocalLinkParser localLinkParser, RichTextEditorPastedImages pastedImages)
            : base(logger)
>>>>>>> 4d78a2c8
        {
            _umbracoContextAccessor = umbracoContextAccessor;
<<<<<<< HEAD
            _dataTypeService = dataTypeService;
            _localizationService = localizationService;
            _logger = logger;
=======
            _imageSourceParser = imageSourceParser;
            _localLinkParser = localLinkParser;
            _pastedImages = pastedImages;
>>>>>>> 4d78a2c8
        }

        /// <summary>
        /// Create a custom value editor
        /// </summary>
        /// <returns></returns>
<<<<<<< HEAD
        protected override IDataValueEditor CreateValueEditor() => new RichTextPropertyValueEditor(Attribute, _mediaService, _contentTypeBaseServiceProvider, _umbracoContextAccessor, _logger, _dataTypeService, _localizationService);
=======
        protected override IDataValueEditor CreateValueEditor() => new RichTextPropertyValueEditor(Attribute, _umbracoContextAccessor, _imageSourceParser, _localLinkParser, _pastedImages);
>>>>>>> 4d78a2c8

        protected override IConfigurationEditor CreateConfigurationEditor() => new RichTextConfigurationEditor();

        public override IPropertyIndexValueFactory PropertyIndexValueFactory => new RichTextPropertyIndexValueFactory();

        /// <summary>
        /// A custom value editor to ensure that macro syntax is parsed when being persisted and formatted correctly for display in the editor
        /// </summary>
        internal class RichTextPropertyValueEditor : DataValueEditor, IDataValueReference
        {
            private IUmbracoContextAccessor _umbracoContextAccessor;
            private readonly HtmlImageSourceParser _imageSourceParser;
            private readonly HtmlLocalLinkParser _localLinkParser;
            private readonly RichTextEditorPastedImages _pastedImages;

<<<<<<< HEAD
            public RichTextPropertyValueEditor(DataEditorAttribute attribute, IMediaService mediaService, IContentTypeBaseServiceProvider contentTypeBaseServiceProvider, IUmbracoContextAccessor umbracoContextAccessor, ILogger logger, IDataTypeService dataTypeService, ILocalizationService localizationService)
                : base(dataTypeService, localizationService, attribute)
=======
            public RichTextPropertyValueEditor(DataEditorAttribute attribute, IUmbracoContextAccessor umbracoContextAccessor, HtmlImageSourceParser imageSourceParser, HtmlLocalLinkParser localLinkParser, RichTextEditorPastedImages pastedImages)
                : base(attribute)
>>>>>>> 4d78a2c8
            {
                _umbracoContextAccessor = umbracoContextAccessor;
                _imageSourceParser = imageSourceParser;
                _localLinkParser = localLinkParser;
                _pastedImages = pastedImages;
            }

            /// <inheritdoc />
            public override object Configuration
            {
                get => base.Configuration;
                set
                {
                    if (value == null)
                        throw new ArgumentNullException(nameof(value));
                    if (!(value is RichTextConfiguration configuration))
                        throw new ArgumentException($"Expected a {typeof(RichTextConfiguration).Name} instance, but got {value.GetType().Name}.", nameof(value));
                    base.Configuration = value;

                    HideLabel = configuration.HideLabel;
                }
            }

            /// <summary>
            /// Format the data for the editor
            /// </summary>
            /// <param name="property"></param>
            /// <param name="dataTypeService"></param>
            /// <param name="culture"></param>
            /// <param name="segment"></param>
            public override object ToEditor(IProperty property, string culture = null, string segment = null)
            {
                var val = property.GetValue(culture, segment);
                if (val == null)
                    return null;

                var propertyValueWithMediaResolved = _imageSourceParser.EnsureImageSources(val.ToString());
                var parsed = MacroTagParser.FormatRichTextPersistedDataForEditor(propertyValueWithMediaResolved, new Dictionary<string, string>());
                return parsed;
            }

            /// <summary>
            /// Format the data for persistence
            /// </summary>
            /// <param name="editorValue"></param>
            /// <param name="currentValue"></param>
            /// <returns></returns>
            public override object FromEditor(Core.Models.Editors.ContentPropertyData editorValue, object currentValue)
            {
                if (editorValue.Value == null)
                    return null;

                var userId = _umbracoContextAccessor.UmbracoContext?.Security?.CurrentUser?.Id ?? Constants.Security.SuperUserId;

                var config = editorValue.DataTypeConfiguration as RichTextConfiguration;
                var mediaParent = config?.MediaParentId;
                var mediaParentId = mediaParent == null ? Guid.Empty : mediaParent.Guid;

                var parseAndSavedTempImages = _pastedImages.FindAndPersistPastedTempImages(editorValue.Value.ToString(), mediaParentId, userId);
                var editorValueWithMediaUrlsRemoved = _imageSourceParser.RemoveImageSources(parseAndSavedTempImages);
                var parsed = MacroTagParser.FormatRichTextContentForPersistence(editorValueWithMediaUrlsRemoved);

                return parsed;
            }

            /// <summary>
            /// Resolve references from <see cref="IDataValueEditor"/> values
            /// </summary>
            /// <param name="value"></param>
            /// <returns></returns>
            public IEnumerable<UmbracoEntityReference> GetReferences(object value)
            {
                var asString = value == null ? string.Empty : value is string str ? str : value.ToString();

                foreach (var udi in _imageSourceParser.FindUdisFromDataAttributes(asString))
                    yield return new UmbracoEntityReference(udi);

                foreach (var udi in _localLinkParser.FindUdisFromLocalLinks(asString))
                    yield return new UmbracoEntityReference(udi);

                //TODO: Detect Macros too ... but we can save that for a later date, right now need to do media refs
            }
        }

        internal class RichTextPropertyIndexValueFactory : IPropertyIndexValueFactory
        {
            public IEnumerable<KeyValuePair<string, IEnumerable<object>>> GetIndexValues(IProperty property, string culture, string segment, bool published)
            {
                var val = property.GetValue(culture, segment, published);

                if (!(val is string strVal)) yield break;

                //index the stripped HTML values
                yield return new KeyValuePair<string, IEnumerable<object>>(property.Alias, new object[] { strVal.StripHtml() });
                //store the raw value
                yield return new KeyValuePair<string, IEnumerable<object>>($"{UmbracoExamineIndex.RawFieldPrefix}{property.Alias}", new object[] { strVal });
            }
        }
    }


}<|MERGE_RESOLUTION|>--- conflicted
+++ resolved
@@ -27,54 +27,43 @@
     public class RichTextPropertyEditor : DataEditor
     {
         private IUmbracoContextAccessor _umbracoContextAccessor;
-<<<<<<< HEAD
+        private readonly HtmlImageSourceParser _imageSourceParser;
+        private readonly HtmlLocalLinkParser _localLinkParser;
+        private readonly RichTextEditorPastedImages _pastedImages;
         private readonly IDataTypeService _dataTypeService;
         private readonly ILocalizationService _localizationService;
         private ILogger _logger;
-=======
-        private readonly HtmlImageSourceParser _imageSourceParser;
-        private readonly HtmlLocalLinkParser _localLinkParser;
-        private readonly RichTextEditorPastedImages _pastedImages;
-
->>>>>>> 4d78a2c8
+        private readonly IMediaService _mediaService;
+        private readonly IContentTypeBaseServiceProvider _contentTypeBaseServiceProvider;
 
         /// <summary>
         /// The constructor will setup the property editor based on the attribute if one is found
         /// </summary>
-<<<<<<< HEAD
         public RichTextPropertyEditor(
             ILogger logger,
             IMediaService mediaService,
             IContentTypeBaseServiceProvider contentTypeBaseServiceProvider,
             IUmbracoContextAccessor umbracoContextAccessor,
             IDataTypeService dataTypeService,
-            ILocalizationService localizationService) : base(logger)
-=======
-        public RichTextPropertyEditor(ILogger logger, IUmbracoContextAccessor umbracoContextAccessor, HtmlImageSourceParser imageSourceParser, HtmlLocalLinkParser localLinkParser, RichTextEditorPastedImages pastedImages)
-            : base(logger)
->>>>>>> 4d78a2c8
+            ILocalizationService localizationService,
+            HtmlImageSourceParser imageSourceParser, HtmlLocalLinkParser localLinkParser, RichTextEditorPastedImages pastedImages) : base(logger)
         {
             _umbracoContextAccessor = umbracoContextAccessor;
-<<<<<<< HEAD
+            _imageSourceParser = imageSourceParser;
+            _localLinkParser = localLinkParser;
+            _pastedImages = pastedImages;
             _dataTypeService = dataTypeService;
             _localizationService = localizationService;
             _logger = logger;
-=======
-            _imageSourceParser = imageSourceParser;
-            _localLinkParser = localLinkParser;
-            _pastedImages = pastedImages;
->>>>>>> 4d78a2c8
+            _mediaService = mediaService;
+            _contentTypeBaseServiceProvider = contentTypeBaseServiceProvider;
         }
 
         /// <summary>
         /// Create a custom value editor
         /// </summary>
         /// <returns></returns>
-<<<<<<< HEAD
-        protected override IDataValueEditor CreateValueEditor() => new RichTextPropertyValueEditor(Attribute, _mediaService, _contentTypeBaseServiceProvider, _umbracoContextAccessor, _logger, _dataTypeService, _localizationService);
-=======
-        protected override IDataValueEditor CreateValueEditor() => new RichTextPropertyValueEditor(Attribute, _umbracoContextAccessor, _imageSourceParser, _localLinkParser, _pastedImages);
->>>>>>> 4d78a2c8
+        protected override IDataValueEditor CreateValueEditor() => new RichTextPropertyValueEditor(Attribute, _mediaService, _contentTypeBaseServiceProvider, _umbracoContextAccessor, _logger, _dataTypeService, _localizationService, _imageSourceParser, _localLinkParser, _pastedImages);
 
         protected override IConfigurationEditor CreateConfigurationEditor() => new RichTextConfigurationEditor();
 
@@ -90,13 +79,8 @@
             private readonly HtmlLocalLinkParser _localLinkParser;
             private readonly RichTextEditorPastedImages _pastedImages;
 
-<<<<<<< HEAD
-            public RichTextPropertyValueEditor(DataEditorAttribute attribute, IMediaService mediaService, IContentTypeBaseServiceProvider contentTypeBaseServiceProvider, IUmbracoContextAccessor umbracoContextAccessor, ILogger logger, IDataTypeService dataTypeService, ILocalizationService localizationService)
+            public RichTextPropertyValueEditor(DataEditorAttribute attribute, IMediaService mediaService, IContentTypeBaseServiceProvider contentTypeBaseServiceProvider, IUmbracoContextAccessor umbracoContextAccessor, ILogger logger, IDataTypeService dataTypeService, ILocalizationService localizationService, HtmlImageSourceParser imageSourceParser, HtmlLocalLinkParser localLinkParser, RichTextEditorPastedImages pastedImages)
                 : base(dataTypeService, localizationService, attribute)
-=======
-            public RichTextPropertyValueEditor(DataEditorAttribute attribute, IUmbracoContextAccessor umbracoContextAccessor, HtmlImageSourceParser imageSourceParser, HtmlLocalLinkParser localLinkParser, RichTextEditorPastedImages pastedImages)
-                : base(attribute)
->>>>>>> 4d78a2c8
             {
                 _umbracoContextAccessor = umbracoContextAccessor;
                 _imageSourceParser = imageSourceParser;
