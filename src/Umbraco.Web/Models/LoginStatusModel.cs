--- conflicted
+++ resolved
@@ -1,4 +1,3 @@
-<<<<<<< HEAD
 ﻿using System;
 using System.ComponentModel.DataAnnotations;
 using System.Web;
@@ -68,76 +67,4 @@
         /// </summary>
         public bool IsLoggedIn { get; set; }
     }
-}
-=======
-﻿using System;
-using System.ComponentModel.DataAnnotations;
-using System.Web;
-using Umbraco.Core;
-using Umbraco.Web.Composing;
-using Umbraco.Web.Security;
-
-namespace Umbraco.Web.Models
-{
-    /// <summary>
-    /// The model representing the status of a logged in member.
-    /// </summary>
-    public class LoginStatusModel
-    {
-        /// <summary>
-        /// Creates a new empty LoginStatusModel.
-        /// </summary>
-        /// <returns></returns>
-        public static LoginStatusModel CreateModel()
-        {
-            return new LoginStatusModel(false);
-        }
-
-        private LoginStatusModel(bool doLookup)
-        {
-            if (doLookup && Current.UmbracoContext != null)
-            {
-                var helper = new MembershipHelper(Current.UmbracoContext);
-                var model = helper.GetCurrentLoginStatus();
-                if (model != null)
-                {
-                    Name = model.Name;
-                    Username = model.Username;
-                    Email = model.Email;
-                    IsLoggedIn = true;
-                }
-            }
-        }
-
-        /// <summary>
-        /// This will construct a new LoginStatusModel and perform a lookup for hte curently logged in member
-        /// </summary>
-        [Obsolete("Do not use this ctor as it will perform business logic lookups. Use the MembershipHelper.GetCurrentLoginStatus or the static LoginStatusModel.CreateModel() to create an empty model.")]
-        public LoginStatusModel()
-            : this(true)
-        { }
-
-        /// <summary>
-        /// The name of the member
-        /// </summary>
-        [Required]
-        public string Name { get; set; }
-
-        /// <summary>
-        /// The username of the member
-        /// </summary>
-        public string Username { get; set; }
-
-        /// <summary>
-        /// The email of the member
-        /// </summary>
-        [Required]
-        public string Email { get; set; }
-
-        /// <summary>
-        /// True, if the member is currently logged in
-        /// </summary>
-        public bool IsLoggedIn { get; set; }
-    }
-}
->>>>>>> 2bae3e2e
+}