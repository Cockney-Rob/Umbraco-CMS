--- conflicted
+++ resolved
@@ -1,73 +1,4 @@
-<<<<<<< HEAD
-﻿using System.Collections.Generic;
-using System.Linq;
-using AutoMapper;
-using Umbraco.Core.Models;
-using Umbraco.Web.Models.ContentEditing;
-
-namespace Umbraco.Web.Models.Mapping
-{
-    /// <summary>
-    /// Creates the tabs collection with properties assigned for display models
-    /// </summary>
-    internal class TabsAndPropertiesResolver : ValueResolver<IContentBase, IEnumerable<Tab<ContentPropertyDisplay>>>
-    {
-        protected override IEnumerable<Tab<ContentPropertyDisplay>> ResolveCore(IContentBase content)
-        {
-            var aggregateTabs = new List<Tab<ContentPropertyDisplay>>();
-
-            //now we need to aggregate the tabs and properties since we might have duplicate tabs (based on aliases) because
-            // of how content composition works. 
-            foreach (var propertyGroups in content.PropertyGroups.GroupBy(x => x.Name))
-            {
-                var aggregateProperties = new List<ContentPropertyDisplay>();
-
-                //there will always be one group with a null parent id (the top-most)
-                //then we'll iterate over all of the groups and ensure the properties are
-                //added in order so that when they render they are rendered with highest leve
-                //parent properties first.
-                int? currentParentId = null;
-                for (var i = 0; i < propertyGroups.Count(); i++)
-                {
-                    var current = propertyGroups.Single(x => x.ParentId == currentParentId);
-                    aggregateProperties.AddRange(
-                        Mapper.Map<IEnumerable<Property>, IEnumerable<ContentPropertyDisplay>>(
-                            content.GetPropertiesForGroup(current)));
-                    currentParentId = current.Id;
-                }
-
-                //then we'll just use the root group's data to make the composite tab
-                var rootGroup = propertyGroups.Single(x => x.ParentId == null);
-                aggregateTabs.Add(new Tab<ContentPropertyDisplay>
-                    {
-                        Id = rootGroup.Id,
-                        Alias = rootGroup.Name,
-                        Label = rootGroup.Name,
-                        Properties = aggregateProperties,
-                        IsActive = false
-                    });
-            }
-
-            //now add the generic properties tab for any properties that don't belong to a tab
-            var orphanProperties = content.GetNonGroupedProperties();
-
-            //now add the generic properties tab
-            aggregateTabs.Add(new Tab<ContentPropertyDisplay>
-                {
-                    Id = 0,
-                    Label = "Generic properties",
-                    Alias = "Generic properties",
-                    Properties = Mapper.Map<IEnumerable<Property>, IEnumerable<ContentPropertyDisplay>>(orphanProperties)
-                });
-
-            //set the first tab to active
-            aggregateTabs.First().IsActive = true;
-
-            return aggregateTabs;
-        }
-    }
-=======
-﻿using System;
+using System;
 using System.Collections.Generic;
 using System.Linq;
 using AutoMapper;
@@ -215,5 +146,4 @@
             return aggregateTabs;
         }
     }
->>>>>>> 50aa9d71
 }