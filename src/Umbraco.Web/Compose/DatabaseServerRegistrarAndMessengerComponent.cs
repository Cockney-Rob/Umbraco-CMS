﻿using System;
using System.Threading;
using Umbraco.Core;
using Umbraco.Core.Composing;
using Umbraco.Core.Logging;
using Umbraco.Core.Services;
using Umbraco.Core.Sync;
using Umbraco.Examine;
using Umbraco.Web.Routing;
using Umbraco.Web.Scheduling;

namespace Umbraco.Web.Compose
{
<<<<<<< HEAD
    /// <summary>
    /// Ensures that servers are automatically registered in the database, when using the database server registrar.
    /// </summary>
    /// <remarks>
    /// <para>At the moment servers are automatically registered upon first request and then on every
    /// request but not more than once per (configurable) period. This really is "for information & debug" purposes so
    /// we can look at the table and see what servers are registered - but the info is not used anywhere.</para>
    /// <para>Should we actually want to use this, we would need a better and more deterministic way of figuring
    /// out the "server address" ie the address to which server-to-server requests should be sent - because it
    /// probably is not the "current request address" - especially in multi-domains configurations.</para>
    /// </remarks>
    [RuntimeLevel(MinLevel = RuntimeLevel.Run)]

    // during Initialize / Startup, we end up checking Examine, which needs to be initialized beforehand
    // TODO: should not be a strong dependency on "examine" but on an "indexing component"
    [ComposeAfter(typeof(ExamineComposer))]

    public sealed class DatabaseServerRegistrarAndMessengerComposer : ComponentComposer<DatabaseServerRegistrarAndMessengerComponent>, ICoreComposer
    {
        public static DatabaseServerMessengerOptions GetDefaultOptions(IFactory factory)
        {
            var logger = factory.GetInstance<ILogger>();
            var indexRebuilder = factory.GetInstance<IndexRebuilder>();

            return new DatabaseServerMessengerOptions
            {
                //These callbacks will be executed if the server has not been synced
                // (i.e. it is a new server or the lastsynced.txt file has been removed)
                InitializingCallbacks = new Action[]
                {
                    //rebuild the xml cache file if the server is not synced
                    () =>
                    {
                        // rebuild the published snapshot caches entirely, if the server is not synced
                        // this is equivalent to DistributedCache RefreshAll... but local only
                        // (we really should have a way to reuse RefreshAll... locally)
                        // note: refresh all content & media caches does refresh content types too
                        var svc = Current.PublishedSnapshotService;
                        svc.Notify(new[] { new DomainCacheRefresher.JsonPayload(0, DomainChangeTypes.RefreshAll) });
                        svc.Notify(new[] { new ContentCacheRefresher.JsonPayload(0, null, TreeChangeTypes.RefreshAll) }, out _, out _);
                        svc.Notify(new[] { new MediaCacheRefresher.JsonPayload(0, null, TreeChangeTypes.RefreshAll) }, out _);
                    },

                    //rebuild indexes if the server is not synced
                    // NOTE: This will rebuild ALL indexes including the members, if developers want to target specific
                    // indexes then they can adjust this logic themselves.
                    () => { ExamineComponent.RebuildIndexes(indexRebuilder, logger, false, 5000); }
                }
            };
        }

        public override void Compose(Composition composition)
        {
            base.Compose(composition);

            composition.SetDatabaseServerMessengerOptions(GetDefaultOptions);
            composition.SetServerMessenger<BatchedDatabaseServerMessenger>();
            composition.Register<ISyncBootStateAccessor>(factory=> factory.GetInstance<IServerMessenger>() as BatchedDatabaseServerMessenger, Lifetime.Singleton);
        }
    }
=======
>>>>>>> eba3c82a

    public sealed class DatabaseServerRegistrarAndMessengerComponent : IComponent
    {
        private object _locker = new object();
        private readonly DatabaseServerRegistrar _registrar;
        private readonly BatchedDatabaseServerMessenger _messenger;
        private readonly IRuntimeState _runtime;
        private readonly ILogger _logger;
        private readonly IServerRegistrationService _registrationService;
        private readonly BackgroundTaskRunner<IBackgroundTask> _touchTaskRunner;
        private readonly BackgroundTaskRunner<IBackgroundTask> _processTaskRunner;
        private bool _started;
        private IBackgroundTask[] _tasks;

        public DatabaseServerRegistrarAndMessengerComponent(
            IRuntimeState runtime,
            IServerRegistrar serverRegistrar,
            IServerMessenger serverMessenger,
            IServerRegistrationService registrationService,
            ILogger logger)
        {
            _runtime = runtime;
            _logger = logger;
            _registrationService = registrationService;

            // create task runner for DatabaseServerRegistrar
            _registrar = serverRegistrar as DatabaseServerRegistrar;
            if (_registrar != null)
            {
                _touchTaskRunner = new BackgroundTaskRunner<IBackgroundTask>("ServerRegistration",
                    new BackgroundTaskRunnerOptions { AutoStart = true }, logger);
            }

            // create task runner for BatchedDatabaseServerMessenger
            _messenger = serverMessenger as BatchedDatabaseServerMessenger;
            if (_messenger != null)
            {
                _processTaskRunner = new BackgroundTaskRunner<IBackgroundTask>("ServerInstProcess",
                    new BackgroundTaskRunnerOptions { AutoStart = true }, logger);
            }
        }

        public void Initialize()
        {
            //We will start the whole process when a successful request is made
            if (_registrar != null || _messenger != null)
            {
                UmbracoModule.RouteAttempt += RegisterBackgroundTasksOnce;
                UmbracoModule.EndRequest += UmbracoModule_EndRequest;
            }
        }

        public void Terminate()
        { }

        private void UmbracoModule_EndRequest(object sender, UmbracoRequestEventArgs e)
        {
            // will clear the batch - will remain in HttpContext though - that's ok
            _messenger?.FlushBatch();
        }

        /// <summary>
        /// Handle when a request is made
        /// </summary>
        /// <param name="sender"></param>
        /// <param name="e"></param>
        /// <remarks>
        /// We require this because:
        /// - ApplicationContext.UmbracoApplicationUrl is initialized by UmbracoModule in BeginRequest
        /// - RegisterServer is called on UmbracoModule.RouteAttempt which is triggered in ProcessRequest
        ///      we are safe, UmbracoApplicationUrl has been initialized
        /// </remarks>
        private void RegisterBackgroundTasksOnce(object sender, RoutableAttemptEventArgs e)
        {
            switch (e.Outcome)
            {
                case EnsureRoutableOutcome.IsRoutable:
                case EnsureRoutableOutcome.NotDocumentRequest:
                    UmbracoModule.RouteAttempt -= RegisterBackgroundTasksOnce;
                    RegisterBackgroundTasks();
                    break;
            }
        }

        private void RegisterBackgroundTasks()
        {
            // only perform this one time ever
            LazyInitializer.EnsureInitialized(ref _tasks, ref _started, ref _locker, () =>
            {
                var serverAddress = _runtime.ApplicationUrl.ToString();

                return new[]
                {
                    RegisterInstructionProcess(),
                    RegisterTouchServer(_registrationService, serverAddress)
                };
            });
        }

        private IBackgroundTask RegisterInstructionProcess()
        {
            if (_messenger == null)
                return null;

            var task = new InstructionProcessTask(_processTaskRunner,
                60000, //delay before first execution
                _messenger.Options.ThrottleSeconds*1000, //amount of ms between executions
                _messenger,
                _logger);
            _processTaskRunner.TryAdd(task);
            return task;
        }

        private IBackgroundTask RegisterTouchServer(IServerRegistrationService registrationService, string serverAddress)
        {
            if (_registrar == null)
                return null;

            var task = new TouchServerTask(_touchTaskRunner,
                15000, //delay before first execution
                _registrar.Options.RecurringSeconds*1000, //amount of ms between executions
                registrationService, _registrar, serverAddress, _logger);
            _touchTaskRunner.TryAdd(task);
            return task;
        }

        private class InstructionProcessTask : RecurringTaskBase
        {
            private readonly DatabaseServerMessenger _messenger;
            private readonly ILogger _logger;

            public InstructionProcessTask(IBackgroundTaskRunner<RecurringTaskBase> runner, int delayMilliseconds, int periodMilliseconds,
                DatabaseServerMessenger messenger, ILogger logger)
                : base(runner, delayMilliseconds, periodMilliseconds)
            {
                _messenger = messenger;
                _logger = logger;
            }

            public override bool IsAsync => false;

            /// <summary>
            /// Runs the background task.
            /// </summary>
            /// <returns>A value indicating whether to repeat the task.</returns>
            public override bool PerformRun()
            {
                try
                {
                    _messenger.Sync();
                }
                catch (Exception e)
                {
                    _logger.Error<InstructionProcessTask>(e, "Failed (will repeat).");
                }
                return true; // repeat
            }
        }

        private class TouchServerTask : RecurringTaskBase
        {
            private readonly IServerRegistrationService _svc;
            private readonly DatabaseServerRegistrar _registrar;
            private readonly string _serverAddress;
            private readonly ILogger _logger;

            /// <summary>
            /// Initializes a new instance of the <see cref="TouchServerTask"/> class.
            /// </summary>
            public TouchServerTask(IBackgroundTaskRunner<RecurringTaskBase> runner, int delayMilliseconds, int periodMilliseconds,
                IServerRegistrationService svc, DatabaseServerRegistrar registrar, string serverAddress, ILogger logger)
                : base(runner, delayMilliseconds, periodMilliseconds)
            {
                _svc = svc ?? throw new ArgumentNullException(nameof(svc));
                _registrar = registrar;
                _serverAddress = serverAddress;
                _logger = logger;
            }

            public override bool IsAsync => false;

            /// <summary>
            /// Runs the background task.
            /// </summary>
            /// <returns>A value indicating whether to repeat the task.</returns>
            public override bool PerformRun()
            {
                try
                {
                    // TouchServer uses a proper unit of work etc underneath so even in a
                    // background task it is safe to call it without dealing with any scope
                    _svc.TouchServer(_serverAddress, _svc.CurrentServerIdentity, _registrar.Options.StaleServerTimeout);
                    return true; // repeat
                }
                catch (Exception ex)
                {
                    _logger.Error<DatabaseServerRegistrarAndMessengerComponent>(ex, "Failed to update server record in database.");
                    return false; // probably stop if we have an error
                }
            }
        }
    }
}<|MERGE_RESOLUTION|>--- conflicted
+++ resolved
@@ -11,69 +11,6 @@
 
 namespace Umbraco.Web.Compose
 {
-<<<<<<< HEAD
-    /// <summary>
-    /// Ensures that servers are automatically registered in the database, when using the database server registrar.
-    /// </summary>
-    /// <remarks>
-    /// <para>At the moment servers are automatically registered upon first request and then on every
-    /// request but not more than once per (configurable) period. This really is "for information & debug" purposes so
-    /// we can look at the table and see what servers are registered - but the info is not used anywhere.</para>
-    /// <para>Should we actually want to use this, we would need a better and more deterministic way of figuring
-    /// out the "server address" ie the address to which server-to-server requests should be sent - because it
-    /// probably is not the "current request address" - especially in multi-domains configurations.</para>
-    /// </remarks>
-    [RuntimeLevel(MinLevel = RuntimeLevel.Run)]
-
-    // during Initialize / Startup, we end up checking Examine, which needs to be initialized beforehand
-    // TODO: should not be a strong dependency on "examine" but on an "indexing component"
-    [ComposeAfter(typeof(ExamineComposer))]
-
-    public sealed class DatabaseServerRegistrarAndMessengerComposer : ComponentComposer<DatabaseServerRegistrarAndMessengerComponent>, ICoreComposer
-    {
-        public static DatabaseServerMessengerOptions GetDefaultOptions(IFactory factory)
-        {
-            var logger = factory.GetInstance<ILogger>();
-            var indexRebuilder = factory.GetInstance<IndexRebuilder>();
-
-            return new DatabaseServerMessengerOptions
-            {
-                //These callbacks will be executed if the server has not been synced
-                // (i.e. it is a new server or the lastsynced.txt file has been removed)
-                InitializingCallbacks = new Action[]
-                {
-                    //rebuild the xml cache file if the server is not synced
-                    () =>
-                    {
-                        // rebuild the published snapshot caches entirely, if the server is not synced
-                        // this is equivalent to DistributedCache RefreshAll... but local only
-                        // (we really should have a way to reuse RefreshAll... locally)
-                        // note: refresh all content & media caches does refresh content types too
-                        var svc = Current.PublishedSnapshotService;
-                        svc.Notify(new[] { new DomainCacheRefresher.JsonPayload(0, DomainChangeTypes.RefreshAll) });
-                        svc.Notify(new[] { new ContentCacheRefresher.JsonPayload(0, null, TreeChangeTypes.RefreshAll) }, out _, out _);
-                        svc.Notify(new[] { new MediaCacheRefresher.JsonPayload(0, null, TreeChangeTypes.RefreshAll) }, out _);
-                    },
-
-                    //rebuild indexes if the server is not synced
-                    // NOTE: This will rebuild ALL indexes including the members, if developers want to target specific
-                    // indexes then they can adjust this logic themselves.
-                    () => { ExamineComponent.RebuildIndexes(indexRebuilder, logger, false, 5000); }
-                }
-            };
-        }
-
-        public override void Compose(Composition composition)
-        {
-            base.Compose(composition);
-
-            composition.SetDatabaseServerMessengerOptions(GetDefaultOptions);
-            composition.SetServerMessenger<BatchedDatabaseServerMessenger>();
-            composition.Register<ISyncBootStateAccessor>(factory=> factory.GetInstance<IServerMessenger>() as BatchedDatabaseServerMessenger, Lifetime.Singleton);
-        }
-    }
-=======
->>>>>>> eba3c82a
 
     public sealed class DatabaseServerRegistrarAndMessengerComponent : IComponent
     {
