--- conflicted
+++ resolved
@@ -40,13 +40,10 @@
       <PackageReference Include="System.Data.SqlClient" Version="4.8.2" />
       <PackageReference Include="System.Drawing.Common" Version="4.7.0" />
       <PackageReference Include="System.IO.FileSystem.AccessControl" Version="4.7.0" />
-<<<<<<< HEAD
       <PackageReference Include="System.Threading.Tasks.Dataflow" Version="4.11.1" />
        <PackageReference Include="Examine.Core" Version="2.0.0-alpha.20200128.15" />
-=======
       <PackageReference Include="System.Threading.Tasks.Dataflow" Version="4.9.0" />
       <PackageReference Include="Examine.Core" Version="2.0.0-alpha.20200128.15" />
->>>>>>> 9cfae2c9
     </ItemGroup>
 
     <ItemGroup>
