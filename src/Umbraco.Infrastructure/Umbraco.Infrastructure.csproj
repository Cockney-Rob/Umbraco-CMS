--- conflicted
+++ resolved
@@ -17,11 +17,8 @@
       <PackageReference Include="HtmlAgilityPack" Version="1.11.31" />
       <PackageReference Include="MailKit" Version="2.10.1" />
       <PackageReference Include="Markdown" Version="2.2.1" />
-<<<<<<< HEAD
       <PackageReference Include="Microsoft.Bcl.AsyncInterfaces" Version="5.0.0" />
-=======
       <PackageReference Include="Microsoft.CodeAnalysis.CSharp" Version="3.8.0" />
->>>>>>> c30f5084
       <PackageReference Include="Microsoft.CSharp" Version="4.7.0" />
       <PackageReference Include="Microsoft.Extensions.Configuration.Abstractions" Version="5.0.0" />
       <PackageReference Include="Microsoft.Extensions.Configuration.Json" Version="5.0.0" />
@@ -45,13 +42,10 @@
       <PackageReference Include="Serilog.Sinks.Async" Version="1.4.0" />
       <PackageReference Include="Serilog.Sinks.File" Version="4.1.0" />
       <PackageReference Include="Serilog.Sinks.Map" Version="1.0.2" />
-<<<<<<< HEAD
       <PackageReference Include="Microsoft.Data.SqlClient" Version="2.1.1" />
       <PackageReference Include="System.Drawing.Common" Version="5.0.0" />
-=======
       <PackageReference Include="System.Data.SqlClient" Version="4.8.2" />
       <PackageReference Include="System.Drawing.Common" Version="5.0.1" />
->>>>>>> c30f5084
       <PackageReference Include="System.IO.FileSystem.AccessControl" Version="5.0.0" />
       <PackageReference Include="System.Threading.Tasks.Dataflow" Version="5.0.0" />
       <PackageReference Include="Examine.Core" Version="2.0.0-alpha.20200128.15" />
