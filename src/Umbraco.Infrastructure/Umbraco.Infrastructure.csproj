﻿<Project Sdk="Microsoft.NET.Sdk">

    <PropertyGroup>
        <TargetFramework>netstandard2.0</TargetFramework>
        <RootNamespace>Umbraco.Cms.Infrastructure</RootNamespace>
        <PackageId>Umbraco.Cms.Infrastructure</PackageId>
        <Title>Umbraco CMS Infrastructure</Title>
        <Description>Contains the infrastructure assembly needed to run Umbraco Cms. This package only contains the assembly, and can be used for package development. Use the template in the Umbraco.Templates package to setup Umbraco</Description>
    </PropertyGroup>

    <PropertyGroup Condition=" '$(Configuration)' == 'Release' ">
        <DocumentationFile>bin\Release\Umbraco.Infrastructure.xml</DocumentationFile>
    </PropertyGroup>

    <PropertyGroup Condition=" '$(Configuration)' == 'Debug' ">
      <DefineConstants>TRACE_SCOPES;</DefineConstants>
    </PropertyGroup>


    <ItemGroup>
      <PackageReference Include="HtmlAgilityPack" Version="1.11.33" />
      <PackageReference Include="MailKit" Version="2.12.0" />
      <PackageReference Include="Markdown" Version="2.2.1" />
      <PackageReference Include="Microsoft.Bcl.AsyncInterfaces" Version="5.0.0" />
      <PackageReference Include="Microsoft.CodeAnalysis.CSharp" Version="3.8.0" />
      <PackageReference Include="Microsoft.CSharp" Version="4.7.0" />
      <PackageReference Include="Microsoft.Extensions.Configuration.Abstractions" Version="5.0.0" />
      <PackageReference Include="Microsoft.Extensions.Configuration.Json" Version="5.0.0" />
      <PackageReference Include="Microsoft.Extensions.DependencyInjection" Version="5.0.1" />
      <PackageReference Include="Microsoft.Extensions.Http" Version="5.0.0" />
      <PackageReference Include="Microsoft.Extensions.Identity.Stores" Version="5.0.6" />
      <PackageReference Include="Microsoft.SourceLink.GitHub" Version="1.0.0" />
      <PackageReference Include="MiniProfiler.Shared" Version="4.2.22" />
      <PackageReference Include="ncrontab" Version="3.3.1" />
<<<<<<< HEAD
      <PackageReference Include="Newtonsoft.Json" Version="12.0.3" />
      <PackageReference Include="NPoco.SqlServer" Version="5.1.2" />
=======
      <PackageReference Include="Newtonsoft.Json" Version="13.0.1" />
      <PackageReference Include="NPoco" Version="4.0.2" />
>>>>>>> 0f6732f0
      <PackageReference Include="Serilog" Version="2.10.0" />
      <PackageReference Include="Serilog.Enrichers.Process" Version="2.0.1" />
      <PackageReference Include="Serilog.Enrichers.Thread" Version="3.1.0" />
      <PackageReference Include="Serilog.Extensions.Hosting" Version="4.1.2" />
      <PackageReference Include="Serilog.Filters.Expressions" Version="2.1.0" />
      <PackageReference Include="Serilog.Formatting.Compact" Version="1.1.0" />
      <PackageReference Include="Serilog.Formatting.Compact.Reader" Version="1.0.5" />
      <PackageReference Include="Serilog.Settings.AppSettings" Version="2.2.2" />
      <PackageReference Include="Serilog.Settings.Configuration" Version="3.1.0" />
      <PackageReference Include="Serilog.Sinks.Async" Version="1.4.0" />
      <PackageReference Include="Serilog.Sinks.File" Version="4.1.0" />
      <PackageReference Include="Serilog.Sinks.Map" Version="1.0.2" />
<<<<<<< HEAD
      <PackageReference Include="Microsoft.Data.SqlClient" Version="2.1.1" />
=======
      <PackageReference Include="SixLabors.ImageSharp" Version="1.0.3" />
>>>>>>> 0f6732f0
      <PackageReference Include="System.Data.SqlClient" Version="4.8.2" />
      <PackageReference Include="System.IO.FileSystem.AccessControl" Version="5.0.0" />
      <PackageReference Include="System.Threading.Tasks.Dataflow" Version="5.0.0" />
      <PackageReference Include="Examine.Core" Version="2.0.0-beta.136" />
      <PackageReference Include="Umbraco.Code" Version="1.1.1">
        <PrivateAssets>all</PrivateAssets>
      </PackageReference>
    </ItemGroup>

    <ItemGroup>
      <_UnmanagedRegistrationCache Remove="obj\Umbraco.Infrastructure.csproj.UnmanagedRegistration.cache" />
    </ItemGroup>


    <ItemGroup>
      <Compile Remove="obj\**" />
      <Compile Update="WebAssets\Resources.Designer.cs">
        <DesignTime>True</DesignTime>
        <AutoGen>True</AutoGen>
        <DependentUpon>Resources.resx</DependentUpon>
      </Compile>
    </ItemGroup>

    <ItemGroup>
      <EmbeddedResource Remove="obj\**" />
      <EmbeddedResource Include="WebAssets\JsInitialize.js" />
      <EmbeddedResource Include="WebAssets\Main.js" />
      <EmbeddedResource Include="WebAssets\PreviewInitialize.js" />
      <EmbeddedResource Include="WebAssets\ServerVariables.js" />
      <EmbeddedResource Update="WebAssets\Resources.resx">
        <Generator>ResXFileCodeGenerator</Generator>
        <LastGenOutput>Resources.Designer.cs</LastGenOutput>
      </EmbeddedResource>
    </ItemGroup>

    <ItemGroup>
      <None Remove="obj\**" />
    </ItemGroup>

    <ItemGroup>
        <AssemblyAttribute Include="System.Runtime.CompilerServices.InternalsVisibleTo">
            <_Parameter1>Umbraco.Tests</_Parameter1>
        </AssemblyAttribute>
        <AssemblyAttribute Include="System.Runtime.CompilerServices.InternalsVisibleTo">
            <_Parameter1>Umbraco.Tests.Benchmarks</_Parameter1>
        </AssemblyAttribute>
        <AssemblyAttribute Include="System.Runtime.CompilerServices.InternalsVisibleTo">
            <_Parameter1>Umbraco.Tests.Integration</_Parameter1>
        </AssemblyAttribute>
        <AssemblyAttribute Include="System.Runtime.CompilerServices.InternalsVisibleTo">
            <_Parameter1>Umbraco.Tests.Common</_Parameter1>
        </AssemblyAttribute>
        <AssemblyAttribute Include="System.Runtime.CompilerServices.InternalsVisibleTo">
            <_Parameter1>Umbraco.Tests.UnitTests</_Parameter1>
        </AssemblyAttribute>
        <AssemblyAttribute Include="System.Runtime.CompilerServices.InternalsVisibleTo">
            <_Parameter1>DynamicProxyGenAssembly2</_Parameter1>
        </AssemblyAttribute>
    </ItemGroup>

    <ItemGroup>
      <Compile Remove="obj\**" />
    </ItemGroup>

    <ItemGroup>
      <Folder Include="Services\Notifications" />
    </ItemGroup>

    <ItemGroup>
      <ProjectReference Include="..\Umbraco.Core\Umbraco.Core.csproj" />
    </ItemGroup>

</Project><|MERGE_RESOLUTION|>--- conflicted
+++ resolved
@@ -32,13 +32,8 @@
       <PackageReference Include="Microsoft.SourceLink.GitHub" Version="1.0.0" />
       <PackageReference Include="MiniProfiler.Shared" Version="4.2.22" />
       <PackageReference Include="ncrontab" Version="3.3.1" />
-<<<<<<< HEAD
-      <PackageReference Include="Newtonsoft.Json" Version="12.0.3" />
       <PackageReference Include="NPoco.SqlServer" Version="5.1.2" />
-=======
       <PackageReference Include="Newtonsoft.Json" Version="13.0.1" />
-      <PackageReference Include="NPoco" Version="4.0.2" />
->>>>>>> 0f6732f0
       <PackageReference Include="Serilog" Version="2.10.0" />
       <PackageReference Include="Serilog.Enrichers.Process" Version="2.0.1" />
       <PackageReference Include="Serilog.Enrichers.Thread" Version="3.1.0" />
@@ -51,15 +46,12 @@
       <PackageReference Include="Serilog.Sinks.Async" Version="1.4.0" />
       <PackageReference Include="Serilog.Sinks.File" Version="4.1.0" />
       <PackageReference Include="Serilog.Sinks.Map" Version="1.0.2" />
-<<<<<<< HEAD
       <PackageReference Include="Microsoft.Data.SqlClient" Version="2.1.1" />
-=======
       <PackageReference Include="SixLabors.ImageSharp" Version="1.0.3" />
->>>>>>> 0f6732f0
       <PackageReference Include="System.Data.SqlClient" Version="4.8.2" />
       <PackageReference Include="System.IO.FileSystem.AccessControl" Version="5.0.0" />
       <PackageReference Include="System.Threading.Tasks.Dataflow" Version="5.0.0" />
-      <PackageReference Include="Examine.Core" Version="2.0.0-beta.136" />
+      <PackageReference Include="Examine.Core" Version="2.0.0-beta.150" />
       <PackageReference Include="Umbraco.Code" Version="1.1.1">
         <PrivateAssets>all</PrivateAssets>
       </PackageReference>
