--- conflicted
+++ resolved
@@ -64,26 +64,11 @@
 
             _logger.LogInformation("Initializing Umbraco internal event handlers for cache refreshing.");
 
-<<<<<<< HEAD
-            // bind to user and user group events
-            Bind(() => UserService.SavedUserGroup += UserService_SavedUserGroup,
-                () => UserService.SavedUserGroup -= UserService_SavedUserGroup);
-            Bind(() => UserService.DeletedUserGroup += UserService_DeletedUserGroup,
-                () => UserService.DeletedUserGroup -= UserService_DeletedUserGroup);
-            Bind(() => UserService.SavedUser += UserService_SavedUser,
-                () => UserService.SavedUser -= UserService_SavedUser);
-            Bind(() => UserService.DeletedUser += UserService_DeletedUser,
-                () => UserService.DeletedUser -= UserService_DeletedUser);
-            Bind(() => UserService.UserGroupPermissionsAssigned += UserService_UserGroupPermissionsAssigned,
-                () => UserService.UserGroupPermissionsAssigned -= UserService_UserGroupPermissionsAssigned);
-
-=======
             // bind to data type events
             Bind(() => DataTypeService.Deleted += DataTypeService_Deleted,
                 () => DataTypeService.Deleted -= DataTypeService_Deleted);
             Bind(() => DataTypeService.Saved += DataTypeService_Saved,
                 () => DataTypeService.Saved -= DataTypeService_Saved);
->>>>>>> 98784a62
 
             // bind to stylesheet events
             Bind(() => FileService.SavedStylesheet += FileService_SavedStylesheet,
