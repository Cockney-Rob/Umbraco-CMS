--- conflicted
+++ resolved
@@ -79,15 +79,12 @@
                 .AddNotificationHandler<UserDeletedNotification, DistributedCacheBinder>()
                 .AddNotificationHandler<UserGroupWithUsersSavedNotification, DistributedCacheBinder>()
                 .AddNotificationHandler<UserGroupDeletedNotification, DistributedCacheBinder>()
-<<<<<<< HEAD
-                .AddNotificationHandler<TemplateDeletedNotification, DistributedCacheBinder>()
-                .AddNotificationHandler<TemplateSavedNotification, DistributedCacheBinder>();
-=======
                 .AddNotificationHandler<MemberGroupDeletedNotification, DistributedCacheBinder>()
                 .AddNotificationHandler<MemberGroupSavedNotification, DistributedCacheBinder>()
                 .AddNotificationHandler<DataTypeDeletedNotification, DistributedCacheBinder>()
-                .AddNotificationHandler<DataTypeSavedNotification, DistributedCacheBinder>();
->>>>>>> 4c98b285
+                .AddNotificationHandler<DataTypeSavedNotification, DistributedCacheBinder>()
+                .AddNotificationHandler<TemplateDeletedNotification, DistributedCacheBinder>()
+                .AddNotificationHandler<TemplateSavedNotification, DistributedCacheBinder>();
 
             // add notification handlers for auditing
             builder
