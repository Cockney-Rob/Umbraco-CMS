--- conflicted
+++ resolved
@@ -574,10 +574,7 @@
                 if (onException == false)
                 {
                     _eventDispatcher?.ScopeExit(completed);
-<<<<<<< HEAD
                     _notificationPublisher?.ScopeExit(completed);
-=======
->>>>>>> 91e877ce
                 }
             }, () =>
             {
