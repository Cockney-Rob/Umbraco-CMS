using System.Threading.Tasks;
<<<<<<< HEAD
using Umbraco.Core.Security;
=======
using Umbraco.Cms.Core.Security;
>>>>>>> 9123c06a

namespace Umbraco.Infrastructure.Security
{
    /// <summary>
    /// Used by the BackOfficeUserManager to check the username/password which allows for developers to more easily
    /// set the logic for this procedure.
    /// </summary>
    public interface IBackOfficeUserPasswordChecker
    {
        /// <summary>
        /// Checks a password for a user
        /// </summary>
        /// <remarks>
        /// This will allow a developer to auto-link a local account which is required if the user queried doesn't exist locally.
        /// The user parameter will always contain the username, if the user doesn't exist locally, the other properties will not be filled in.
        /// A developer can then create a local account by filling in the properties and using UserManager.CreateAsync
        /// </remarks>
        Task<BackOfficeUserPasswordCheckerResult> CheckPasswordAsync(BackOfficeIdentityUser user, string password);
    }
}<|MERGE_RESOLUTION|>--- conflicted
+++ resolved
@@ -1,11 +1,7 @@
 using System.Threading.Tasks;
-<<<<<<< HEAD
-using Umbraco.Core.Security;
-=======
 using Umbraco.Cms.Core.Security;
->>>>>>> 9123c06a
 
-namespace Umbraco.Infrastructure.Security
+namespace Umbraco.Core.Security
 {
     /// <summary>
     /// Used by the BackOfficeUserManager to check the username/password which allows for developers to more easily
