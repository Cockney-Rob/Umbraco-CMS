using System;
using System.Collections.Generic;
using System.Security.Principal;
using System.Threading;
using System.Threading.Tasks;
using Microsoft.AspNetCore.Identity;
using Microsoft.Extensions.Logging;
using Microsoft.Extensions.Options;
using Umbraco.Core.CodeAnnotations;
using Umbraco.Core.Configuration;
using Umbraco.Core.Configuration.Models;
using Umbraco.Core.Models.Membership;
using Umbraco.Core.Security;
using Umbraco.Extensions;
using Umbraco.Net;
using Umbraco.Web.Models.ContentEditing;

namespace Umbraco.Core.BackOffice
{
    public class BackOfficeUserManager : BackOfficeUserManager<BackOfficeIdentityUser>, IBackOfficeUserManager
    {
        public BackOfficeUserManager(
            IIpResolver ipResolver,
            IUserStore<BackOfficeIdentityUser> store,
            IOptions<BackOfficeIdentityOptions> optionsAccessor,
            IPasswordHasher<BackOfficeIdentityUser> passwordHasher,
            IEnumerable<IUserValidator<BackOfficeIdentityUser>> userValidators,
            IEnumerable<IPasswordValidator<BackOfficeIdentityUser>> passwordValidators,
            BackOfficeLookupNormalizer keyNormalizer,
            BackOfficeIdentityErrorDescriber errors,
            IServiceProvider services,
            ILogger<UserManager<BackOfficeIdentityUser>> logger,
            IOptions<UserPasswordConfigurationSettings> passwordConfiguration)
            : base(ipResolver, store, optionsAccessor, passwordHasher, userValidators, passwordValidators, keyNormalizer, errors, services, logger, passwordConfiguration)
        {
        }
    }

    public class BackOfficeUserManager<T> : UserManager<T>
        where T : BackOfficeIdentityUser
    {
        private PasswordGenerator _passwordGenerator;

        public BackOfficeUserManager(
            IIpResolver ipResolver,
            IUserStore<T> store,
            IOptions<BackOfficeIdentityOptions> optionsAccessor,
            IPasswordHasher<T> passwordHasher,
            IEnumerable<IUserValidator<T>> userValidators,
            IEnumerable<IPasswordValidator<T>> passwordValidators,
            BackOfficeLookupNormalizer keyNormalizer,
            BackOfficeIdentityErrorDescriber errors,
            IServiceProvider services,
            ILogger<UserManager<T>> logger,
            IOptions<UserPasswordConfigurationSettings> passwordConfiguration)
            : base(store, optionsAccessor, passwordHasher, userValidators, passwordValidators, keyNormalizer, errors, services, logger)
        {
            IpResolver = ipResolver ?? throw new ArgumentNullException(nameof(ipResolver));
            PasswordConfiguration = passwordConfiguration.Value ?? throw new ArgumentNullException(nameof(passwordConfiguration));
        }

        #region What we do not currently support

        // We don't support an IUserClaimStore and don't need to (at least currently)
        public override bool SupportsUserClaim => false;

        // It would be nice to support this but we don't need to currently and that would require IQueryable support for our user service/repository
        public override bool SupportsQueryableUsers => false;

        /// <summary>
        /// Developers will need to override this to support custom 2 factor auth
        /// </summary>
        public override bool SupportsUserTwoFactor => false;

        // We haven't needed to support this yet, though might be necessary for 2FA
        public override bool SupportsUserPhoneNumber => false;

        #endregion

        /// <summary>
        /// Replace the underlying options property with our own strongly typed version
        /// </summary>
        public new BackOfficeIdentityOptions Options
        {
            get => (BackOfficeIdentityOptions)base.Options;
            set => base.Options = value;
        }

        /// <summary>
        /// Used to validate a user's session
        /// </summary>
        /// <param name="userId"></param>
        /// <param name="sessionId"></param>
        /// <returns></returns>
        public virtual async Task<bool> ValidateSessionIdAsync(string userId, string sessionId)
        {
            var userSessionStore = Store as IUserSessionStore<T>;
            //if this is not set, for backwards compat (which would be super rare), we'll just approve it
            if (userSessionStore == null)  return true;

            return await userSessionStore.ValidateSessionIdAsync(userId, sessionId);
        }

        /// <summary>
        /// This will determine which password hasher to use based on what is defined in config
        /// </summary>
        /// <returns></returns>
        protected virtual IPasswordHasher<T> GetDefaultPasswordHasher(IPasswordConfiguration passwordConfiguration)
        {
            //we can use the user aware password hasher (which will be the default and preferred way)
            return new PasswordHasher<T>();
        }

        /// <summary>
        /// Gets/sets the default back office user password checker
        /// </summary>
        public IBackOfficeUserPasswordChecker BackOfficeUserPasswordChecker { get; set; }
        public IPasswordConfiguration PasswordConfiguration { get; protected set; }
        public IIpResolver IpResolver { get; }

        /// <summary>
        /// Helper method to generate a password for a user based on the current password validator
        /// </summary>
        /// <returns></returns>
        public string GeneratePassword()
        {
            if (_passwordGenerator == null) _passwordGenerator = new PasswordGenerator(PasswordConfiguration);
            var password = _passwordGenerator.GeneratePassword();
            return password;
        }

        /// <summary>
        /// Override to check the user approval value as well as the user lock out date, by default this only checks the user's locked out date
        /// </summary>
        /// <param name="user"></param>
        /// <returns></returns>
        /// <remarks>
        /// In the ASP.NET Identity world, there is only one value for being locked out, in Umbraco we have 2 so when checking this for Umbraco we need to check both values
        /// </remarks>
        public override async Task<bool> IsLockedOutAsync(T user)
        {
            if (user == null) throw new ArgumentNullException(nameof(user));

            if (user.IsApproved == false)  return true;

            return await base.IsLockedOutAsync(user);
        }

        #region Overrides for password logic

        /// <summary>
        /// Logic used to validate a username and password
        /// </summary>
        /// <param name="user"></param>
        /// <param name="password"></param>
        /// <returns></returns>
        /// <remarks>
        /// By default this uses the standard ASP.Net Identity approach which is:
        /// * Get password store
        /// * Call VerifyPasswordAsync with the password store + user + password
        /// * Uses the PasswordHasher.VerifyHashedPassword to compare the stored password
        ///
        /// In some cases people want simple custom control over the username/password check, for simplicity
        /// sake, developers would like the users to simply validate against an LDAP directory but the user
        /// data remains stored inside of Umbraco.
        /// See: http://issues.umbraco.org/issue/U4-7032 for the use cases.
        ///
        /// We've allowed this check to be overridden with a simple callback so that developers don't actually
        /// have to implement/override this class.
        /// </remarks>
        public override async Task<bool> CheckPasswordAsync(T user, string password)
        {
            if (BackOfficeUserPasswordChecker != null)
            {
                var result = await BackOfficeUserPasswordChecker.CheckPasswordAsync(user, password);

                if (user.HasIdentity == false)
                {
                    return false;
                }

                //if the result indicates to not fallback to the default, then return true if the credentials are valid
                if (result != BackOfficeUserPasswordCheckerResult.FallbackToDefaultChecker)
                {
                    return result == BackOfficeUserPasswordCheckerResult.ValidCredentials;
                }
            }

            //we cannot proceed if the user passed in does not have an identity
            if (user.HasIdentity == false)
                return false;

            //use the default behavior
            return await base.CheckPasswordAsync(user, password);
        }

        /// <summary>
        /// This is a special method that will reset the password but will raise the Password Changed event instead of the reset event
        /// </summary>
        /// <param name="userId"></param>
        /// <param name="token"></param>
        /// <param name="newPassword"></param>
        /// <returns></returns>
        /// <remarks>
        /// We use this because in the back office the only way an admin can change another user's password without first knowing their password
        /// is to generate a token and reset it, however, when we do this we want to track a password change, not a password reset
        /// </remarks>
        public async Task<IdentityResult> ChangePasswordWithResetAsync(int userId, string token, string newPassword)
        {
            var user = await base.FindByIdAsync(userId.ToString());
            if (user == null) throw new InvalidOperationException("Could not find user");

            var result = await base.ResetPasswordAsync(user, token, newPassword);
            if (result.Succeeded)
                RaisePasswordChangedEvent(null, userId); // TODO: How can we get the current user? we have not HttpContext (netstandard), we can make our own IPrincipalAccessor?
            return result;
        }

        public override async Task<IdentityResult> ChangePasswordAsync(T user, string currentPassword, string newPassword)
        {
            var result = await base.ChangePasswordAsync(user, currentPassword, newPassword);
            if (result.Succeeded)
                RaisePasswordChangedEvent(null, user.Id); // TODO: How can we get the current user? we have not HttpContext (netstandard), we can make our own IPrincipalAccessor?
            return result;
        }

        /// <summary>
        /// Override to determine how to hash the password
        /// </summary>
        /// <param name="user"></param>
        /// <param name="newPassword"></param>
        /// <param name="validatePassword"></param>
        /// <returns></returns>
        /// <remarks>
        /// This method is called anytime the password needs to be hashed for storage (i.e. including when reset password is used)
        /// </remarks>
        protected override async Task<IdentityResult> UpdatePasswordHash(T user, string newPassword, bool validatePassword)
        {
            user.LastPasswordChangeDateUtc = DateTime.UtcNow;

            if (validatePassword)
            {
                var validate = await ValidatePasswordAsync(user, newPassword);
                if (!validate.Succeeded)
                {
                    return validate;
                }
            }

            var passwordStore = Store as IUserPasswordStore<T>;
            if (passwordStore == null) throw new NotSupportedException("The current user store does not implement " + typeof(IUserPasswordStore<>));

            var hash = newPassword != null ? PasswordHasher.HashPassword(user, newPassword) : null;
            await passwordStore.SetPasswordHashAsync(user, hash, CancellationToken);
            await UpdateSecurityStampInternal(user);
            return IdentityResult.Success;
        }

        /// <summary>
        /// This is copied from the underlying .NET base class since they decided to not expose it
        /// </summary>
        /// <param name="user"></param>
        /// <returns></returns>
        private async Task UpdateSecurityStampInternal(T user)
        {
            if (SupportsUserSecurityStamp == false) return;
            await GetSecurityStore().SetSecurityStampAsync(user, NewSecurityStamp(), CancellationToken.None);
        }

        /// <summary>
        /// This is copied from the underlying .NET base class since they decided to not expose it
        /// </summary>
        /// <returns></returns>
        private IUserSecurityStampStore<T> GetSecurityStore()
        {
            var store = Store as IUserSecurityStampStore<T>;
            if (store == null) throw new NotSupportedException("The current user store does not implement " + typeof(IUserSecurityStampStore<>));
            return store;
        }

        /// <summary>
        /// This is copied from the underlying .NET base class since they decided to not expose it
        /// </summary>
        /// <returns></returns>
        private static string NewSecurityStamp()
        {
            return Guid.NewGuid().ToString();
        }

        #endregion

        public override async Task<IdentityResult> SetLockoutEndDateAsync(T user, DateTimeOffset? lockoutEnd)
        {
            if (user == null) throw new ArgumentNullException(nameof(user));

            var result = await base.SetLockoutEndDateAsync(user, lockoutEnd);

            // The way we unlock is by setting the lockoutEnd date to the current datetime
            if (result.Succeeded && lockoutEnd >= DateTimeOffset.UtcNow)
            {
                RaiseAccountLockedEvent(null, user.Id); // TODO: How can we get the current user? we have not HttpContext (netstandard), we can make our own IPrincipalAccessor?
            }
            else
            {
                RaiseAccountUnlockedEvent(null, user.Id); // TODO: How can we get the current user? we have not HttpContext (netstandard), we can make our own IPrincipalAccessor?
                //Resets the login attempt fails back to 0 when unlock is clicked
                await ResetAccessFailedCountAsync(user);
            }

            return result;
        }

        public override async Task<IdentityResult> ResetAccessFailedCountAsync(T user)
        {
            if (user == null) throw new ArgumentNullException(nameof(user));

            var lockoutStore = (IUserLockoutStore<T>)Store;
            var accessFailedCount = await GetAccessFailedCountAsync(user);

            if (accessFailedCount == 0)
                return IdentityResult.Success;

            await lockoutStore.ResetAccessFailedCountAsync(user, CancellationToken.None);
            //raise the event now that it's reset
            RaiseResetAccessFailedCountEvent(null, user.Id); // TODO: How can we get the current user? we have not HttpContext (netstandard), we can make our own IPrincipalAccessor?
            return await UpdateAsync(user);
        }

        /// <summary>
        /// Overrides the Microsoft ASP.NET user management method
        /// </summary>
        /// <param name="user"></param>
        /// <returns>
        /// returns a Async Task<IdentityResult />
        /// </returns>
        /// <remarks>
        /// Doesn't set fail attempts back to 0
        /// </remarks>
        public override async Task<IdentityResult> AccessFailedAsync(T user)
        {
            if (user == null) throw new ArgumentNullException(nameof(user));

            var lockoutStore = Store as IUserLockoutStore<T>;
            if (lockoutStore == null) throw new NotSupportedException("The current user store does not implement " + typeof(IUserLockoutStore<>));

            var count = await lockoutStore.IncrementAccessFailedCountAsync(user, CancellationToken.None);

            if (count >= Options.Lockout.MaxFailedAccessAttempts)
            {
                await lockoutStore.SetLockoutEndDateAsync(user, DateTimeOffset.UtcNow.Add(Options.Lockout.DefaultLockoutTimeSpan),
                    CancellationToken.None);
                //NOTE: in normal aspnet identity this would do set the number of failed attempts back to 0
                //here we are persisting the value for the back office
            }

            var result = await UpdateAsync(user);

            //Slightly confusing: this will return a Success if we successfully update the AccessFailed count
            if (result.Succeeded)
            {
                // TODO: This may no longer be the case in netcore, we'll need to see about that
                RaiseLoginFailedEvent(null, user.Id); // TODO: How can we get the current user? we have not HttpContext (netstandard), we can make our own IPrincipalAccessor?
            }

            return result;
        }

        private int GetCurrentUserId(IPrincipal currentUser)
        {
            var umbIdentity = currentUser?.GetUmbracoIdentity();
            var currentUserId = umbIdentity?.GetUserId<int?>() ?? Constants.Security.SuperUserId;
            return currentUserId;
        }
        private IdentityAuditEventArgs CreateArgs(AuditEvent auditEvent, IPrincipal currentUser, int affectedUserId, string affectedUsername)
        {
            var currentUserId = GetCurrentUserId(currentUser);
            var ip = IpResolver.GetCurrentRequestIpAddress();
            return new IdentityAuditEventArgs(auditEvent, ip, currentUserId, string.Empty, affectedUserId, affectedUsername);
        }
        private IdentityAuditEventArgs CreateArgs(AuditEvent auditEvent, BackOfficeIdentityUser currentUser, int affectedUserId, string affectedUsername)
        {
            var currentUserId = currentUser.Id;
            var ip = IpResolver.GetCurrentRequestIpAddress();
            return new IdentityAuditEventArgs(auditEvent, ip, currentUserId, string.Empty, affectedUserId, affectedUsername);
        }

        // TODO: Review where these are raised and see if they can be simplified and either done in the this usermanager or the signin manager, lastly we'll resort to the authentication controller
        // In some cases it will be nicer/easier to not pass in IPrincipal
<<<<<<< HEAD
        [UmbracoVolatile]
        public void RaiseAccountLockedEvent(IPrincipal currentUser, int userId) => OnAccountLocked(CreateArgs(AuditEvent.AccountLocked, currentUser, userId, string.Empty));
=======
        public void RaiseAccountLockedEvent(BackOfficeIdentityUser currentUser, int userId) => OnAccountLocked(CreateArgs(AuditEvent.AccountLocked, currentUser, userId, string.Empty));
>>>>>>> 945d9b9a

        [UmbracoVolatile]
        public void RaiseAccountUnlockedEvent(IPrincipal currentUser, int userId) => OnAccountUnlocked(CreateArgs(AuditEvent.AccountUnlocked, currentUser, userId, string.Empty));

        [UmbracoVolatile]
        public void RaiseForgotPasswordRequestedEvent(IPrincipal currentUser, int userId) => OnForgotPasswordRequested(CreateArgs(AuditEvent.ForgotPasswordRequested, currentUser, userId, string.Empty));

        [UmbracoVolatile]
        public void RaiseForgotPasswordChangedSuccessEvent(IPrincipal currentUser, int userId) => OnForgotPasswordChangedSuccess(CreateArgs(AuditEvent.ForgotPasswordChangedSuccess, currentUser, userId, string.Empty));

        [UmbracoVolatile]
        public void RaiseLoginFailedEvent(IPrincipal currentUser, int userId) => OnLoginFailed(CreateArgs(AuditEvent.LoginFailed, currentUser, userId, string.Empty));

        [UmbracoVolatile]
        public void RaiseInvalidLoginAttemptEvent(IPrincipal currentUser, string username) => OnLoginFailed(CreateArgs(AuditEvent.LoginFailed, currentUser, Constants.Security.SuperUserId, username));

        [UmbracoVolatile]
        public void RaiseLoginRequiresVerificationEvent(IPrincipal currentUser, int userId) => OnLoginRequiresVerification(CreateArgs(AuditEvent.LoginRequiresVerification, currentUser, userId, string.Empty));

        [UmbracoVolatile]
        public void RaiseLoginSuccessEvent(BackOfficeIdentityUser currentUser, int userId) => OnLoginSuccess(CreateArgs(AuditEvent.LoginSucces, currentUser, userId, string.Empty));

<<<<<<< HEAD
        [UmbracoVolatile]
        public void RaiseLogoutSuccessEvent(IPrincipal currentUser, int userId) => OnLogoutSuccess(CreateArgs(AuditEvent.LogoutSuccess, currentUser, userId, string.Empty));

        [UmbracoVolatile]
=======
        public SignOutAuditEventArgs RaiseLogoutSuccessEvent(IPrincipal currentUser, int userId)
        {
            var currentUserId = GetCurrentUserId(currentUser);
            var args = new SignOutAuditEventArgs(AuditEvent.LogoutSuccess, IpResolver.GetCurrentRequestIpAddress(), performingUser: currentUserId, affectedUser: userId);
            OnLogoutSuccess(args);
            return args;
        }
        
>>>>>>> 945d9b9a
        public void RaisePasswordChangedEvent(IPrincipal currentUser, int userId) => OnPasswordChanged(CreateArgs(AuditEvent.LogoutSuccess, currentUser, userId, string.Empty));

        [UmbracoVolatile]
        public void RaiseResetAccessFailedCountEvent(IPrincipal currentUser, int userId) => OnResetAccessFailedCount(CreateArgs(AuditEvent.ResetAccessFailedCount, currentUser, userId, string.Empty));

        public UserInviteEventArgs RaiseSendingUserInvite(IPrincipal currentUser, UserInvite invite, IUser createdUser)
        {
            var currentUserId = GetCurrentUserId(currentUser);
            var ip = IpResolver.GetCurrentRequestIpAddress();
            var args = new UserInviteEventArgs(ip, currentUserId, invite, createdUser);
            OnSendingUserInvite(args);
            return args;
        }

        public bool HasSendingUserInviteEventHandler => SendingUserInvite != null;

        public static event EventHandler<IdentityAuditEventArgs> AccountLocked;
        public static event EventHandler<IdentityAuditEventArgs> AccountUnlocked;
        public static event EventHandler<IdentityAuditEventArgs> ForgotPasswordRequested;
        public static event EventHandler<IdentityAuditEventArgs> ForgotPasswordChangedSuccess;
        public static event EventHandler<IdentityAuditEventArgs> LoginFailed;
        public static event EventHandler<IdentityAuditEventArgs> LoginRequiresVerification;
        public static event EventHandler<IdentityAuditEventArgs> LoginSuccess;
        public static event EventHandler<SignOutAuditEventArgs> LogoutSuccess;
        public static event EventHandler<IdentityAuditEventArgs> PasswordChanged;
        public static event EventHandler<IdentityAuditEventArgs> PasswordReset;
        public static event EventHandler<IdentityAuditEventArgs> ResetAccessFailedCount;

        /// <summary>
        /// Raised when a user is invited
        /// </summary>
        public static event EventHandler<UserInviteEventArgs> SendingUserInvite; // this event really has nothing to do with the user manager but was the most convenient place to put it

        protected virtual void OnAccountLocked(IdentityAuditEventArgs e) => AccountLocked?.Invoke(this, e);

        protected virtual void OnSendingUserInvite(UserInviteEventArgs e) => SendingUserInvite?.Invoke(this, e);

        protected virtual void OnAccountUnlocked(IdentityAuditEventArgs e) => AccountUnlocked?.Invoke(this, e);

        protected virtual void OnForgotPasswordRequested(IdentityAuditEventArgs e) => ForgotPasswordRequested?.Invoke(this, e);

        protected virtual void OnForgotPasswordChangedSuccess(IdentityAuditEventArgs e) => ForgotPasswordChangedSuccess?.Invoke(this, e);

        protected virtual void OnLoginFailed(IdentityAuditEventArgs e) => LoginFailed?.Invoke(this, e);

        protected virtual void OnLoginRequiresVerification(IdentityAuditEventArgs e) => LoginRequiresVerification?.Invoke(this, e);

        protected virtual void OnLoginSuccess(IdentityAuditEventArgs e) => LoginSuccess?.Invoke(this, e);

        protected virtual void OnLogoutSuccess(SignOutAuditEventArgs e) => LogoutSuccess?.Invoke(this, e);

        protected virtual void OnPasswordChanged(IdentityAuditEventArgs e) => PasswordChanged?.Invoke(this, e);

        protected virtual void OnPasswordReset(IdentityAuditEventArgs e) => PasswordReset?.Invoke(this, e);

        protected virtual void OnResetAccessFailedCount(IdentityAuditEventArgs e) => ResetAccessFailedCount?.Invoke(this, e);
    }
}<|MERGE_RESOLUTION|>--- conflicted
+++ resolved
@@ -386,12 +386,8 @@
 
         // TODO: Review where these are raised and see if they can be simplified and either done in the this usermanager or the signin manager, lastly we'll resort to the authentication controller
         // In some cases it will be nicer/easier to not pass in IPrincipal
-<<<<<<< HEAD
-        [UmbracoVolatile]
-        public void RaiseAccountLockedEvent(IPrincipal currentUser, int userId) => OnAccountLocked(CreateArgs(AuditEvent.AccountLocked, currentUser, userId, string.Empty));
-=======
+        [UmbracoVolatile]
         public void RaiseAccountLockedEvent(BackOfficeIdentityUser currentUser, int userId) => OnAccountLocked(CreateArgs(AuditEvent.AccountLocked, currentUser, userId, string.Empty));
->>>>>>> 945d9b9a
 
         [UmbracoVolatile]
         public void RaiseAccountUnlockedEvent(IPrincipal currentUser, int userId) => OnAccountUnlocked(CreateArgs(AuditEvent.AccountUnlocked, currentUser, userId, string.Empty));
@@ -414,12 +410,7 @@
         [UmbracoVolatile]
         public void RaiseLoginSuccessEvent(BackOfficeIdentityUser currentUser, int userId) => OnLoginSuccess(CreateArgs(AuditEvent.LoginSucces, currentUser, userId, string.Empty));
 
-<<<<<<< HEAD
-        [UmbracoVolatile]
-        public void RaiseLogoutSuccessEvent(IPrincipal currentUser, int userId) => OnLogoutSuccess(CreateArgs(AuditEvent.LogoutSuccess, currentUser, userId, string.Empty));
-
-        [UmbracoVolatile]
-=======
+        [UmbracoVolatile]
         public SignOutAuditEventArgs RaiseLogoutSuccessEvent(IPrincipal currentUser, int userId)
         {
             var currentUserId = GetCurrentUserId(currentUser);
@@ -427,8 +418,8 @@
             OnLogoutSuccess(args);
             return args;
         }
-        
->>>>>>> 945d9b9a
+
+        [UmbracoVolatile]
         public void RaisePasswordChangedEvent(IPrincipal currentUser, int userId) => OnPasswordChanged(CreateArgs(AuditEvent.LogoutSuccess, currentUser, userId, string.Empty));
 
         [UmbracoVolatile]
