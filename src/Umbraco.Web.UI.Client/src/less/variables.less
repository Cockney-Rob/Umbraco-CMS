//
// Variables
// --------------------------------------------------


// Global values
// --------------------------------------------------


// Grays
// -------------------------
@black:                 #000;
<<<<<<< HEAD
@blackLight:			#1d1d1d;
@grayDarker:            #222;
@grayDark:              #343434;
@gray:                  #555;
@grayMed:               #7f7f7f;
@grayLight:             #d9d9d9;
@grayLighter:           #f8f8f8;
@white:                 #fff;


// Accent colors
// -------------------------
@blue:                  #2e8aea;
@blueDark:              #0064cd;
@blueLight:             #add8e6;
@green:                 #46a546;
@red:                   #9d261d;
@yellow:                #ffc40d;
@orange:                #DF7F48;
@pink:                  #c3325f;
=======
@blackLight:			#1D1D1D;
@grayDarker:            #222;
@grayDark:              #343434;
@gray:                  #555;
@grayMed:               #7F7F7F;
@blueGrey:              #607D8B;
@grayLight:             #D9D9D9;
@grayLighter:           #F8F8F8;
@white:                 #FFF;
@grayIcon:              #9E9E9E;

// Accent colors
// -------------------------



@blue:                  #2E8AEA;
@blueDark:              #0064CD;
@blueLight:             #ADD8E6;
@green:                 #46A546;
@red:                   #9D261D;
@yellow:                #FFC40D;
@orange:                #DF7F48;
@pink:                  #C3325F;
>>>>>>> 7559fab5


// Colors
// -------------------------

@turquoise-d1: 			#00AEA2;
@turquoise:				#03BFB3;
@turquoise-l1:			#42CFC5;
@turquoise-l2:			#81DED8;
@turquoise-l3:			#C0F0ED;
@turquoise-washed:		#F3FDFC; 

@purple-d2:			    #1D1333;
@purple-d1:			    #2E2246;
@purple:                #413659;
@purple-l1:			    #675E7A;
@purple-l2:			    #8D869B;
@purple-l3:			    #B3AFBD;
@purple-washed:		    #F6F3FD;

// UI Colors
@red-d1:                #F02E28;
@red:                   #FE3E39;
@red-l1:			    #FE6561;
@red-l2:			    #FE8B88;
@red-l3:			    #FFB2B0;
@red-washed:		    #FFECEB;

@yellow-d2:             #F0AC00;
@yellow-d1:             #FFC011;
@yellow:                #FFCE38;
@yellow-l1:			    #FFD861;
@yellow-l2:			    #FFE28A;
@yellow-l3:			    #FFECB0;
@yellow-washed:		    #FFFAEB;

@green-d1:              #1FB572;
@green:                 #35C786;
@green-l1:			    #4ECF95;
@green-l2:			    #79E1B2;
@green-l3:			    #A6F0CF;
@green-washed:		    #EBFFF6;

// Grayscale
@gray-1:                #1E1C1C;
@gray-2:                #303033;
@gray-3:                #515054;
@gray-4:                #68676B;
@gray-5:                #817F85;
@gray-6:                #A2A1A6;
@gray-7:                #BBBABF;
@gray-8:                #D8D7D9;
@gray-9:                #E9E9EB;
@gray-10:               #F3F3F5;


<<<<<<< HEAD
=======
// Additional Icon Colours
@brownIcon:             #795548;
@blueIcon:              #2196F3;
@lightBlueIcon:         #03A9F4;
@cyanIcon:              #00BCD4;
@greenIcon:             #4CAF50;
@lightGreenIcon:        #8BC34A;
@limeIcon:              #CDDC39;
@yellowIcon:            #FFEB3B;
@amberIcon:             #FFC107;
@orangeIcon:            #FF9800;
@deepOrangeIcon:        #FF5722;
@redIcon:               #F44336;
@pinkIcon:              #E91E63;
@purpleIcon:            #9C27B0;
@deepPurpleIcon:        #673AB7;
@indigoIcon:            #3F51B5;





>>>>>>> 7559fab5
.red{color: @red;}
.blue{color: @blue;}
.black{color: @black;}
.turquoise{color: @turquoise;}
.turquoise-d1{color: @turquoise-d1;}


//icon colors for tree icons
.color-red, .color-red i{color: @red-d1 !important;}
.color-blue, .color-blue i{color: @turquoise-d1 !important;}
<<<<<<< HEAD
.color-orange, .color-orange i{color: #d9631e !important;}
.color-green, .color-green i{color: @green-d1 !important;}
.color-yellow, .color-yellow i{color: @yellow-d1 !important;}

/* Colors based on http://zavoloklom.github.io/material-design-color-palette/colors.html */
.color-black, .color-black i { color: #000 !important; }
.color-blue-grey, .color-blue-grey i { color: #607d8b !important; }
.color-grey, .color-grey i { color: #9e9e9e !important; }
.color-brown, .color-brown i { color: #795548 !important; }
.color-blue, .color-blue i { color: #2196f3 !important; }
.color-light-blue, .color-light-blue i {color: #03a9f4 !important; }
.color-cyan, .color-cyan i { color: #00bcd4 !important; }
.color-green, .color-green i { color: #4caf50 !important; }
.color-light-green, .color-light-green i {color: #8bc34a !important; }
.color-lime, .color-lime i { color: #cddc39 !important; }
.color-yellow, .color-yellow i { color: #ffeb3b !important; }
.color-amber, .color-amber i { color: #ffc107 !important; }
.color-orange, .color-orange i { color: #ff9800 !important; }
.color-deep-orange, .color-deep-orange i { color: #ff5722 !important; }
.color-red, .color-red i { color: #f44336 !important; }
.color-pink, .color-pink i { color: #e91e63 !important; }
.color-purple,.color-purple i { color: #9c27b0 !important; }
.color-deep-purple, .color-deep-purple i { color: #673ab7 !important; }
.color-indigo, .color-indigo i { color: #3f51b5 !important; }
=======
.color-orange, .color-orange i{color: @orange !important;}
.color-green, .color-green i{color: @green-d1 !important;}
.color-yellow, .color-yellow i{color: @yellowIcon !important;}

/* Colors based on http://zavoloklom.github.io/material-design-color-palette/colors.html */
.btn-color-black {background-color: @black;}
.color-black i { color: @black;}


.btn-color-blue-grey {background-color: @blueGrey;}
.color-blue-grey i { color: @blueGrey; }


.btn-color-grey{background-color: @grayIcon;}
.color-grey i { color: @grayIcon; }


.btn-color-brown{background-color: @brownIcon;}
.color-brown i { color: @brownIcon; }

.btn-color-blue{background-color: @blueIcon;}
.color-blue i { color: @blueIcon; }

.btn-color-light-blue{background-color: @lightBlueIcon;}
.color-light-blue i {color: @lightBlueIcon;}

.btn-color-cyan{background-color: @cyanIcon;}
.color-cyan i { color: @cyanIcon; }

.btn-color-green{background-color: @greenIcon;}
.color-green i { color: @greenIcon }

.btn-color-light-green{background-color: @lightGreenIcon;}
.color-light-green i {color: @lightGreenIcon; }

.btn-color-lime{background-color: @limeIcon;}
.color-lime i { color: @limeIcon; }

.btn-color-yellow{background-color: @yellowIcon;}
.color-yellow i { color: @yellowIcon; }

.btn-color-amber{background-color: @amberIcon;}
.color-amber i { color: @amberIcon; }

.btn-color-orange{background-color: @orangeIcon;}
.color-orange i { color: @orangeIcon; }

.btn-color-deep-orange{background-color: @deepOrangeIcon;}
.color-deep-orange i { color: @deepOrangeIcon; }

.btn-color-red{background-color: @redIcon;}
.color-red i { color: @redIcon; }

.btn-color-pink{background-color: @pinkIcon;}
.color-pink i { color: @pinkIcon; }

.btn-color-purple{background-color: @purpleIcon;}
.color-purple i { color: @purpleIcon; }

.btn-color-deep-purple{background-color: @deepPurpleIcon;}
.color-deep-purple i { color: @deepPurpleIcon; }

.btn-color-indigo{background-color: @indigoIcon;}
.color-indigo i { color: @indigoIcon; }

>>>>>>> 7559fab5


// Scaffolding
// -------------------------
<<<<<<< HEAD
@appHeaderHeight:       55px;
@bodyBackground:        @gray-10;
@textColor:             @gray-2;

@editorHeaderHeight:    80px;
@editorFooterHeight:    50px;

=======
@bodyBackground:        @white;
@textColor:             @gray-2;

>>>>>>> 7559fab5

// Links
// -------------------------
@linkColor:             @black;
@linkColorHover:        darken(@linkColor, 15%);

// Typography
// -------------------------
@sansFontFamily:        "Lato", "Helvetica Neue", Helvetica, Arial, sans-serif;
@serifFontFamily:       Georgia, "Times New Roman", Times, serif;
@monoFontFamily:        Monaco, Menlo, Consolas, "Courier New", monospace;

@baseFontSize:          15px;
@baseFontFamily:        @sansFontFamily;
@baseLineHeight:        20px;
@altFontFamily:         @serifFontFamily;

@headingsFontFamily:    inherit; // empty to use BS default, @baseFontFamily
@headingsFontWeight:    500;    // instead of browser default, bold
@headingsColor:         inherit; // empty to use BS default, @textColor


// Component sizing
// -------------------------
// Based on 14px font-size and 20px line-height

@fontSizeLarge:         @baseFontSize * 1.25; // ~18px
@fontSizeMedium:        @baseFontSize * 1.15; // ~14px
@fontSizeSmall:         @baseFontSize * 0.85; // ~12px
@fontSizeMini:          @baseFontSize * 0.75; // ~11px

@paddingLarge:          11px 19px; // 44px
@paddingSmall:          2px 10px;  // 26px
@paddingMini:           0 6px;   // 22px


// Disabled this to keep consistency throughout the backoffice UI. Untill a better solution is thought up, this will do.
@baseBorderRadius:      3px; // 2px;
@borderRadiusLarge:     3px; // 6px;
@borderRadiusSmall:     3px; // 3px;


// Tables
// -------------------------
<<<<<<< HEAD
@tableBackground:                   @white; // overall background-color
@tableBackgroundAccent:             @gray-10; // for striping
@tableBackgroundHover:              @gray-10; // for hover
@tableBorder:                       @gray-9; // table and cell border
=======
@tableBackground:                   transparent; // overall background-color
@tableBackgroundAccent:             @gray-10; // for striping
@tableBackgroundHover:              @gray-10; // for hover
@tableBorder:                       @gray-8; // table and cell border
>>>>>>> 7559fab5

// Buttons
// -------------------------
@btnBackground:                     @gray-9;
@btnBackgroundHighlight:            @gray-9;
@btnBorder:                         @gray-9;

@btnPrimaryBackground:              @green;
@btnPrimaryBackgroundHighlight:     @green;

@btnInfoBackground:                 @purple-l1;
@btnInfoBackgroundHighlight:        @purple-l1;

@btnSuccessBackground:              @green;
@btnSuccessBackgroundHighlight:     @green;

@btnWarningBackground:              @red-l1;
@btnWarningBackgroundHighlight:     @red-l1;

@btnDangerBackground:               @red-l1;
@btnDangerBackgroundHighlight:      @red-l1;

@btnInverseBackground:              @gray-2;
@btnInverseBackgroundHighlight:     @gray-2;

@btnNeutralBackground:              @gray-9;
@btnNeutralBackgroundHighlight:     @gray-9;


// Forms
// -------------------------
@inputBackground:               @white;
@inputBorder:                   @gray-7;
@inputBorderRadius:             0;
@inputDisabledBackground:       @gray-10;
@formActionsBackground:         @gray-9;
@inputHeight:                   @baseLineHeight + 12px; // base line-height + 8px vertical padding + 2px top/bottom border
@controlRequiredColor:          @red;


// Tabs
// -------------------------

@tabsBorderRadius:				@baseBorderRadius;

// Dropdowns
// -------------------------
@dropdownBackground:            @white;
<<<<<<< HEAD
@dropdownBorder:                none;
@dropdownBorderRadius:          @baseBorderRadius;
=======
@dropdownBorder:                @gray-8;
>>>>>>> 7559fab5
@dropdownDividerTop:            @gray-8;
@dropdownDividerBottom:         @white;

@dropdownLinkColor:             @gray-2;
@dropdownLinkColorHover:        @white;
@dropdownLinkColorActive:       @white;

@dropdownLinkBackgroundActive:  @linkColor;
@dropdownLinkBackgroundHover:   @dropdownLinkBackgroundActive;



// COMPONENT VARIABLES
// --------------------------------------------------

// Drawer
@drawerWidth:             400px;


// Z-index master list
// -------------------------
// Used for a bird's eye view of components dependent on the z-axis
// Try to avoid customizing these :)
<<<<<<< HEAD
@zIndexTree:               100;
=======
>>>>>>> 7559fab5
@zindexDropdown:          1000;
@zindexPopover:           1010;
@zindexTooltip:           1030;
@zindexFixedNavbar:       1030;
@zindexModalBackdrop:     1040;
@zindexModal:             1050;

@zindexUmbOverlay:        7500;
@zindexOverlayBackdrop:   2000;

// Sticky bar has a z-index of "500", which is set from javascript in directive
// so set z-index of cropper should be lower to be behind sticky bar.
@zindexCropperOverlay:    499;

// Sprite icons path
// -------------------------
@iconSpritePath:          "../img/glyphicons-halflings.png";
@iconWhiteSpritePath:     "../img/glyphicons-halflings-white.png";


// Input placeholder text color
// -------------------------
@placeholderText:         @gray-8;


// Hr border color
// -------------------------
@hrBorder:                @gray-10;


// Horizontal forms & lists
// -------------------------
@horizontalComponentOffset:       180px;


// Wells
// -------------------------
@wellBackground:                  @gray-10;


// Navbar
// -------------------------
@navbarCollapseWidth:             979px;
@navbarCollapseDesktopWidth:      @navbarCollapseWidth + 1;

@navbarHeight:                    40px;
@navbarBackgroundHighlight:       @white;
@navbarBackground:                darken(@navbarBackgroundHighlight, 5%);
@navbarBorder:                    darken(@navbarBackground, 12%);

@navbarText:                      @gray-4;
@navbarLinkColor:                 @gray-4;
@navbarLinkColorHover:            @gray-2;
@navbarLinkColorActive:           @gray-3;
@navbarLinkBackgroundHover:       transparent;
@navbarLinkBackgroundActive:      darken(@navbarBackground, 5%);

@navbarBrandColor:                @navbarLinkColor;

// Inverted navbar
@navbarInverseBackground:                @gray-1;
@navbarInverseBackgroundHighlight:       @gray-2;
@navbarInverseBorder:                    @gray-2;

@navbarInverseText:                      @gray-8;
@navbarInverseLinkColor:                 @gray-8;
@navbarInverseLinkColorHover:            @white;
@navbarInverseLinkColorActive:           @navbarInverseLinkColorHover;
@navbarInverseLinkBackgroundHover:       transparent;
@navbarInverseLinkBackgroundActive:      @navbarInverseBackground;

@navbarInverseSearchBackground:          lighten(@navbarInverseBackground, 25%);
@navbarInverseSearchBackgroundFocus:     @white;
@navbarInverseSearchBorder:              @navbarInverseBackground;
@navbarInverseSearchPlaceholderColor:    @gray-7;

@navbarInverseBrandColor:                @navbarInverseLinkColor;


// Pagination
// -------------------------
@paginationBackground:                @white;
@paginationBorder:                    @gray-8;
@paginationActiveBackground:          @gray-10;


// Hero unit
// -------------------------
@heroUnitBackground:              @gray-10;
@heroUnitHeadingColor:            inherit;
@heroUnitLeadColor:               inherit;


// alerts
// -------------------------
@warningText:             @white;
@warningBackground:       @yellow-d2;
@warningBorder:           transparent;

@errorText:               @white;
@errorBackground:         @red-d1;
@errorBorder:             transparent;

@successText:             @white;
@successBackground:       @green-d1;
@successBorder:           transparent;

@infoText:                @white;
@infoBackground:          @turquoise-d1;
@infoBorder:              transparent;

@alertBorderRadius:       0;

// SD: Had to duplicate the above but prefix with 'form' inversed colors
// because we cannot share the above alert colors with forms otherwise we end up with white
// text and giant red backgrounds.

// Form states
// -------------------------
@formWarningText:             @warningBackground;
@formWarningBackground:       lighten(@warningBackground, 38%);
@formWarningBorder:           darken(spin(@warningBackground, -10), 3%);

@formErrorText:               @errorBackground;
@formErrorBackground:         lighten(@errorBackground, 55%);
@formErrorBorder:             darken(spin(@errorBackground, -10), 3%);

@formSuccessText:             @successBackground;
@formSuccessBackground:       lighten(@successBackground, 48%);
@formSuccessBorder:           darken(spin(@successBackground, -10), 5%);

@formInfoText:                @infoBackground;
@formInfoBackground:          lighten(@infoBackground, 41%);
@formInfoBorder:              darken(spin(@infoBackground, -10), 7%);


// Tooltips and popovers
// -------------------------
@tooltipColor:            @white;
@tooltipBackground:       @black;
@tooltipArrowWidth:       5px;
@tooltipArrowColor:       @tooltipBackground;

@popoverBackground:       @white;
@popoverArrowWidth:       10px;
@popoverArrowColor:       @white;
@popoverTitleBackground:  darken(@popoverBackground, 3%);

// Special enhancement for popovers
@popoverArrowOuterWidth:  @popoverArrowWidth + 1;
@popoverArrowOuterColor:  @gray-7;



// GRID
// --------------------------------------------------


// Default 940px grid
// -------------------------
@gridColumns:             12;
@gridColumnWidth:         60px;
@gridGutterWidth:         0px;
@gridRowWidth:            (@gridColumns * @gridColumnWidth) + (@gridGutterWidth * (@gridColumns - 1));

// 1200px min
@gridColumnWidth1200:     70px;
@gridGutterWidth1200:     30px;
@gridRowWidth1200:        (@gridColumns * @gridColumnWidth1200) + (@gridGutterWidth1200 * (@gridColumns - 1));

// 768px-979px
@gridColumnWidth768:      42px;
@gridGutterWidth768:      20px;
@gridRowWidth768:         (@gridColumns * @gridColumnWidth768) + (@gridGutterWidth768 * (@gridColumns - 1));


// Fluid grid
// -------------------------
@fluidGridColumnWidth:    percentage(@gridColumnWidth/@gridRowWidth);
@fluidGridGutterWidth:    percentage(@gridGutterWidth/@gridRowWidth);

// 1200px min
@fluidGridColumnWidth1200:     percentage(@gridColumnWidth1200/@gridRowWidth1200);
@fluidGridGutterWidth1200:     percentage(@gridGutterWidth1200/@gridRowWidth1200);

// 768px-979px
@fluidGridColumnWidth768:      percentage(@gridColumnWidth768/@gridRowWidth768);
@fluidGridGutterWidth768:      percentage(@gridGutterWidth768/@gridRowWidth768);

// SORTABLE
// --------------------------------------------------
@sortableHelperBg: @turquoise-l2;
@sortablePlaceholderBg : @turquoise;<|MERGE_RESOLUTION|>--- conflicted
+++ resolved
@@ -10,28 +10,6 @@
 // Grays
 // -------------------------
 @black:                 #000;
-<<<<<<< HEAD
-@blackLight:			#1d1d1d;
-@grayDarker:            #222;
-@grayDark:              #343434;
-@gray:                  #555;
-@grayMed:               #7f7f7f;
-@grayLight:             #d9d9d9;
-@grayLighter:           #f8f8f8;
-@white:                 #fff;
-
-
-// Accent colors
-// -------------------------
-@blue:                  #2e8aea;
-@blueDark:              #0064cd;
-@blueLight:             #add8e6;
-@green:                 #46a546;
-@red:                   #9d261d;
-@yellow:                #ffc40d;
-@orange:                #DF7F48;
-@pink:                  #c3325f;
-=======
 @blackLight:			#1D1D1D;
 @grayDarker:            #222;
 @grayDark:              #343434;
@@ -56,7 +34,6 @@
 @yellow:                #FFC40D;
 @orange:                #DF7F48;
 @pink:                  #C3325F;
->>>>>>> 7559fab5
 
 
 // Colors
@@ -113,8 +90,6 @@
 @gray-10:               #F3F3F5;
 
 
-<<<<<<< HEAD
-=======
 // Additional Icon Colours
 @brownIcon:             #795548;
 @blueIcon:              #2196F3;
@@ -137,7 +112,6 @@
 
 
 
->>>>>>> 7559fab5
 .red{color: @red;}
 .blue{color: @blue;}
 .black{color: @black;}
@@ -148,32 +122,6 @@
 //icon colors for tree icons
 .color-red, .color-red i{color: @red-d1 !important;}
 .color-blue, .color-blue i{color: @turquoise-d1 !important;}
-<<<<<<< HEAD
-.color-orange, .color-orange i{color: #d9631e !important;}
-.color-green, .color-green i{color: @green-d1 !important;}
-.color-yellow, .color-yellow i{color: @yellow-d1 !important;}
-
-/* Colors based on http://zavoloklom.github.io/material-design-color-palette/colors.html */
-.color-black, .color-black i { color: #000 !important; }
-.color-blue-grey, .color-blue-grey i { color: #607d8b !important; }
-.color-grey, .color-grey i { color: #9e9e9e !important; }
-.color-brown, .color-brown i { color: #795548 !important; }
-.color-blue, .color-blue i { color: #2196f3 !important; }
-.color-light-blue, .color-light-blue i {color: #03a9f4 !important; }
-.color-cyan, .color-cyan i { color: #00bcd4 !important; }
-.color-green, .color-green i { color: #4caf50 !important; }
-.color-light-green, .color-light-green i {color: #8bc34a !important; }
-.color-lime, .color-lime i { color: #cddc39 !important; }
-.color-yellow, .color-yellow i { color: #ffeb3b !important; }
-.color-amber, .color-amber i { color: #ffc107 !important; }
-.color-orange, .color-orange i { color: #ff9800 !important; }
-.color-deep-orange, .color-deep-orange i { color: #ff5722 !important; }
-.color-red, .color-red i { color: #f44336 !important; }
-.color-pink, .color-pink i { color: #e91e63 !important; }
-.color-purple,.color-purple i { color: #9c27b0 !important; }
-.color-deep-purple, .color-deep-purple i { color: #673ab7 !important; }
-.color-indigo, .color-indigo i { color: #3f51b5 !important; }
-=======
 .color-orange, .color-orange i{color: @orange !important;}
 .color-green, .color-green i{color: @green-d1 !important;}
 .color-yellow, .color-yellow i{color: @yellowIcon !important;}
@@ -239,12 +187,10 @@
 .btn-color-indigo{background-color: @indigoIcon;}
 .color-indigo i { color: @indigoIcon; }
 
->>>>>>> 7559fab5
 
 
 // Scaffolding
 // -------------------------
-<<<<<<< HEAD
 @appHeaderHeight:       55px;
 @bodyBackground:        @gray-10;
 @textColor:             @gray-2;
@@ -252,11 +198,6 @@
 @editorHeaderHeight:    80px;
 @editorFooterHeight:    50px;
 
-=======
-@bodyBackground:        @white;
-@textColor:             @gray-2;
-
->>>>>>> 7559fab5
 
 // Links
 // -------------------------
@@ -301,17 +242,10 @@
 
 // Tables
 // -------------------------
-<<<<<<< HEAD
 @tableBackground:                   @white; // overall background-color
 @tableBackgroundAccent:             @gray-10; // for striping
 @tableBackgroundHover:              @gray-10; // for hover
 @tableBorder:                       @gray-9; // table and cell border
-=======
-@tableBackground:                   transparent; // overall background-color
-@tableBackgroundAccent:             @gray-10; // for striping
-@tableBackgroundHover:              @gray-10; // for hover
-@tableBorder:                       @gray-8; // table and cell border
->>>>>>> 7559fab5
 
 // Buttons
 // -------------------------
@@ -360,12 +294,8 @@
 // Dropdowns
 // -------------------------
 @dropdownBackground:            @white;
-<<<<<<< HEAD
 @dropdownBorder:                none;
 @dropdownBorderRadius:          @baseBorderRadius;
-=======
-@dropdownBorder:                @gray-8;
->>>>>>> 7559fab5
 @dropdownDividerTop:            @gray-8;
 @dropdownDividerBottom:         @white;
 
@@ -389,10 +319,7 @@
 // -------------------------
 // Used for a bird's eye view of components dependent on the z-axis
 // Try to avoid customizing these :)
-<<<<<<< HEAD
 @zIndexTree:               100;
-=======
->>>>>>> 7559fab5
 @zindexDropdown:          1000;
 @zindexPopover:           1010;
 @zindexTooltip:           1030;
