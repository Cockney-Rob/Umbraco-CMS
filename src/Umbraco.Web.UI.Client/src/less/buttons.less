//
// Buttons
// --------------------------------------------------


// Base styles
// --------------------------------------------------

// Core
.btn {
  display: inline-block;
  padding: 4px 12px;
  margin-bottom: 0; // For input.btn
  font-size: @baseFontSize;
  line-height: @baseLineHeight;
  text-align: center;
  vertical-align: middle;
  cursor: pointer;
  background: @btnBackground;
  color: @black;
  border: 1px solid @btnBorder;
  box-shadow: none;

    // Hover/focus state
    &:hover,
    &:focus {
        background: @btnBackgroundHighlight;
        color: @grayDark;
        background-position: 0 -15px;
        text-decoration: none;

        // transition is only when going to hover/focus, otherwise the background
        // behind the gradient (there for IE<=9 fallback) gets mismatched
        .transition(background-position .1s linear);
    }

    // Focus state for keyboard and accessibility
    &:focus {
        .tab-focus();
    }

    // Active state
    &.active,
    &:active {
        background-image: none;
        outline: 0;
        .box-shadow(~"inset 0 2px 4px rgba(0,0,0,.15), 0 1px 2px rgba(0,0,0,.05)");
    }

    // Disabled state
    &.disabled,
<<<<<<< HEAD
    &[disabled] {
        cursor: default;
        background-image: none;
=======
    &[disabled],
    &:disabled:hover {
        cursor: default;
        border-color: @btnBorder;
>>>>>>> d9f38a20
        .opacity(65);
        .box-shadow(none);
    }

}

.btn-group>.btn+.dropdown-toggle {
    box-shadow: none;
    -webkit-box-shadow:none;
}

.btn-group > .btn:first-child,
.btn-group > .btn:last-child,
.btn-group > .dropdown-toggle {
    border-radius: 0;
}



// Button Sizes
// --------------------------------------------------

// Large
.btn-large {
  padding: @paddingLarge;
  font-size: @fontSizeLarge;
}
.btn-large [class^="icon-"],
.btn-large [class*=" icon-"] {
  margin-top: 4px;
  .border-radius(@borderRadiusLarge);
}

// Small
.btn-small {
  padding: @paddingSmall;
  font-size: @fontSizeSmall;
  .border-radius(@borderRadiusSmall);
}

.btn-small [class^="icon-"],
.btn-small [class*=" icon-"] {
  margin-top: 0;
}
.btn-mini [class^="icon-"],
.btn-mini [class*=" icon-"] {
  margin-top: -1px;
}

// Mini
.btn-mini {
  padding: @paddingMini;
  font-size: @fontSizeMini;
  .border-radius(@borderRadiusSmall);
}


// Block button
// -------------------------

.btn-block {
  display: block;
  width: 100%;
  padding-left: 0;
  padding-right: 0;
  .box-sizing(border-box);
}

// Vertically space out multiple block buttons
.btn-block + .btn-block {
  margin-top: 5px;
}

// Specificity overrides
input[type="submit"],
input[type="reset"],
input[type="button"] {
  &.btn-block {
    width: 100%;
  }
}

// Round button
.btn-round{
  font-size: 24px;
  color: @gray;
  background: @white;

  line-height: 32px;
  text-align: center;
  -moz-border-radius: 15px;
  border-radius: 15px;
  height: 32px;
  width: 32px;
  overflow: hidden;
  display: inline-block;
  z-index: 6666;
}


// Alternate buttons
// --------------------------------------------------

// Provide *some* extra contrast for those who can get it
.btn-primary.active,
.btn-warning.active,
.btn-danger.active,
.btn-success.active,
.btn-info.active,
.btn-inverse.active,
.btn-neutral.active {
  color: rgba(255,255,255,.75);
}

// Set the backgrounds
// -------------------------
.btn-primary {
  .buttonBackground(@btnPrimaryBackground, @btnPrimaryBackgroundHighlight);
}

// Warning appears are orange
.btn-warning {
  .buttonBackground(@btnWarningBackground, @btnWarningBackgroundHighlight);
}
// Danger and error appear as red
.btn-danger {
  .buttonBackground(@btnDangerBackground, @btnDangerBackgroundHighlight);
}
// Success appears as green
.btn-success {
  .buttonBackground(@btnSuccessBackground, @btnSuccessBackgroundHighlight);
}
// Info appears as a neutral blue
.btn-info {
  .buttonBackground(@btnInfoBackground, @btnInfoBackgroundHighlight);
}
// Inverse appears as dark gray
.btn-inverse {
  .buttonBackground(@btnInverseBackground, @btnInverseBackgroundHighlight);
}
// Neutral appears as lighter gray
.btn-neutral {
  .buttonBackground(@btnNeutralBackground, @btnNeutralBackgroundHighlight);
  color: #656565;
  // Hover/focus state
  &:hover,
  &:focus {
    color: #656565;
  }

  &.disabled,
  &[disabled] {
    color:#656565;
    .opacity(65);
  }

}

.btn-install {
    margin: 40px auto;
    display: block;
    padding: 15px 50px;
    font-size: 16px;
    border: none;
    background: @blue;
    color: white;

        &:hover {
            background: #2b8ee3;
		}
}

// Cross-browser Jank
// --------------------------------------------------

button.btn,
input[type="submit"].btn {

  // Firefox 3.6 only I believe
  &::-moz-focus-inner {
    padding: 0;
    border: 0;
  }

  // IE7 has some default padding on button controls
  *padding-top: 3px;
  *padding-bottom: 3px;

  &.btn-large {
    *padding-top: 7px;
    *padding-bottom: 7px;
  }
  &.btn-small {
    *padding-top: 3px;
    *padding-bottom: 3px;
  }
  &.btn-mini {
    *padding-top: 1px;
    *padding-bottom: 1px;
  }
}


// Link buttons
// --------------------------------------------------

// Make a button look and behave like a link
.btn-link,
.btn-link:active,
.btn-link[disabled] {
  background-color: transparent;
  background-image: none;
  .box-shadow(none);
}
.btn-link {
  border-color: transparent;
  cursor: pointer;
  color: @linkColor;
  .border-radius(0);
}
.btn-link:hover,
.btn-link:focus {
  color: @linkColorHover;
  text-decoration: underline;
  background-color: transparent;
}
.btn-link[disabled]:hover,
.btn-link[disabled]:focus {
  color: @grayDark;
  text-decoration: none;
}

// Make a reverse type of a button link
.btn-link-reverse{
    text-decoration:underline;
  &:hover,
  &:focus{
    text-decoration:none;
  }
}

.btn-link.-underline {
    display: inline-block;
    text-decoration: underline;

    &:hover {
        text-decoration: none;
    }
}
<|MERGE_RESOLUTION|>--- conflicted
+++ resolved
@@ -1,310 +1,304 @@
-//
-// Buttons
-// --------------------------------------------------
-
-
-// Base styles
-// --------------------------------------------------
-
-// Core
-.btn {
-  display: inline-block;
-  padding: 4px 12px;
-  margin-bottom: 0; // For input.btn
-  font-size: @baseFontSize;
-  line-height: @baseLineHeight;
-  text-align: center;
-  vertical-align: middle;
-  cursor: pointer;
-  background: @btnBackground;
-  color: @black;
-  border: 1px solid @btnBorder;
-  box-shadow: none;
-
-    // Hover/focus state
-    &:hover,
-    &:focus {
-        background: @btnBackgroundHighlight;
-        color: @grayDark;
-        background-position: 0 -15px;
-        text-decoration: none;
-
-        // transition is only when going to hover/focus, otherwise the background
-        // behind the gradient (there for IE<=9 fallback) gets mismatched
-        .transition(background-position .1s linear);
-    }
-
-    // Focus state for keyboard and accessibility
-    &:focus {
-        .tab-focus();
-    }
-
-    // Active state
-    &.active,
-    &:active {
-        background-image: none;
-        outline: 0;
-        .box-shadow(~"inset 0 2px 4px rgba(0,0,0,.15), 0 1px 2px rgba(0,0,0,.05)");
-    }
-
-    // Disabled state
-    &.disabled,
-<<<<<<< HEAD
-    &[disabled] {
-        cursor: default;
-        background-image: none;
-=======
-    &[disabled],
-    &:disabled:hover {
-        cursor: default;
-        border-color: @btnBorder;
->>>>>>> d9f38a20
-        .opacity(65);
-        .box-shadow(none);
-    }
-
-}
-
-.btn-group>.btn+.dropdown-toggle {
-    box-shadow: none;
-    -webkit-box-shadow:none;
-}
-
-.btn-group > .btn:first-child,
-.btn-group > .btn:last-child,
-.btn-group > .dropdown-toggle {
-    border-radius: 0;
-}
-
-
-
-// Button Sizes
-// --------------------------------------------------
-
-// Large
-.btn-large {
-  padding: @paddingLarge;
-  font-size: @fontSizeLarge;
-}
-.btn-large [class^="icon-"],
-.btn-large [class*=" icon-"] {
-  margin-top: 4px;
-  .border-radius(@borderRadiusLarge);
-}
-
-// Small
-.btn-small {
-  padding: @paddingSmall;
-  font-size: @fontSizeSmall;
-  .border-radius(@borderRadiusSmall);
-}
-
-.btn-small [class^="icon-"],
-.btn-small [class*=" icon-"] {
-  margin-top: 0;
-}
-.btn-mini [class^="icon-"],
-.btn-mini [class*=" icon-"] {
-  margin-top: -1px;
-}
-
-// Mini
-.btn-mini {
-  padding: @paddingMini;
-  font-size: @fontSizeMini;
-  .border-radius(@borderRadiusSmall);
-}
-
-
-// Block button
-// -------------------------
-
-.btn-block {
-  display: block;
-  width: 100%;
-  padding-left: 0;
-  padding-right: 0;
-  .box-sizing(border-box);
-}
-
-// Vertically space out multiple block buttons
-.btn-block + .btn-block {
-  margin-top: 5px;
-}
-
-// Specificity overrides
-input[type="submit"],
-input[type="reset"],
-input[type="button"] {
-  &.btn-block {
-    width: 100%;
-  }
-}
-
-// Round button
-.btn-round{
-  font-size: 24px;
-  color: @gray;
-  background: @white;
-
-  line-height: 32px;
-  text-align: center;
-  -moz-border-radius: 15px;
-  border-radius: 15px;
-  height: 32px;
-  width: 32px;
-  overflow: hidden;
-  display: inline-block;
-  z-index: 6666;
-}
-
-
-// Alternate buttons
-// --------------------------------------------------
-
-// Provide *some* extra contrast for those who can get it
-.btn-primary.active,
-.btn-warning.active,
-.btn-danger.active,
-.btn-success.active,
-.btn-info.active,
-.btn-inverse.active,
-.btn-neutral.active {
-  color: rgba(255,255,255,.75);
-}
-
-// Set the backgrounds
-// -------------------------
-.btn-primary {
-  .buttonBackground(@btnPrimaryBackground, @btnPrimaryBackgroundHighlight);
-}
-
-// Warning appears are orange
-.btn-warning {
-  .buttonBackground(@btnWarningBackground, @btnWarningBackgroundHighlight);
-}
-// Danger and error appear as red
-.btn-danger {
-  .buttonBackground(@btnDangerBackground, @btnDangerBackgroundHighlight);
-}
-// Success appears as green
-.btn-success {
-  .buttonBackground(@btnSuccessBackground, @btnSuccessBackgroundHighlight);
-}
-// Info appears as a neutral blue
-.btn-info {
-  .buttonBackground(@btnInfoBackground, @btnInfoBackgroundHighlight);
-}
-// Inverse appears as dark gray
-.btn-inverse {
-  .buttonBackground(@btnInverseBackground, @btnInverseBackgroundHighlight);
-}
-// Neutral appears as lighter gray
-.btn-neutral {
-  .buttonBackground(@btnNeutralBackground, @btnNeutralBackgroundHighlight);
-  color: #656565;
-  // Hover/focus state
-  &:hover,
-  &:focus {
-    color: #656565;
-  }
-
-  &.disabled,
-  &[disabled] {
-    color:#656565;
-    .opacity(65);
-  }
-
-}
-
-.btn-install {
-    margin: 40px auto;
-    display: block;
-    padding: 15px 50px;
-    font-size: 16px;
-    border: none;
-    background: @blue;
-    color: white;
-
-        &:hover {
-            background: #2b8ee3;
-		}
-}
-
-// Cross-browser Jank
-// --------------------------------------------------
-
-button.btn,
-input[type="submit"].btn {
-
-  // Firefox 3.6 only I believe
-  &::-moz-focus-inner {
-    padding: 0;
-    border: 0;
-  }
-
-  // IE7 has some default padding on button controls
-  *padding-top: 3px;
-  *padding-bottom: 3px;
-
-  &.btn-large {
-    *padding-top: 7px;
-    *padding-bottom: 7px;
-  }
-  &.btn-small {
-    *padding-top: 3px;
-    *padding-bottom: 3px;
-  }
-  &.btn-mini {
-    *padding-top: 1px;
-    *padding-bottom: 1px;
-  }
-}
-
-
-// Link buttons
-// --------------------------------------------------
-
-// Make a button look and behave like a link
-.btn-link,
-.btn-link:active,
-.btn-link[disabled] {
-  background-color: transparent;
-  background-image: none;
-  .box-shadow(none);
-}
-.btn-link {
-  border-color: transparent;
-  cursor: pointer;
-  color: @linkColor;
-  .border-radius(0);
-}
-.btn-link:hover,
-.btn-link:focus {
-  color: @linkColorHover;
-  text-decoration: underline;
-  background-color: transparent;
-}
-.btn-link[disabled]:hover,
-.btn-link[disabled]:focus {
-  color: @grayDark;
-  text-decoration: none;
-}
-
-// Make a reverse type of a button link
-.btn-link-reverse{
-    text-decoration:underline;
-  &:hover,
-  &:focus{
-    text-decoration:none;
-  }
-}
-
-.btn-link.-underline {
-    display: inline-block;
-    text-decoration: underline;
-
-    &:hover {
-        text-decoration: none;
-    }
-}
+//
+// Buttons
+// --------------------------------------------------
+
+
+// Base styles
+// --------------------------------------------------
+
+// Core
+.btn {
+  display: inline-block;
+  padding: 4px 12px;
+  margin-bottom: 0; // For input.btn
+  font-size: @baseFontSize;
+  line-height: @baseLineHeight;
+  text-align: center;
+  vertical-align: middle;
+  cursor: pointer;
+  background: @btnBackground;
+  color: @black;
+  border: 1px solid @btnBorder;
+  box-shadow: none;
+
+    // Hover/focus state
+    &:hover,
+    &:focus {
+        background: @btnBackgroundHighlight;
+        color: @grayDark;
+        background-position: 0 -15px;
+        text-decoration: none;
+
+        // transition is only when going to hover/focus, otherwise the background
+        // behind the gradient (there for IE<=9 fallback) gets mismatched
+        .transition(background-position .1s linear);
+    }
+
+    // Focus state for keyboard and accessibility
+    &:focus {
+        .tab-focus();
+    }
+
+    // Active state
+    &.active,
+    &:active {
+        background-image: none;
+        outline: 0;
+        .box-shadow(~"inset 0 2px 4px rgba(0,0,0,.15), 0 1px 2px rgba(0,0,0,.05)");
+    }
+
+    // Disabled state
+    &.disabled,
+    &[disabled],
+    &:disabled:hover {
+        cursor: default;
+        border-color: @btnBorder;
+        .opacity(65);
+        .box-shadow(none);
+    }
+
+}
+
+.btn-group>.btn+.dropdown-toggle {
+    box-shadow: none;
+    -webkit-box-shadow:none;
+}
+
+.btn-group > .btn:first-child,
+.btn-group > .btn:last-child,
+.btn-group > .dropdown-toggle {
+    border-radius: 0;
+}
+
+
+
+// Button Sizes
+// --------------------------------------------------
+
+// Large
+.btn-large {
+  padding: @paddingLarge;
+  font-size: @fontSizeLarge;
+}
+.btn-large [class^="icon-"],
+.btn-large [class*=" icon-"] {
+  margin-top: 4px;
+  .border-radius(@borderRadiusLarge);
+}
+
+// Small
+.btn-small {
+  padding: @paddingSmall;
+  font-size: @fontSizeSmall;
+  .border-radius(@borderRadiusSmall);
+}
+
+.btn-small [class^="icon-"],
+.btn-small [class*=" icon-"] {
+  margin-top: 0;
+}
+.btn-mini [class^="icon-"],
+.btn-mini [class*=" icon-"] {
+  margin-top: -1px;
+}
+
+// Mini
+.btn-mini {
+  padding: @paddingMini;
+  font-size: @fontSizeMini;
+  .border-radius(@borderRadiusSmall);
+}
+
+
+// Block button
+// -------------------------
+
+.btn-block {
+  display: block;
+  width: 100%;
+  padding-left: 0;
+  padding-right: 0;
+  .box-sizing(border-box);
+}
+
+// Vertically space out multiple block buttons
+.btn-block + .btn-block {
+  margin-top: 5px;
+}
+
+// Specificity overrides
+input[type="submit"],
+input[type="reset"],
+input[type="button"] {
+  &.btn-block {
+    width: 100%;
+  }
+}
+
+// Round button
+.btn-round{
+  font-size: 24px;
+  color: @gray;
+  background: @white;
+
+  line-height: 32px;
+  text-align: center;
+  -moz-border-radius: 15px;
+  border-radius: 15px;
+  height: 32px;
+  width: 32px;
+  overflow: hidden;
+  display: inline-block;
+  z-index: 6666;
+}
+
+
+// Alternate buttons
+// --------------------------------------------------
+
+// Provide *some* extra contrast for those who can get it
+.btn-primary.active,
+.btn-warning.active,
+.btn-danger.active,
+.btn-success.active,
+.btn-info.active,
+.btn-inverse.active,
+.btn-neutral.active {
+  color: rgba(255,255,255,.75);
+}
+
+// Set the backgrounds
+// -------------------------
+.btn-primary {
+  .buttonBackground(@btnPrimaryBackground, @btnPrimaryBackgroundHighlight);
+}
+
+// Warning appears are orange
+.btn-warning {
+  .buttonBackground(@btnWarningBackground, @btnWarningBackgroundHighlight);
+}
+// Danger and error appear as red
+.btn-danger {
+  .buttonBackground(@btnDangerBackground, @btnDangerBackgroundHighlight);
+}
+// Success appears as green
+.btn-success {
+  .buttonBackground(@btnSuccessBackground, @btnSuccessBackgroundHighlight);
+}
+// Info appears as a neutral blue
+.btn-info {
+  .buttonBackground(@btnInfoBackground, @btnInfoBackgroundHighlight);
+}
+// Inverse appears as dark gray
+.btn-inverse {
+  .buttonBackground(@btnInverseBackground, @btnInverseBackgroundHighlight);
+}
+// Neutral appears as lighter gray
+.btn-neutral {
+  .buttonBackground(@btnNeutralBackground, @btnNeutralBackgroundHighlight);
+  color: #656565;
+  // Hover/focus state
+  &:hover,
+  &:focus {
+    color: #656565;
+  }
+
+  &.disabled,
+  &[disabled] {
+    color:#656565;
+    .opacity(65);
+  }
+
+}
+
+.btn-install {
+    margin: 40px auto;
+    display: block;
+    padding: 15px 50px;
+    font-size: 16px;
+    border: none;
+    background: @blue;
+    color: white;
+
+        &:hover {
+            background: #2b8ee3;
+		}
+}
+
+// Cross-browser Jank
+// --------------------------------------------------
+
+button.btn,
+input[type="submit"].btn {
+
+  // Firefox 3.6 only I believe
+  &::-moz-focus-inner {
+    padding: 0;
+    border: 0;
+  }
+
+  // IE7 has some default padding on button controls
+  *padding-top: 3px;
+  *padding-bottom: 3px;
+
+  &.btn-large {
+    *padding-top: 7px;
+    *padding-bottom: 7px;
+  }
+  &.btn-small {
+    *padding-top: 3px;
+    *padding-bottom: 3px;
+  }
+  &.btn-mini {
+    *padding-top: 1px;
+    *padding-bottom: 1px;
+  }
+}
+
+
+// Link buttons
+// --------------------------------------------------
+
+// Make a button look and behave like a link
+.btn-link,
+.btn-link:active,
+.btn-link[disabled] {
+  background-color: transparent;
+  background-image: none;
+  .box-shadow(none);
+}
+.btn-link {
+  border-color: transparent;
+  cursor: pointer;
+  color: @linkColor;
+  .border-radius(0);
+}
+.btn-link:hover,
+.btn-link:focus {
+  color: @linkColorHover;
+  text-decoration: underline;
+  background-color: transparent;
+}
+.btn-link[disabled]:hover,
+.btn-link[disabled]:focus {
+  color: @grayDark;
+  text-decoration: none;
+}
+
+// Make a reverse type of a button link
+.btn-link-reverse{
+    text-decoration:underline;
+  &:hover,
+  &:focus{
+    text-decoration:none;
+  }
+}
+
+.btn-link.-underline {
+    display: inline-block;
+    text-decoration: underline;
+
+    &:hover {
+        text-decoration: none;
+    }
+}