<<<<<<< HEAD
﻿@font-face {
	font-family: 'icomoon';
	src:url('../fonts/helveticons/helveticons.eot');
	src:url('../fonts/helveticons/helveticons.eot?#iefix') format('embedded-opentype'),
		url('../fonts/helveticons/helveticons.ttf') format('truetype'),
		url('../fonts/helveticons/helveticons.svg#icomoon') format('svg');
	font-weight: normal;
	font-style: normal;
}

[class^="icon-"],
[class*=" icon-"] {
  font-family: icomoon;
  font-weight: normal;
  font-style: normal;
  text-decoration: inherit;
  -webkit-font-smoothing: antialiased;
  *margin-right: .3em;
}
[class^="icon-"]:before,
[class*=" icon-"]:before {
  text-decoration: inherit;
  display: inline-block;
  speak: none;
}
/*
[class^="icon-"]:before, [class*=" icon-"]:before {
	font-family: 'icomoon';
	speak: none;
	font-weight: normal;
  	font-style: normal;
  	display: inline-block;
  	text-decoration: inherit;
  	font-size: 14px;
  	-webkit-font-smoothing: antialiased;
}*/

i.large{
	font-size: 32px;
}

i.medium{
	font-size: 24px;
}
i.small{
	font-size: 14px;
}

.icon-zoom-out:before {
	content: "\e000";
}
.icon-truck:before {
	content: "\e001";
}
.icon-zoom-in:before {
	content: "\e002";
}
.icon-zip:before {
	content: "\e003";
}
.icon-axis-rotation:before {
	content: "\e004";
}
.icon-yen-bag:before {
	content: "\e005";
}
.icon-axis-rotation-2:before {
	content: "\e006";
}
.icon-axis-rotation-3:before {
	content: "\e007";
}
.icon-wrench:before {
	content: "\e008";
}
.icon-wine-glass:before {
	content: "\e009";
}
.icon-wrong:before {
	content: "\e00a";
}
.icon-windows:before {
	content: "\e00b";
}
.icon-window-sizes:before {
	content: "\e00c";
}
.icon-window-popin:before {
	content: "\e00d";
}
.icon-wifi:before {
	content: "\e00e";
}
.icon-width:before {
	content: "\e00f";
}
.icon-weight:before {
	content: "\e010";
}
.icon-war:before {
	content: "\e011";
}
.icon-wand:before {
	content: "\e012";
}
.icon-wallet:before {
	content: "\e013";
}
.icon-wall-plug:before {
	content: "\e014";
}
.icon-voice:before {
	content: "\e016";
}
.icon-video:before {
	content: "\e017";
}
.icon-vcard:before {
	content: "\e018";
}
.icon-utilities:before {
	content: "\e019";
}
.icon-users:before {
	content: "\e01a";
}
.icon-users-alt:before {
	content: "\e01b";
}
.icon-user:before {
	content: "\e01c";
}
.icon-user-glasses:before {
	content: "\e01d";
}
.icon-user-females:before {
	content: "\e01e";
}
.icon-user-females-alt:before {
	content: "\e01f";
}
.icon-user-female:before {
	content: "\e020";
}
.icon-usb:before {
	content: "\e021";
}
.icon-usb-connector:before {
	content: "\e022";
}
.icon-unlocked:before {
	content: "\e023";
}
.icon-universal:before {
	content: "\e024";
}
.icon-undo:before {
	content: "\e025";
}
.icon-umbrella:before {
	content: "\e026";
}
.icon-umb-deploy:before {
	content: "\e027";
}
.icon-umb-contour:before, .traycontour:before, {
	content: "\e028";
}
.icon-umb-settings:before, .traysettings:before, {
	content: "\e029";
}
.icon-umb-users:before, .trayuser:before, .trayusers:before{
	content: "\e02a";
}
.icon-umb-media:before, .traymedia:before, {
	content: "\e02b";
}
.icon-umb-content:before, .traycontent:before{
	content: "\e02c";
}
.icon-umb-developer:before, .traydeveloper:before, {
	content: "\e02d";
}
.icon-umb-members:before, .traymember:before {
	content: "\e015";
}
.icon-umb-translation:before, .traytranslation:before {
	content: "\e1fd";
}


.icon-tv:before {
	content: "\e02e";
}
.icon-tv-old:before {
	content: "\e02f";
}
.icon-trophy:before {
	content: "\e030";
}
.icon-tree:before {
	content: "\e031";
}
.icon-trash:before {
	content: "\e032";
}
.icon-trash-alt:before {
	content: "\e033";
}
.icon-trash-alt-2:before {
	content: "\e034";
}
.icon-train:before {
	content: "\e035";
}
.icon-trafic:before {
	content: "\e036";
}
.icon-traffic-alt:before {
	content: "\e037";
}
.icon-top:before {
	content: "\e038";
}
.icon-tools:before {
	content: "\e039";
}
.icon-timer:before {
	content: "\e03a";
}
.icon-time:before {
	content: "\e03b";
}
.icon-t-shirt:before {
	content: "\e03c";
}
.icon-tab-key:before {
	content: "\e03d";
}
.icon-tab:before {
	content: "\e03e";
}
.icon-tactics:before {
	content: "\e03f";
}
.icon-tag:before {
	content: "\e040";
}
.icon-tags:before {
	content: "\e041";
}
.icon-takeaway-cup:before {
	content: "\e042";
}
.icon-target:before {
	content: "\e043";
}
.icon-temperatrure-alt:before {
	content: "\e044";
}
.icon-temperature:before {
	content: "\e045";
}
.icon-terminal:before {
	content: "\e046";
}
.icon-theater:before {
	content: "\e047";
}
.icon-theif:before {
	content: "\e048";
}
.icon-thought-bubble:before {
	content: "\e049";
}
.icon-thumb-down:before {
	content: "\e04a";
}
.icon-thumb-up:before {
	content: "\e04b";
}
.icon-thumbnail-list:before {
	content: "\e04c";
}
.icon-thumbnails-small:before {
	content: "\e04d";
}
.icon-thumbnails:before {
	content: "\e04e";
}
.icon-ticket:before {
	content: "\e04f";
}
.icon-sync:before {
	content: "\e050";
}
.icon-sweatshirt:before {
	content: "\e051";
}
.icon-sunny:before {
	content: "\e052";
}
.icon-stream:before {
	content: "\e053";
}
.icon-store:before {
	content: "\e054";
}
.icon-stop:before {
	content: "\e055";
}
.icon-stop-hand:before {
	content: "\e056";
}
.icon-stop-alt:before {
	content: "\e057";
}
.icon-stamp:before {
	content: "\e058";
}
.icon-stacked-disks:before {
	content: "\e059";
}
.icon-ssd:before {
	content: "\e05a";
}
.icon-squiggly-line:before {
	content: "\e05b";
}
.icon-sprout:before {
	content: "\e05c";
}
.icon-split:before {
	content: "\e05d";
}
.icon-split-alt:before {
	content: "\e05e";
}
.icon-speed-gauge:before {
	content: "\e05f";
}
.icon-speaker:before {
	content: "\e060";
}
.icon-sound:before {
	content: "\e061";
}
.icon-spades:before {
	content: "\e062";
}
.icon-sound-waves:before {
	content: "\e063";
}
.icon-shipping-box:before {
	content: "\e064";
}
.icon-shipping:before {
	content: "\e065";
}
.icon-shoe:before {
	content: "\e066";
}
.icon-shopping-basket-alt-2:before {
	content: "\e067";
}
.icon-shopping-basket:before {
	content: "\e068";
}
.icon-shopping-basket-alt:before {
	content: "\e069";
}
.icon-shorts:before {
	content: "\e06a";
}
.icon-shuffle:before {
	content: "\e06b";
}
.icon-sience:before {
	content: "\e06c";
}
.icon-simcard:before {
	content: "\e06d";
}
.icon-single-note:before {
	content: "\e06e";
}
.icon-sitemap:before {
	content: "\e06f";
}
.icon-sleep:before {
	content: "\e070";
}
.icon-slideshow:before {
	content: "\e071";
}
.icon-smiley-inverted:before {
	content: "\e072";
}
.icon-smiley:before {
	content: "\e073";
}
.icon-snow:before {
	content: "\e074";
}
.icon-sound-low:before {
	content: "\e075";
}
.icon-sound-medium:before {
	content: "\e076";
}
.icon-sound-off:before {
	content: "\e077";
}
.icon-shift:before {
	content: "\e078";
}
.icon-shield:before {
	content: "\e079";
}
.icon-sharing-iphone:before {
	content: "\e07a";
}
.icon-share:before {
	content: "\e07b";
}
.icon-share-alt:before {
	content: "\e07c";
}
.icon-share-alt-2:before {
	content: "\e07d";
}
.icon-settings:before {
	content: "\e07e";
}
.icon-settings-alt:before {
	content: "\e07f";
}
.icon-settings-alt-2:before {
	content: "\e080";
}
.icon-server:before {
	content: "\e081";
}
.icon-server-alt:before {
	content: "\e082";
}
.icon-sensor:before {
	content: "\e083";
}
.icon-security-camera:before {
	content: "\e084";
}
.icon-search:before {
	content: "\e085";
}
.icon-scull:before {
	content: "\e086";
}
.icon-script:before {
	content: "\e087";
}
.icon-script-alt:before {
	content: "\e088";
}
.icon-screensharing:before {
	content: "\e089";
}
.icon-school:before {
	content: "\e08a";
}
.icon-scan:before {
	content: "\e08b";
}
.icon-refresh:before {
	content: "\e08c";
}
.icon-remote:before {
	content: "\e08d";
}
.icon-remove:before {
	content: "\e08e";
}
.icon-repeat-one:before {
	content: "\e08f";
}
.icon-repeat:before {
	content: "\e090";
}
.icon-resize:before {
	content: "\e091";
}
.icon-reply-arrow:before {
	content: "\e092";
}
.icon-return-to-top:before {
	content: "\e093";
}
.icon-right-double-arrow:before {
	content: "\e094";
}
.icon-road:before {
	content: "\e095";
}
.icon-roadsign:before {
	content: "\e096";
}
.icon-rocket:before {
	content: "\e097";
}
.icon-rss:before {
	content: "\e098";
}
.icon-ruler-alt:before {
	content: "\e099";
}
.icon-ruler:before {
	content: "\e09a";
}
.icon-sandbox-toys:before {
	content: "\e09b";
}
.icon-satellite-dish:before {
	content: "\e09c";
}
.icon-save:before {
	content: "\e09d";
}
.icon-safedial:before {
	content: "\e09e";
}
.icon-safe:before {
	content: "\e09f";
}
.icon-redo:before {
	content: "\e0a0";
}
.icon-printer-alt:before {
	content: "\e0a1";
}
.icon-planet:before {
	content: "\e0a2";
}
.icon-paste-in:before {
	content: "\e0a3";
}
.icon-os-x:before {
	content: "\e0a4";
}
.icon-navigation-left:before {
	content: "\e0a5";
}
.icon-message:before {
	content: "\e0a6";
}
.icon-lock:before {
	content: "\e0a7";
}
.icon-layers-alt:before {
	content: "\e0a8";
}
.icon-record:before {
	content: "\e0a9";
}
.icon-print:before {
	content: "\e0aa";
}
.icon-plane:before {
	content: "\e0ab";
}
.icon-partly-cloudy:before {
	content: "\e0ac";
}
.icon-ordered-list:before {
	content: "\e0ad";
}
.icon-navigation-last:before {
	content: "\e0ae";
}
.icon-message-unopened:before {
	content: "\e0af";
}
.icon-location-nearby:before {
	content: "\e0b0";
}
.icon-laptop:before {
	content: "\e0b1";
}
.icon-reception:before {
	content: "\e0b2";
}
.icon-price-yen:before {
	content: "\e0b3";
}
.icon-piracy:before {
	content: "\e0b4";
}
.icon-parental-control:before {
	content: "\e0b5";
}
.icon-operator:before {
	content: "\e0b6";
}
.icon-navigation-horizontal:before {
	content: "\e0b7";
}
.icon-message-open:before {
	content: "\e0b8";
}
.icon-lab:before {
	content: "\e0b9";
}
.icon-location-near-me:before {
	content: "\e0ba";
}
.icon-receipt-yen:before {
	content: "\e0bb";
}
.icon-price-pound:before {
	content: "\e0bc";
}
.icon-pin-location:before {
	content: "\e0bd";
}
.icon-parachute-drop:before {
	content: "\e0be";
}
.icon-old-phone:before {
	content: "\e0bf";
}
.icon-merge:before {
	content: "\e0c0";
}
.icon-navigation-first:before {
	content: "\e0c1";
}
.icon-locate:before {
	content: "\e0c2";
}
.icon-keyhole:before {
	content: "\e0c3";
}
.icon-receipt-pound:before {
	content: "\e0c4";
}
.icon-price-euro:before {
	content: "\e0c5";
}
.icon-piggy-bank:before {
	content: "\e0c6";
}
.icon-paper-plane:before {
	content: "\e0c7";
}
.icon-old-key:before {
	content: "\e0c8";
}
.icon-navigation-down:before {
	content: "\e0c9";
}
.icon-megaphone:before {
	content: "\e0ca";
}
.icon-loading:before {
	content: "\e0cb";
}
.icon-keychain:before {
	content: "\e0cc";
}
.icon-receipt-euro:before {
	content: "\e0cd";
}
.icon-price-dollar:before {
	content: "\e0ce";
}
.icon-pie-chart:before {
	content: "\e0cf";
}
.icon-paper-plane-alt:before {
	content: "\e0d0";
}
.icon-notepad:before {
	content: "\e0d1";
}
.icon-navigation-bottom:before {
	content: "\e0d2";
}
.icon-meeting:before {
	content: "\e0d3";
}
.icon-keyboard:before {
	content: "\e0d4";
}
.icon-load:before {
	content: "\e0d5";
}
.icon-receipt-dollar:before {
	content: "\e0d6";
}
.icon-previous:before {
	content: "\e0d7";
}
.icon-pictures:before {
	content: "\e0d8";
}
.icon-notepad-alt:before {
	content: "\e0d9";
}
.icon-paper-bag:before {
	content: "\e0da";
}
.icon-name-badge:before {
	content: "\e0db";
}
.icon-medicine:before {
	content: "\e0dc";
}
.icon-list:before {
	content: "\e0dd";
}
.icon-key:before {
	content: "\e0de";
}
.icon-receipt-alt:before {
	content: "\e0df";
}
.icon-previous-media:before {
	content: "\e0e0";
}
.icon-pictures-alt:before {
	content: "\e0e1";
}
.icon-pants:before {
	content: "\e0e2";
}
.icon-nodes:before {
	content: "\e0e3";
}
.icon-music:before {
	content: "\e0e4";
}
.icon-readonly:before {
	content: "\e0e5";
}
.icon-presentation:before {
	content: "\e0e6";
}
.icon-pictures-alt-2:before {
	content: "\e0e7";
}
.icon-pannel-close:before {
	content: "\e0e8";
}
.icon-next:before {
	content: "\e0e9";
}
.icon-multiple-windows:before {
	content: "\e0ea";
}
.icon-medical-emergency:before {
	content: "\e0eb";
}
.icon-medal:before {
	content: "\e0ec";
}
.icon-link:before {
	content: "\e0ed";
}
.icon-linux-tux:before {
	content: "\e0ee";
}
.icon-junk:before {
	content: "\e0ef";
}
.icon-item-arrangement:before {
	content: "\e0f0";
}
.icon-iphone:before {
	content: "\e0f1";
}
.icon-lightning:before {
	content: "\e0f2";
}
.icon-map:before {
	content: "\e0f3";
}
.icon-multiple-credit-cards:before {
	content: "\e0f4";
}
.icon-next-media:before {
	content: "\e0f5";
}
.icon-panel-show:before {
	content: "\e0f6";
}
.icon-picture:before {
	content: "\e0f7";
}
.icon-power:before {
	content: "\e0f8";
}
.icon-re-post:before {
	content: "\e0f9";
}
.icon-rate:before {
	content: "\e0fa";
}
.icon-rain:before {
	content: "\e0fb";
}
.icon-radio:before {
	content: "\e0fc";
}
.icon-radio-receiver:before {
	content: "\e0fd";
}
.icon-radio-alt:before {
	content: "\e0fe";
}
.icon-quote:before {
	content: "\e0ff";
}
.icon-qr-code:before {
	content: "\e100";
}
.icon-pushpin:before {
	content: "\e101";
}
.icon-pulse:before {
	content: "\e102";
}
.icon-projector:before {
	content: "\e103";
}
.icon-play:before {
	content: "\e104";
}
.icon-playing-cards:before {
	content: "\e105";
}
.icon-playlist:before {
	content: "\e106";
}
.icon-plugin:before {
	content: "\e107";
}
.icon-podcast:before {
	content: "\e108";
}
.icon-poker-chip:before {
	content: "\e109";
}
.icon-poll:before {
	content: "\e10a";
}
.icon-post-it:before {
	content: "\e10b";
}
.icon-pound-bag:before {
	content: "\e10c";
}
.icon-power-outlet:before {
	content: "\e10d";
}
.icon-photo-album:before {
	content: "\e10e";
}
.icon-phone:before {
	content: "\e10f";
}
.icon-phone-ring:before {
	content: "\e110";
}
.icon-people:before {
	content: "\e111";
}
.icon-people-female:before {
	content: "\e112";
}
.icon-people-alt:before {
	content: "\e113";
}
.icon-people-alt-2:before {
	content: "\e114";
}
.icon-pc:before {
	content: "\e115";
}
.icon-pause:before {
	content: "\e116";
}
.icon-path:before {
	content: "\e117";
}
.icon-out:before {
	content: "\e118";
}
.icon-outbox:before {
	content: "\e119";
}
.icon-outdent:before {
	content: "\e11a";
}
.icon-page-add:before {
	content: "\e11b";
}
.icon-page-down:before {
	content: "\e11c";
}
.icon-page-remove:before {
	content: "\e11d";
}
.icon-page-restricted:before {
	content: "\e11e";
}
.icon-page-up:before {
	content: "\e11f";
}
.icon-paint-roller:before {
	content: "\e120";
}
.icon-palette:before {
	content: "\e121";
}
.icon-newspaper:before {
	content: "\e122";
}
.icon-newspaper-alt:before {
	content: "\e123";
}
.icon-network-alt:before {
	content: "\e124";
}
.icon-navigational-arrow:before {
	content: "\e125";
}
.icon-navigation:before {
	content: "\e126";
}
.icon-navigation-vertical:before {
	content: "\e127";
}
.icon-navigation-up:before {
	content: "\e128";
}
.icon-navigation-top:before {
	content: "\e129";
}
.icon-navigation-road:before {
	content: "\e12a";
}
.icon-navigation-right:before {
	content: "\e12b";
}
.icon-microscope:before {
	content: "\e12c";
}
.icon-mindmap:before {
	content: "\e12d";
}
.icon-molecular-network:before {
	content: "\e12e";
}
.icon-molecular:before {
	content: "\e12f";
}
.icon-mountain:before {
	content: "\e130";
}
.icon-mouse-cursor:before {
	content: "\e131";
}
.icon-mouse:before {
	content: "\e132";
}
.icon-movie-alt:before {
	content: "\e133";
}
.icon-map-marker:before {
	content: "\e134";
}
.icon-movie:before {
	content: "\e135";
}
.icon-map-location:before {
	content: "\e136";
}
.icon-map-alt:before {
	content: "\e137";
}
.icon-male-symbol:before {
	content: "\e138";
}
.icon-male-and-female:before {
	content: "\e139";
}
.icon-mailbox:before {
	content: "\e13a";
}
.icon-magnet:before {
	content: "\e13b";
}
.icon-loupe:before {
	content: "\e13c";
}
.icon-mobile:before {
	content: "\e13d";
}
.icon-logout:before {
	content: "\e13e";
}
.icon-log-out:before {
	content: "\e13f";
}
.icon-layers:before {
	content: "\e140";
}
.icon-left-double-arrow:before {
	content: "\e141";
}
.icon-layout:before {
	content: "\e142";
}
.icon-legal:before {
	content: "\e143";
}
.icon-lense:before {
	content: "\e144";
}
.icon-library:before {
	content: "\e145";
}
.icon-light-down:before {
	content: "\e146";
}
.icon-light-up:before {
	content: "\e147";
}
.icon-lightbulb-active:before {
	content: "\e148";
}
.icon-lightbulb:before {
	content: "\e149";
}
.icon-ipad:before {
	content: "\e14a";
}
.icon-invoice:before {
	content: "\e14b";
}
.icon-info:before {
	content: "\e14c";
}
.icon-infinity:before {
	content: "\e14d";
}
.icon-indent:before {
	content: "\e14e";
}
.icon-inbox:before {
	content: "\e14f";
}
.icon-inbox-full:before {
	content: "\e150";
}
.icon-inactive-line:before {
	content: "\e151";
}
.icon-imac:before {
	content: "\e152";
}
.icon-hourglass:before {
	content: "\e153";
}
.icon-home:before {
	content: "\e154";
}
.icon-grid:before {
	content: "\e155";
}
.icon-food:before {
	content: "\e156";
}
.icon-favorite:before {
	content: "\e157";
}
.icon-door-open-alt:before {
	content: "\e158";
}
.icon-diagnostics:before {
	content: "\e159";
}
.icon-contrast:before {
	content: "\e15a";
}
.icon-coins-dollar-alt:before {
	content: "\e15b";
}
.icon-circle-dotted-active:before {
	content: "\e15c";
}
.icon-cinema:before {
	content: "\e15d";
}
.icon-chip:before {
	content: "\e15e";
}
.icon-chip-alt:before {
	content: "\e15f";
}
.icon-chess:before {
	content: "\e160";
}
.icon-checkbox:before {
	content: "\e161";
}
.icon-checkbox-empty:before {
	content: "\e162";
}
.icon-checkbox-dotted:before {
	content: "\e163";
}
.icon-checkbox-dotted-active:before {
	content: "\e164";
}
.icon-check:before {
	content: "\e165";
}
.icon-chat:before {
	content: "\e166";
}
.icon-chat-active:before {
	content: "\e167";
}
.icon-chart:before {
	content: "\e168";
}
.icon-chart-curve:before {
	content: "\e169";
}
.icon-certificate:before {
	content: "\e16a";
}
.icon-categories:before {
	content: "\e16b";
}
.icon-cash-register:before {
	content: "\e16c";
}
.icon-car:before {
	content: "\e16d";
}
.icon-caps-lock:before {
	content: "\e16e";
}
.icon-candy:before {
	content: "\e16f";
}
.icon-circle-dotted:before {
	content: "\e170";
}
.icon-circuits:before {
	content: "\e171";
}
.icon-circus:before {
	content: "\e172";
}
.icon-client:before {
	content: "\e173";
}
.icon-clothes-hanger:before {
	content: "\e174";
}
.icon-cloud-drive:before {
	content: "\e175";
}
.icon-cloud-upload:before {
	content: "\e176";
}
.icon-cloud:before {
	content: "\e177";
}
.icon-cloudy:before {
	content: "\e178";
}
.icon-clubs:before {
	content: "\e179";
}
.icon-cocktail:before {
	content: "\e17a";
}
.icon-code:before {
	content: "\e17b";
}
.icon-coffee:before {
	content: "\e17c";
}
.icon-coin-dollar:before {
	content: "\e17d";
}
.icon-coin-pound:before {
	content: "\e17e";
}
.icon-coin-yen:before {
	content: "\e17f";
}
.icon-coin:before {
	content: "\e180";
}
.icon-coins-alt:before {
	content: "\e181";
}
.icon-console:before {
	content: "\e182";
}
.icon-connection:before {
	content: "\e183";
}
.icon-compress:before {
	content: "\e184";
}
.icon-company:before {
	content: "\e185";
}
.icon-command:before {
	content: "\e186";
}
.icon-coin-euro:before {
	content: "\e187";
}
.icon-combination-lock:before {
	content: "\e188";
}
.icon-combination-lock-open:before {
	content: "\e189";
}
.icon-comb:before {
	content: "\e18a";
}
.icon-columns:before {
	content: "\e18b";
}
.icon-colorpicker:before {
	content: "\e18c";
}
.icon-color-bucket:before {
	content: "\e18d";
}
.icon-coins:before {
	content: "\e18e";
}
.icon-coins-yen:before {
	content: "\e18f";
}
.icon-coins-yen-alt:before {
	content: "\e190";
}
.icon-coins-pound:before {
	content: "\e191";
}
.icon-coins-pound-alt:before {
	content: "\e192";
}
.icon-coins-euro:before {
	content: "\e193";
}
.icon-coins-euro-alt:before {
	content: "\e194";
}
.icon-coins-dollar:before {
	content: "\e195";
}
.icon-conversation-alt:before {
	content: "\e196";
}
.icon-conversation:before {
	content: "\e197";
}
.icon-coverflow:before {
	content: "\e198";
}
.icon-credit-card-alt:before {
	content: "\e199";
}
.icon-credit-card:before {
	content: "\e19a";
}
.icon-crop:before {
	content: "\e19b";
}
.icon-crosshair:before {
	content: "\e19c";
}
.icon-crown-alt:before {
	content: "\e19d";
}
.icon-crown:before {
	content: "\e19e";
}
.icon-cupcake:before {
	content: "\e19f";
}
.icon-curve:before {
	content: "\e1a0";
}
.icon-cut:before {
	content: "\e1a1";
}
.icon-dashboard:before {
	content: "\e1a2";
}
.icon-defrag:before {
	content: "\e1a3";
}
.icon-delete:before {
	content: "\e1a4";
}
.icon-delete-key:before {
	content: "\e1a5";
}
.icon-departure:before {
	content: "\e1a6";
}
.icon-desk:before {
	content: "\e1a7";
}
.icon-desktop:before {
	content: "\e1a8";
}
.icon-donate:before {
	content: "\e1a9";
}
.icon-dollar-bag:before {
	content: "\e1aa";
}
.icon-documents:before {
	content: "\e1ab";
}
.icon-document:before {
	content: "\e1ac";
}
.icon-document-dashed-line:before {
	content: "\e1ad";
}
.icon-dock-connector:before {
	content: "\e1ae";
}
.icon-dna:before {
	content: "\e1af";
}
.icon-display:before {
	content: "\e1b0";
}
.icon-disk-image:before {
	content: "\e1b1";
}
.icon-disc:before {
	content: "\e1b2";
}
.icon-directions:before {
	content: "\e1b3";
}
.icon-directions-alt:before {
	content: "\e1b4";
}
.icon-diploma:before {
	content: "\e1b5";
}
.icon-diploma-alt:before {
	content: "\e1b6";
}
.icon-dice:before {
	content: "\e1b7";
}
.icon-diamonds:before {
	content: "\e1b8";
}
.icon-diamond:before {
	content: "\e1b9";
}
.icon-diagonal-arrow:before {
	content: "\e1ba";
}
.icon-diagonal-arrow-alt:before {
	content: "\e1bb";
}
.icon-door-open:before {
	content: "\e1bc";
}
.icon-download-alt:before {
	content: "\e1bd";
}
.icon-download:before {
	content: "\e1be";
}
.icon-drop:before {
	content: "\e1bf";
}
.icon-eco:before {
	content: "\e1c0";
}
.icon-economy:before {
	content: "\e1c1";
}
.icon-edit:before {
	content: "\e1c2";
}
.icon-eject:before {
	content: "\e1c3";
}
.icon-employee:before {
	content: "\e1c4";
}
.icon-energy-saving-bulb:before {
	content: "\e1c5";
}
.icon-enter:before {
	content: "\e1c6";
}
.icon-equalizer:before {
	content: "\e1c7";
}
.icon-escape:before {
	content: "\e1c8";
}
.icon-ethernet:before {
	content: "\e1c9";
}
.icon-euro-bag:before {
	content: "\e1ca";
}
.icon-exit-fullscreen:before {
	content: "\e1cb";
}
.icon-eye:before {
	content: "\e1cc";
}
.icon-facebook-like:before {
	content: "\e1cd";
}
.icon-factory:before {
	content: "\e1ce";
}
.icon-font:before {
	content: "\e1cf";
}
.icon-folders:before {
	content: "\e1d0";
}
.icon-folder:before, .icon-folder-close:before {
	content: "\e1d1";
}
.icon-folder-outline:before {
	content: "\e1d2";
}
.icon-folder-open:before {
	content: "\e1d3";
}
.icon-flowerpot:before {
	content: "\e1d4";
}
.icon-flashlight:before {
	content: "\e1d5";
}
.icon-flash:before {
	content: "\e1d6";
}
.icon-flag:before {
	content: "\e1d7";
}
.icon-flag-alt:before {
	content: "\e1d8";
}
.icon-firewire:before {
	content: "\e1d9";
}
.icon-firewall:before {
	content: "\e1da";
}
.icon-fire:before {
	content: "\e1db";
}
.icon-fingerprint:before {
	content: "\e1dc";
}
.icon-filter:before {
	content: "\e1dd";
}
.icon-filter-arrows:before {
	content: "\e1de";
}
.icon-files:before {
	content: "\e1df";
}
.icon-file-cabinet:before {
	content: "\e1e0";
}
.icon-female-symbol:before {
	content: "\e1e1";
}
.icon-footprints:before {
	content: "\e1e2";
}
.icon-hammer:before {
	content: "\e1e3";
}
.icon-hand-active-alt:before {
	content: "\e1e4";
}
.icon-forking:before {
	content: "\e1e5";
}
.icon-hand-active:before {
	content: "\e1e6";
}
.icon-hand-pointer-alt:before {
	content: "\e1e7";
}
.icon-hand-pointer:before {
	content: "\e1e8";
}
.icon-handprint:before {
	content: "\e1e9";
}
.icon-handshake:before {
	content: "\e1ea";
}
.icon-handtool:before {
	content: "\e1eb";
}
.icon-hard-drive:before {
	content: "\e1ec";
}
.icon-help:before {
	content: "\e1ed";
}
.icon-graduate:before {
	content: "\e1ee";
}
.icon-gps:before {
	content: "\e1ef";
}
.icon-help-alt:before {
	content: "\e1f0";
}
.icon-height:before {
	content: "\e1f1";
}
.icon-globe:before {
	content: "\e1f2";
}
.icon-hearts:before {
	content: "\e1f3";
}
.icon-globe-inverted-europe-africa:before {
	content: "\e1f4";
}
.icon-headset:before {
	content: "\e1f5";
}
.icon-globe-inverted-asia:before {
	content: "\e1f6";
}
.icon-headphones:before {
	content: "\e1f7";
}
.icon-globe-inverted-america:before {
	content: "\e1f8";
}
.icon-hd:before {
	content: "\e1f9";
}
.icon-globe-europe-africa:before,
.icon-globe-europe---africa:before {
	content: "\e1fa";
}
.icon-hat:before {
	content: "\e1fb";
}
.icon-globe-asia:before {
	content: "\e1fc";
}
.icon-globe-alt:before {
	content: "\e1fd";
}
.icon-hard-drive-alt:before {
	content: "\e1fe";
}
.icon-glasses:before {
	content: "\e1ff";
}
.icon-gift:before {
	content: "\e200";
}
.icon-handtool-alt:before {
	content: "\e201";
}
.icon-geometry:before {
	content: "\e202";
}
.icon-game:before {
	content: "\e203";
}
.icon-fullscreen:before {
	content: "\e204";
}
.icon-fullscreen-alt:before {
	content: "\e205";
}
.icon-frame:before {
	content: "\e206";
}
.icon-frame-alt:before {
	content: "\e207";
}
.icon-camera-roll:before {
	content: "\e208";
}
.icon-bookmark:before {
	content: "\e209";
}
.icon-bill:before {
	content: "\e20a";
}
.icon-baby-stroller:before {
	content: "\e20b";
}
.icon-alarm-clock:before {
	content: "\e20c";
}
.icon-adressbook:before {
	content: "\e20d";
}
.icon-add:before {
	content: "\e20e";
}
.icon-activity:before {
	content: "\e20f";
}
.icon-untitled:before {
	content: "\e210";
}
.icon-glasses:before {
	content: "\e211";
}
.icon-camcorder:before {
	content: "\e212";
}
.icon-calendar:before {
	content: "\e213";
}
.icon-calendar-alt:before {
	content: "\e214";
}
.icon-calculator:before {
	content: "\e215";
}
.icon-bus:before {
	content: "\e216";
}
.icon-burn:before {
	content: "\e217";
}
.icon-bulleted-list:before {
	content: "\e218";
}
.icon-bug:before {
	content: "\e219";
}
.icon-brush:before {
	content: "\e21a";
}
.icon-brush-alt:before {
	content: "\e21b";
}
.icon-brush-alt-2:before {
	content: "\e21c";
}
.icon-browser-window:before {
	content: "\e21d";
}
.icon-briefcase:before {
	content: "\e21e";
}
.icon-brick:before {
	content: "\e21f";
}
.icon-brackets:before {
	content: "\e220";
}
.icon-box:before {
	content: "\e221";
}
.icon-box-open:before {
	content: "\e222";
}
.icon-box-alt:before {
	content: "\e223";
}
.icon-books:before {
	content: "\e224";
}
.icon-billboard:before {
	content: "\e225";
}
.icon-bills-dollar:before {
	content: "\e226";
}
.icon-bills-euro:before {
	content: "\e227";
}
.icon-bills-pound:before {
	content: "\e228";
}
.icon-bills-yen:before {
	content: "\e229";
}
.icon-bills:before {
	content: "\e22a";
}
.icon-binarycode:before {
	content: "\e22b";
}
.icon-binoculars:before {
	content: "\e22c";
}
.icon-bird:before {
	content: "\e22d";
}
.icon-birthday-cake:before {
	content: "\e22e";
}
.icon-blueprint:before {
	content: "\e22f";
}
.icon-block:before {
	content: "\e230";
}
.icon-bluetooth:before {
	content: "\e231";
}
.icon-boat-shipping:before {
	content: "\e232";
}
.icon-bomb:before {
	content: "\e233";
}
.icon-book-alt-2:before {
	content: "\e234";
}
.icon-bones:before {
	content: "\e235";
}
.icon-book-alt:before {
	content: "\e236";
}
.icon-book:before {
	content: "\e237";
}
.icon-bill-yen:before {
	content: "\e238";
}
.icon-award:before {
	content: "\e239";
}
.icon-bill-pound:before {
	content: "\e23a";
}
.icon-autofill:before {
	content: "\e23b";
}
.icon-bill-euro:before {
	content: "\e23c";
}
.icon-auction-hammer:before {
	content: "\e23d";
}
.icon-bill-dollar:before {
	content: "\e23e";
}
.icon-attachment:before {
	content: "\e23f";
}
.icon-bell:before {
	content: "\e240";
}
.icon-article:before {
	content: "\e241";
}
.icon-bell-off:before {
	content: "\e242";
}
.icon-art-easel:before {
	content: "\e243";
}
.icon-beer-glass:before {
	content: "\e244";
}
.icon-arrow-up:before {
	content: "\e245";
}
.icon-battery-low:before {
	content: "\e246";
}
.icon-arrow-right:before {
	content: "\e247";
}
.icon-battery-full:before {
	content: "\e248";
}
.icon-arrow-left:before {
	content: "\e249";
}
.icon-bars:before {
	content: "\e24a";
}
.icon-arrow-down:before {
	content: "\e24b";
}
.icon-barcode:before {
	content: "\e24c";
}
.icon-arrivals:before {
	content: "\e24d";
}
.icon-bar-chart:before {
	content: "\e24e";
}
.icon-application-window:before {
	content: "\e24f";
}
.icon-band-aid:before {
	content: "\e250";
}
.icon-application-window-alt:before {
	content: "\e251";
}
.icon-ball:before {
	content: "\e252";
}
.icon-application-error:before {
	content: "\e253";
}
.icon-badge-restricted:before {
	content: "\e254";
}
.icon-app:before {
	content: "\e255";
}
.icon-badge-remove:before {
	content: "\e256";
}
.icon-anchor:before {
	content: "\e257";
}
.icon-badge-count:before {
	content: "\e258";
}
.icon-alt:before {
	content: "\e259";
}
.icon-badge-add:before {
	content: "\e25a";
}
.icon-alert:before {
	content: "\e25b";
}
.icon-backspace:before {
	content: "\e25c";
}
.icon-alert-alt:before {
	content: "\e25d";
}
=======
﻿@font-face {
	font-family: 'icomoon';
	src:url('../fonts/helveticons/helveticons.eot');
	src:url('../fonts/helveticons/helveticons.eot?#iefix') format('embedded-opentype'),
		url('../fonts/helveticons/helveticons.ttf') format('truetype'),
		url('../fonts/helveticons/helveticons.svg#icomoon') format('svg');
	font-weight: normal;
	font-style: normal;
}

[class^="icon-"],
[class*=" icon-"] {
  font-family: icomoon;
  font-weight: normal;
  font-style: normal;
  text-decoration: inherit;
  -webkit-font-smoothing: antialiased;
  *margin-right: .3em;
}

[class^="icon-"]:before,
[class*=" icon-"]:before {
  text-decoration: inherit;
  display: inline-block;
  speak: none;
}

/*
[class^="icon-"]:before, [class*=" icon-"]:before {
	font-family: 'icomoon';
	speak: none;
	font-weight: normal;
  	font-style: normal;
  	display: inline-block;
  	text-decoration: inherit;
  	font-size: 14px;
  	-webkit-font-smoothing: antialiased;
}*/

i.large{
	font-size: 32px;
}
i.medium{
	font-size: 24px;
}
i.small{
	font-size: 14px;
}

.icon-zoom-out:before {
	content: "\e000";
}
.icon-truck:before {
	content: "\e001";
}
.icon-zoom-in:before {
	content: "\e002";
}
.icon-zip:before {
	content: "\e003";
}
.icon-axis-rotation:before {
	content: "\e004";
}
.icon-yen-bag:before {
	content: "\e005";
}
.icon-axis-rotation-2:before {
	content: "\e006";
}
.icon-axis-rotation-3:before {
	content: "\e007";
}
.icon-wrench:before {
	content: "\e008";
}
.icon-wine-glass:before {
	content: "\e009";
}
.icon-wrong:before {
	content: "\e00a";
}
.icon-windows:before {
	content: "\e00b";
}
.icon-window-sizes:before {
	content: "\e00c";
}
.icon-window-popin:before {
	content: "\e00d";
}
.icon-wifi:before {
	content: "\e00e";
}
.icon-width:before {
	content: "\e00f";
}
.icon-weight:before {
	content: "\e010";
}
.icon-war:before {
	content: "\e011";
}
.icon-wand:before {
	content: "\e012";
}
.icon-wallet:before {
	content: "\e013";
}
.icon-wall-plug:before {
	content: "\e014";
}
.icon-voice:before {
	content: "\e016";
}
.icon-video:before {
	content: "\e017";
}
.icon-vcard:before {
	content: "\e018";
}
.icon-utilities:before {
	content: "\e019";
}
.icon-users:before {
	content: "\e01a";
}
.icon-users-alt:before {
	content: "\e01b";
}
.icon-user:before {
	content: "\e01c";
}
.icon-user-glasses:before {
	content: "\e01d";
}
.icon-user-females:before {
	content: "\e01e";
}
.icon-user-females-alt:before {
	content: "\e01f";
}
.icon-user-female:before {
	content: "\e020";
}
.icon-usb:before {
	content: "\e021";
}
.icon-usb-connector:before {
	content: "\e022";
}
.icon-unlocked:before {
	content: "\e023";
}
.icon-universal:before {
	content: "\e024";
}
.icon-undo:before {
	content: "\e025";
}
.icon-umbrella:before {
	content: "\e026";
}
.icon-umb-deploy:before {
	content: "\e027";
}
.icon-umb-contour:before, .traycontour:before, {
	content: "\e028";
}
.icon-umb-settings:before, .traysettings:before, {
	content: "\e029";
}
.icon-umb-users:before, .trayuser:before, .trayusers:before{
	content: "\e02a";
}
.icon-umb-media:before, .traymedia:before, {
	content: "\e02b";
}
.icon-umb-content:before, .traycontent:before{
	content: "\e02c";
}
.icon-umb-developer:before, .traydeveloper:before, {
	content: "\e02d";
}
.icon-umb-members:before, .traymember:before {
	content: "\e015";
}
.icon-umb-translation:before, .traytranslation:before {
	content: "\e1fd";
}
.icon-tv:before {
	content: "\e02e";
}
.icon-tv-old:before {
	content: "\e02f";
}
.icon-trophy:before {
	content: "\e030";
}
.icon-tree:before {
	content: "\e031";
}
.icon-trash:before {
	content: "\e032";
}
.icon-trash-alt:before {
	content: "\e033";
}
.icon-trash-alt-2:before {
	content: "\e034";
}
.icon-train:before {
	content: "\e035";
}
.icon-trafic:before,
.icon-traffic:before {
	content: "\e036";
}
.icon-traffic-alt:before {
	content: "\e037";
}
.icon-top:before {
	content: "\e038";
}
.icon-tools:before {
	content: "\e039";
}
.icon-timer:before {
	content: "\e03a";
}
.icon-time:before {
	content: "\e03b";
}
.icon-t-shirt:before {
	content: "\e03c";
}
.icon-tab-key:before {
	content: "\e03d";
}
.icon-tab:before {
	content: "\e03e";
}
.icon-tactics:before {
	content: "\e03f";
}
.icon-tag:before {
	content: "\e040";
}
.icon-tags:before {
	content: "\e041";
}
.icon-takeaway-cup:before {
	content: "\e042";
}
.icon-target:before {
	content: "\e043";
}
.icon-temperature-alt:before,
.icon-temperatrure-alt:before {
	content: "\e044";
}
.icon-temperature:before {
	content: "\e045";
}
.icon-terminal:before {
	content: "\e046";
}
.icon-theater:before {
	content: "\e047";
}
.icon-thief:before,
.icon-theif:before {
	content: "\e048";
}
.icon-thought-bubble:before {
	content: "\e049";
}
.icon-thumb-down:before {
	content: "\e04a";
}
.icon-thumb-up:before {
	content: "\e04b";
}
.icon-thumbnail-list:before {
	content: "\e04c";
}
.icon-thumbnails-small:before {
	content: "\e04d";
}
.icon-thumbnails:before {
	content: "\e04e";
}
.icon-ticket:before {
	content: "\e04f";
}
.icon-sync:before {
	content: "\e050";
}
.icon-sweatshirt:before {
	content: "\e051";
}
.icon-sunny:before {
	content: "\e052";
}
.icon-stream:before {
	content: "\e053";
}
.icon-store:before {
	content: "\e054";
}
.icon-stop:before {
	content: "\e055";
}
.icon-stop-hand:before {
	content: "\e056";
}
.icon-stop-alt:before {
	content: "\e057";
}
.icon-stamp:before {
	content: "\e058";
}
.icon-stacked-disks:before {
	content: "\e059";
}
.icon-ssd:before {
	content: "\e05a";
}
.icon-squiggly-line:before {
	content: "\e05b";
}
.icon-sprout:before {
	content: "\e05c";
}
.icon-split:before {
	content: "\e05d";
}
.icon-split-alt:before {
	content: "\e05e";
}
.icon-speed-gauge:before {
	content: "\e05f";
}
.icon-speaker:before {
	content: "\e060";
}
.icon-sound:before {
	content: "\e061";
}
.icon-spades:before {
	content: "\e062";
}
.icon-sound-waves:before {
	content: "\e063";
}
.icon-shipping-box:before {
	content: "\e064";
}
.icon-shipping:before {
	content: "\e065";
}
.icon-shoe:before {
	content: "\e066";
}
.icon-shopping-basket-alt-2:before {
	content: "\e067";
}
.icon-shopping-basket:before {
	content: "\e068";
}
.icon-shopping-basket-alt:before {
	content: "\e069";
}
.icon-shorts:before {
	content: "\e06a";
}
.icon-shuffle:before {
	content: "\e06b";
}
.icon-science:before,
.icon-sience:before {
	content: "\e06c";
}
.icon-simcard:before {
	content: "\e06d";
}
.icon-single-note:before {
	content: "\e06e";
}
.icon-sitemap:before {
	content: "\e06f";
}
.icon-sleep:before {
	content: "\e070";
}
.icon-slideshow:before {
	content: "\e071";
}
.icon-smiley-inverted:before {
	content: "\e072";
}
.icon-smiley:before {
	content: "\e073";
}
.icon-snow:before {
	content: "\e074";
}
.icon-sound-low:before {
	content: "\e075";
}
.icon-sound-medium:before {
	content: "\e076";
}
.icon-sound-off:before {
	content: "\e077";
}
.icon-shift:before {
	content: "\e078";
}
.icon-shield:before {
	content: "\e079";
}
.icon-sharing-iphone:before {
	content: "\e07a";
}
.icon-share:before {
	content: "\e07b";
}
.icon-share-alt:before {
	content: "\e07c";
}
.icon-share-alt-2:before {
	content: "\e07d";
}
.icon-settings:before {
	content: "\e07e";
}
.icon-settings-alt:before {
	content: "\e07f";
}
.icon-settings-alt-2:before {
	content: "\e080";
}
.icon-server:before {
	content: "\e081";
}
.icon-server-alt:before {
	content: "\e082";
}
.icon-sensor:before {
	content: "\e083";
}
.icon-security-camera:before {
	content: "\e084";
}
.icon-search:before {
	content: "\e085";
}
.icon-scull:before {
	content: "\e086";
}
.icon-script:before {
	content: "\e087";
}
.icon-script-alt:before {
	content: "\e088";
}
.icon-screensharing:before {
	content: "\e089";
}
.icon-school:before {
	content: "\e08a";
}
.icon-scan:before {
	content: "\e08b";
}
.icon-refresh:before {
	content: "\e08c";
}
.icon-remote:before {
	content: "\e08d";
}
.icon-remove:before {
	content: "\e08e";
}
.icon-repeat-one:before {
	content: "\e08f";
}
.icon-repeat:before {
	content: "\e090";
}
.icon-resize:before {
	content: "\e091";
}
.icon-reply-arrow:before {
	content: "\e092";
}
.icon-return-to-top:before {
	content: "\e093";
}
.icon-right-double-arrow:before {
	content: "\e094";
}
.icon-road:before {
	content: "\e095";
}
.icon-roadsign:before {
	content: "\e096";
}
.icon-rocket:before {
	content: "\e097";
}
.icon-rss:before {
	content: "\e098";
}
.icon-ruler-alt:before {
	content: "\e099";
}
.icon-ruler:before {
	content: "\e09a";
}
.icon-sandbox-toys:before {
	content: "\e09b";
}
.icon-satellite-dish:before {
	content: "\e09c";
}
.icon-save:before {
	content: "\e09d";
}
.icon-safedial:before {
	content: "\e09e";
}
.icon-safe:before {
	content: "\e09f";
}
.icon-redo:before {
	content: "\e0a0";
}
.icon-printer-alt:before {
	content: "\e0a1";
}
.icon-planet:before {
	content: "\e0a2";
}
.icon-paste-in:before {
	content: "\e0a3";
}
.icon-os-x:before {
	content: "\e0a4";
}
.icon-navigation-left:before {
	content: "\e0a5";
}
.icon-message:before {
	content: "\e0a6";
}
.icon-lock:before {
	content: "\e0a7";
}
.icon-layers-alt:before {
	content: "\e0a8";
}
.icon-record:before {
	content: "\e0a9";
}
.icon-print:before {
	content: "\e0aa";
}
.icon-plane:before {
	content: "\e0ab";
}
.icon-partly-cloudy:before {
	content: "\e0ac";
}
.icon-ordered-list:before {
	content: "\e0ad";
}
.icon-navigation-last:before {
	content: "\e0ae";
}
.icon-message-unopened:before {
	content: "\e0af";
}
.icon-location-nearby:before {
	content: "\e0b0";
}
.icon-laptop:before {
	content: "\e0b1";
}
.icon-reception:before {
	content: "\e0b2";
}
.icon-price-yen:before {
	content: "\e0b3";
}
.icon-piracy:before {
	content: "\e0b4";
}
.icon-parental-control:before {
	content: "\e0b5";
}
.icon-operator:before {
	content: "\e0b6";
}
.icon-navigation-horizontal:before {
	content: "\e0b7";
}
.icon-message-open:before {
	content: "\e0b8";
}
.icon-lab:before {
	content: "\e0b9";
}
.icon-location-near-me:before {
	content: "\e0ba";
}
.icon-receipt-yen:before {
	content: "\e0bb";
}
.icon-price-pound:before {
	content: "\e0bc";
}
.icon-pin-location:before {
	content: "\e0bd";
}
.icon-parachute-drop:before {
	content: "\e0be";
}
.icon-old-phone:before {
	content: "\e0bf";
}
.icon-merge:before {
	content: "\e0c0";
}
.icon-navigation-first:before {
	content: "\e0c1";
}
.icon-locate:before {
	content: "\e0c2";
}
.icon-keyhole:before {
	content: "\e0c3";
}
.icon-receipt-pound:before {
	content: "\e0c4";
}
.icon-price-euro:before {
	content: "\e0c5";
}
.icon-piggy-bank:before {
	content: "\e0c6";
}
.icon-paper-plane:before {
	content: "\e0c7";
}
.icon-old-key:before {
	content: "\e0c8";
}
.icon-navigation-down:before {
	content: "\e0c9";
}
.icon-megaphone:before {
	content: "\e0ca";
}
.icon-loading:before {
	content: "\e0cb";
}
.icon-keychain:before {
	content: "\e0cc";
}
.icon-receipt-euro:before {
	content: "\e0cd";
}
.icon-price-dollar:before {
	content: "\e0ce";
}
.icon-pie-chart:before {
	content: "\e0cf";
}
.icon-paper-plane-alt:before {
	content: "\e0d0";
}
.icon-notepad:before {
	content: "\e0d1";
}
.icon-navigation-bottom:before {
	content: "\e0d2";
}
.icon-meeting:before {
	content: "\e0d3";
}
.icon-keyboard:before {
	content: "\e0d4";
}
.icon-load:before {
	content: "\e0d5";
}
.icon-receipt-dollar:before {
	content: "\e0d6";
}
.icon-previous:before {
	content: "\e0d7";
}
.icon-pictures:before {
	content: "\e0d8";
}
.icon-notepad-alt:before {
	content: "\e0d9";
}
.icon-paper-bag:before {
	content: "\e0da";
}
.icon-name-badge:before {
	content: "\e0db";
}
.icon-medicine:before {
	content: "\e0dc";
}
.icon-list:before {
	content: "\e0dd";
}
.icon-key:before {
	content: "\e0de";
}
.icon-receipt-alt:before {
	content: "\e0df";
}
.icon-previous-media:before {
	content: "\e0e0";
}
.icon-pictures-alt:before {
	content: "\e0e1";
}
.icon-pants:before {
	content: "\e0e2";
}
.icon-nodes:before {
	content: "\e0e3";
}
.icon-music:before {
	content: "\e0e4";
}
.icon-readonly:before {
	content: "\e0e5";
}
.icon-presentation:before {
	content: "\e0e6";
}
.icon-pictures-alt-2:before {
	content: "\e0e7";
}
.icon-panel-close:before,
.icon-pannel-close:before {
	content: "\e0e8";
}
.icon-next:before {
	content: "\e0e9";
}
.icon-multiple-windows:before {
	content: "\e0ea";
}
.icon-medical-emergency:before {
	content: "\e0eb";
}
.icon-medal:before {
	content: "\e0ec";
}
.icon-link:before {
	content: "\e0ed";
}
.icon-linux-tux:before {
	content: "\e0ee";
}
.icon-junk:before {
	content: "\e0ef";
}
.icon-item-arrangement:before {
	content: "\e0f0";
}
.icon-iphone:before {
	content: "\e0f1";
}
.icon-lightning:before {
	content: "\e0f2";
}
.icon-map:before {
	content: "\e0f3";
}
.icon-multiple-credit-cards:before {
	content: "\e0f4";
}
.icon-next-media:before {
	content: "\e0f5";
}
.icon-panel-show:before {
	content: "\e0f6";
}
.icon-picture:before {
	content: "\e0f7";
}
.icon-power:before {
	content: "\e0f8";
}
.icon-re-post:before {
	content: "\e0f9";
}
.icon-rate:before {
	content: "\e0fa";
}
.icon-rain:before {
	content: "\e0fb";
}
.icon-radio:before {
	content: "\e0fc";
}
.icon-radio-receiver:before {
	content: "\e0fd";
}
.icon-radio-alt:before {
	content: "\e0fe";
}
.icon-quote:before {
	content: "\e0ff";
}
.icon-qr-code:before {
	content: "\e100";
}
.icon-pushpin:before {
	content: "\e101";
}
.icon-pulse:before {
	content: "\e102";
}
.icon-projector:before {
	content: "\e103";
}
.icon-play:before {
	content: "\e104";
}
.icon-playing-cards:before {
	content: "\e105";
}
.icon-playlist:before {
	content: "\e106";
}
.icon-plugin:before {
	content: "\e107";
}
.icon-podcast:before {
	content: "\e108";
}
.icon-poker-chip:before {
	content: "\e109";
}
.icon-poll:before {
	content: "\e10a";
}
.icon-post-it:before {
	content: "\e10b";
}
.icon-pound-bag:before {
	content: "\e10c";
}
.icon-power-outlet:before {
	content: "\e10d";
}
.icon-photo-album:before {
	content: "\e10e";
}
.icon-phone:before {
	content: "\e10f";
}
.icon-phone-ring:before {
	content: "\e110";
}
.icon-people:before {
	content: "\e111";
}
.icon-people-female:before {
	content: "\e112";
}
.icon-people-alt:before {
	content: "\e113";
}
.icon-people-alt-2:before {
	content: "\e114";
}
.icon-pc:before {
	content: "\e115";
}
.icon-pause:before {
	content: "\e116";
}
.icon-path:before {
	content: "\e117";
}
.icon-out:before {
	content: "\e118";
}
.icon-outbox:before {
	content: "\e119";
}
.icon-outdent:before {
	content: "\e11a";
}
.icon-page-add:before {
	content: "\e11b";
}
.icon-page-down:before {
	content: "\e11c";
}
.icon-page-remove:before {
	content: "\e11d";
}
.icon-page-restricted:before {
	content: "\e11e";
}
.icon-page-up:before {
	content: "\e11f";
}
.icon-paint-roller:before {
	content: "\e120";
}
.icon-palette:before {
	content: "\e121";
}
.icon-newspaper:before {
	content: "\e122";
}
.icon-newspaper-alt:before {
	content: "\e123";
}
.icon-network-alt:before {
	content: "\e124";
}
.icon-navigational-arrow:before {
	content: "\e125";
}
.icon-navigation:before {
	content: "\e126";
}
.icon-navigation-vertical:before {
	content: "\e127";
}
.icon-navigation-up:before {
	content: "\e128";
}
.icon-navigation-top:before {
	content: "\e129";
}
.icon-navigation-road:before {
	content: "\e12a";
}
.icon-navigation-right:before {
	content: "\e12b";
}
.icon-microscope:before {
	content: "\e12c";
}
.icon-mindmap:before {
	content: "\e12d";
}
.icon-molecular-network:before {
	content: "\e12e";
}
.icon-molecular:before {
	content: "\e12f";
}
.icon-mountain:before {
	content: "\e130";
}
.icon-mouse-cursor:before {
	content: "\e131";
}
.icon-mouse:before {
	content: "\e132";
}
.icon-movie-alt:before {
	content: "\e133";
}
.icon-map-marker:before {
	content: "\e134";
}
.icon-movie:before {
	content: "\e135";
}
.icon-map-location:before {
	content: "\e136";
}
.icon-map-alt:before {
	content: "\e137";
}
.icon-male-symbol:before {
	content: "\e138";
}
.icon-male-and-female:before {
	content: "\e139";
}
.icon-mailbox:before {
	content: "\e13a";
}
.icon-magnet:before {
	content: "\e13b";
}
.icon-loupe:before {
	content: "\e13c";
}
.icon-mobile:before {
	content: "\e13d";
}
.icon-logout:before {
	content: "\e13e";
}
.icon-log-out:before {
	content: "\e13f";
}
.icon-layers:before {
	content: "\e140";
}
.icon-left-double-arrow:before {
	content: "\e141";
}
.icon-layout:before {
	content: "\e142";
}
.icon-legal:before {
	content: "\e143";
}
.icon-lense:before {
	content: "\e144";
}
.icon-library:before {
	content: "\e145";
}
.icon-light-down:before {
	content: "\e146";
}
.icon-light-up:before {
	content: "\e147";
}
.icon-lightbulb-active:before {
	content: "\e148";
}
.icon-lightbulb:before {
	content: "\e149";
}
.icon-ipad:before {
	content: "\e14a";
}
.icon-invoice:before {
	content: "\e14b";
}
.icon-info:before {
	content: "\e14c";
}
.icon-infinity:before {
	content: "\e14d";
}
.icon-indent:before {
	content: "\e14e";
}
.icon-inbox:before {
	content: "\e14f";
}
.icon-inbox-full:before {
	content: "\e150";
}
.icon-inactive-line:before {
	content: "\e151";
}
.icon-imac:before {
	content: "\e152";
}
.icon-hourglass:before {
	content: "\e153";
}
.icon-home:before {
	content: "\e154";
}
.icon-grid:before {
	content: "\e155";
}
.icon-food:before {
	content: "\e156";
}
.icon-favorite:before {
	content: "\e157";
}
.icon-door-open-alt:before {
	content: "\e158";
}
.icon-diagnostics:before {
	content: "\e159";
}
.icon-contrast:before {
	content: "\e15a";
}
.icon-coins-dollar-alt:before {
	content: "\e15b";
}
.icon-circle-dotted-active:before {
	content: "\e15c";
}
.icon-cinema:before {
	content: "\e15d";
}
.icon-chip:before {
	content: "\e15e";
}
.icon-chip-alt:before {
	content: "\e15f";
}
.icon-chess:before {
	content: "\e160";
}
.icon-checkbox:before {
	content: "\e161";
}
.icon-checkbox-empty:before {
	content: "\e162";
}
.icon-checkbox-dotted:before {
	content: "\e163";
}
.icon-checkbox-dotted-active:before {
	content: "\e164";
}
.icon-check:before {
	content: "\e165";
}
.icon-chat:before {
	content: "\e166";
}
.icon-chat-active:before {
	content: "\e167";
}
.icon-chart:before {
	content: "\e168";
}
.icon-chart-curve:before {
	content: "\e169";
}
.icon-certificate:before {
	content: "\e16a";
}
.icon-categories:before {
	content: "\e16b";
}
.icon-cash-register:before {
	content: "\e16c";
}
.icon-car:before {
	content: "\e16d";
}
.icon-caps-lock:before {
	content: "\e16e";
}
.icon-candy:before {
	content: "\e16f";
}
.icon-circle-dotted:before {
	content: "\e170";
}
.icon-circuits:before {
	content: "\e171";
}
.icon-circus:before {
	content: "\e172";
}
.icon-client:before {
	content: "\e173";
}
.icon-clothes-hanger:before {
	content: "\e174";
}
.icon-cloud-drive:before {
	content: "\e175";
}
.icon-cloud-upload:before {
	content: "\e176";
}
.icon-cloud:before {
	content: "\e177";
}
.icon-cloudy:before {
	content: "\e178";
}
.icon-clubs:before {
	content: "\e179";
}
.icon-cocktail:before {
	content: "\e17a";
}
.icon-code:before {
	content: "\e17b";
}
.icon-coffee:before {
	content: "\e17c";
}
.icon-coin-dollar:before {
	content: "\e17d";
}
.icon-coin-pound:before {
	content: "\e17e";
}
.icon-coin-yen:before {
	content: "\e17f";
}
.icon-coin:before {
	content: "\e180";
}
.icon-coins-alt:before {
	content: "\e181";
}
.icon-console:before {
	content: "\e182";
}
.icon-connection:before {
	content: "\e183";
}
.icon-compress:before {
	content: "\e184";
}
.icon-company:before {
	content: "\e185";
}
.icon-command:before {
	content: "\e186";
}
.icon-coin-euro:before {
	content: "\e187";
}
.icon-combination-lock:before {
	content: "\e188";
}
.icon-combination-lock-open:before {
	content: "\e189";
}
.icon-comb:before {
	content: "\e18a";
}
.icon-columns:before {
	content: "\e18b";
}
.icon-colorpicker:before {
	content: "\e18c";
}
.icon-color-bucket:before {
	content: "\e18d";
}
.icon-coins:before {
	content: "\e18e";
}
.icon-coins-yen:before {
	content: "\e18f";
}
.icon-coins-yen-alt:before {
	content: "\e190";
}
.icon-coins-pound:before {
	content: "\e191";
}
.icon-coins-pound-alt:before {
	content: "\e192";
}
.icon-coins-euro:before {
	content: "\e193";
}
.icon-coins-euro-alt:before {
	content: "\e194";
}
.icon-coins-dollar:before {
	content: "\e195";
}
.icon-conversation-alt:before {
	content: "\e196";
}
.icon-conversation:before {
	content: "\e197";
}
.icon-coverflow:before {
	content: "\e198";
}
.icon-credit-card-alt:before {
	content: "\e199";
}
.icon-credit-card:before {
	content: "\e19a";
}
.icon-crop:before {
	content: "\e19b";
}
.icon-crosshair:before {
	content: "\e19c";
}
.icon-crown-alt:before {
	content: "\e19d";
}
.icon-crown:before {
	content: "\e19e";
}
.icon-cupcake:before {
	content: "\e19f";
}
.icon-curve:before {
	content: "\e1a0";
}
.icon-cut:before {
	content: "\e1a1";
}
.icon-dashboard:before {
	content: "\e1a2";
}
.icon-defrag:before {
	content: "\e1a3";
}
.icon-delete:before {
	content: "\e1a4";
}
.icon-delete-key:before {
	content: "\e1a5";
}
.icon-departure:before {
	content: "\e1a6";
}
.icon-desk:before {
	content: "\e1a7";
}
.icon-desktop:before {
	content: "\e1a8";
}
.icon-donate:before {
	content: "\e1a9";
}
.icon-dollar-bag:before {
	content: "\e1aa";
}
.icon-documents:before {
	content: "\e1ab";
}
.icon-document:before {
	content: "\e1ac";
}
.icon-document-dashed-line:before {
	content: "\e1ad";
}
.icon-dock-connector:before {
	content: "\e1ae";
}
.icon-dna:before {
	content: "\e1af";
}
.icon-display:before {
	content: "\e1b0";
}
.icon-disk-image:before {
	content: "\e1b1";
}
.icon-disc:before {
	content: "\e1b2";
}
.icon-directions:before {
	content: "\e1b3";
}
.icon-directions-alt:before {
	content: "\e1b4";
}
.icon-diploma:before {
	content: "\e1b5";
}
.icon-diploma-alt:before {
	content: "\e1b6";
}
.icon-dice:before {
	content: "\e1b7";
}
.icon-diamonds:before {
	content: "\e1b8";
}
.icon-diamond:before {
	content: "\e1b9";
}
.icon-diagonal-arrow:before {
	content: "\e1ba";
}
.icon-diagonal-arrow-alt:before {
	content: "\e1bb";
}
.icon-door-open:before {
	content: "\e1bc";
}
.icon-download-alt:before {
	content: "\e1bd";
}
.icon-download:before {
	content: "\e1be";
}
.icon-drop:before {
	content: "\e1bf";
}
.icon-eco:before {
	content: "\e1c0";
}
.icon-economy:before {
	content: "\e1c1";
}
.icon-edit:before {
	content: "\e1c2";
}
.icon-eject:before {
	content: "\e1c3";
}
.icon-employee:before {
	content: "\e1c4";
}
.icon-energy-saving-bulb:before {
	content: "\e1c5";
}
.icon-enter:before {
	content: "\e1c6";
}
.icon-equalizer:before {
	content: "\e1c7";
}
.icon-escape:before {
	content: "\e1c8";
}
.icon-ethernet:before {
	content: "\e1c9";
}
.icon-euro-bag:before {
	content: "\e1ca";
}
.icon-exit-fullscreen:before {
	content: "\e1cb";
}
.icon-eye:before {
	content: "\e1cc";
}
.icon-facebook-like:before {
	content: "\e1cd";
}
.icon-factory:before {
	content: "\e1ce";
}
.icon-font:before {
	content: "\e1cf";
}
.icon-folders:before {
	content: "\e1d0";
}
.icon-folder:before, .icon-folder-close:before {
	content: "\e1d1";
}
.icon-folder-outline:before {
	content: "\e1d2";
}
.icon-folder-open:before {
	content: "\e1d3";
}
.icon-flowerpot:before {
	content: "\e1d4";
}
.icon-flashlight:before {
	content: "\e1d5";
}
.icon-flash:before {
	content: "\e1d6";
}
.icon-flag:before {
	content: "\e1d7";
}
.icon-flag-alt:before {
	content: "\e1d8";
}
.icon-firewire:before {
	content: "\e1d9";
}
.icon-firewall:before {
	content: "\e1da";
}
.icon-fire:before {
	content: "\e1db";
}
.icon-fingerprint:before {
	content: "\e1dc";
}
.icon-filter:before {
	content: "\e1dd";
}
.icon-filter-arrows:before {
	content: "\e1de";
}
.icon-files:before {
	content: "\e1df";
}
.icon-file-cabinet:before {
	content: "\e1e0";
}
.icon-female-symbol:before {
	content: "\e1e1";
}
.icon-footprints:before {
	content: "\e1e2";
}
.icon-hammer:before {
	content: "\e1e3";
}
.icon-hand-active-alt:before {
	content: "\e1e4";
}
.icon-forking:before {
	content: "\e1e5";
}
.icon-hand-active:before {
	content: "\e1e6";
}
.icon-hand-pointer-alt:before {
	content: "\e1e7";
}
.icon-hand-pointer:before {
	content: "\e1e8";
}
.icon-handprint:before {
	content: "\e1e9";
}
.icon-handshake:before {
	content: "\e1ea";
}
.icon-handtool:before {
	content: "\e1eb";
}
.icon-hard-drive:before {
	content: "\e1ec";
}
.icon-help:before {
	content: "\e1ed";
}
.icon-graduate:before {
	content: "\e1ee";
}
.icon-gps:before {
	content: "\e1ef";
}
.icon-help-alt:before {
	content: "\e1f0";
}
.icon-height:before {
	content: "\e1f1";
}
.icon-globe:before {
	content: "\e1f2";
}
.icon-hearts:before {
	content: "\e1f3";
}
.icon-globe-inverted-europe-africa:before {
	content: "\e1f4";
}
.icon-headset:before {
	content: "\e1f5";
}
.icon-globe-inverted-asia:before {
	content: "\e1f6";
}
.icon-headphones:before {
	content: "\e1f7";
}
.icon-globe-inverted-america:before {
	content: "\e1f8";
}
.icon-hd:before {
	content: "\e1f9";
}
.icon-globe-europe-africa:before,
.icon-globe-europe---africa:before {
	content: "\e1fa";
}
.icon-hat:before {
	content: "\e1fb";
}
.icon-globe-asia:before {
	content: "\e1fc";
}
.icon-globe-alt:before {
	content: "\e1fd";
}
.icon-hard-drive-alt:before {
	content: "\e1fe";
}
.icon-glasses:before {
	content: "\e1ff";
}
.icon-gift:before {
	content: "\e200";
}
.icon-handtool-alt:before {
	content: "\e201";
}
.icon-geometry:before {
	content: "\e202";
}
.icon-game:before {
	content: "\e203";
}
.icon-fullscreen:before {
	content: "\e204";
}
.icon-fullscreen-alt:before {
	content: "\e205";
}
.icon-frame:before {
	content: "\e206";
}
.icon-frame-alt:before {
	content: "\e207";
}
.icon-camera-roll:before {
	content: "\e208";
}
.icon-bookmark:before {
	content: "\e209";
}
.icon-bill:before {
	content: "\e20a";
}
.icon-baby-stroller:before {
	content: "\e20b";
}
.icon-alarm-clock:before {
	content: "\e20c";
}
.icon-addressbook:before,
.icon-adressbook:before {
	content: "\e20d";
}
.icon-add:before {
	content: "\e20e";
}
.icon-activity:before {
	content: "\e20f";
}
.icon-untitled:before {
	content: "\e210";
}
.icon-glasses:before {
	content: "\e211";
}
.icon-camcorder:before {
	content: "\e212";
}
.icon-calendar:before {
	content: "\e213";
}
.icon-calendar-alt:before {
	content: "\e214";
}
.icon-calculator:before {
	content: "\e215";
}
.icon-bus:before {
	content: "\e216";
}
.icon-burn:before {
	content: "\e217";
}
.icon-bulleted-list:before {
	content: "\e218";
}
.icon-bug:before {
	content: "\e219";
}
.icon-brush:before {
	content: "\e21a";
}
.icon-brush-alt:before {
	content: "\e21b";
}
.icon-brush-alt-2:before {
	content: "\e21c";
}
.icon-browser-window:before {
	content: "\e21d";
}
.icon-briefcase:before {
	content: "\e21e";
}
.icon-brick:before {
	content: "\e21f";
}
.icon-brackets:before {
	content: "\e220";
}
.icon-box:before {
	content: "\e221";
}
.icon-box-open:before {
	content: "\e222";
}
.icon-box-alt:before {
	content: "\e223";
}
.icon-books:before {
	content: "\e224";
}
.icon-billboard:before {
	content: "\e225";
}
.icon-bills-dollar:before {
	content: "\e226";
}
.icon-bills-euro:before {
	content: "\e227";
}
.icon-bills-pound:before {
	content: "\e228";
}
.icon-bills-yen:before {
	content: "\e229";
}
.icon-bills:before {
	content: "\e22a";
}
.icon-binarycode:before {
	content: "\e22b";
}
.icon-binoculars:before {
	content: "\e22c";
}
.icon-bird:before {
	content: "\e22d";
}
.icon-birthday-cake:before {
	content: "\e22e";
}
.icon-blueprint:before {
	content: "\e22f";
}
.icon-block:before {
	content: "\e230";
}
.icon-bluetooth:before {
	content: "\e231";
}
.icon-boat-shipping:before {
	content: "\e232";
}
.icon-bomb:before {
	content: "\e233";
}
.icon-book-alt-2:before {
	content: "\e234";
}
.icon-bones:before {
	content: "\e235";
}
.icon-book-alt:before {
	content: "\e236";
}
.icon-book:before {
	content: "\e237";
}
.icon-bill-yen:before {
	content: "\e238";
}
.icon-award:before {
	content: "\e239";
}
.icon-bill-pound:before {
	content: "\e23a";
}
.icon-autofill:before {
	content: "\e23b";
}
.icon-bill-euro:before {
	content: "\e23c";
}
.icon-auction-hammer:before {
	content: "\e23d";
}
.icon-bill-dollar:before {
	content: "\e23e";
}
.icon-attachment:before {
	content: "\e23f";
}
.icon-bell:before {
	content: "\e240";
}
.icon-article:before {
	content: "\e241";
}
.icon-bell-off:before {
	content: "\e242";
}
.icon-art-easel:before {
	content: "\e243";
}
.icon-beer-glass:before {
	content: "\e244";
}
.icon-arrow-up:before {
	content: "\e245";
}
.icon-battery-low:before {
	content: "\e246";
}
.icon-arrow-right:before {
	content: "\e247";
}
.icon-battery-full:before {
	content: "\e248";
}
.icon-arrow-left:before {
	content: "\e249";
}
.icon-bars:before {
	content: "\e24a";
}
.icon-arrow-down:before {
	content: "\e24b";
}
.icon-barcode:before {
	content: "\e24c";
}
.icon-arrivals:before {
	content: "\e24d";
}
.icon-bar-chart:before {
	content: "\e24e";
}
.icon-application-window:before {
	content: "\e24f";
}
.icon-band-aid:before {
	content: "\e250";
}
.icon-application-window-alt:before {
	content: "\e251";
}
.icon-ball:before {
	content: "\e252";
}
.icon-application-error:before {
	content: "\e253";
}
.icon-badge-restricted:before {
	content: "\e254";
}
.icon-app:before {
	content: "\e255";
}
.icon-badge-remove:before {
	content: "\e256";
}
.icon-anchor:before {
	content: "\e257";
}
.icon-badge-count:before {
	content: "\e258";
}
.icon-alt:before {
	content: "\e259";
}
.icon-badge-add:before {
	content: "\e25a";
}
.icon-alert:before {
	content: "\e25b";
}
.icon-backspace:before {
	content: "\e25c";
}
.icon-alert-alt:before {
	content: "\e25d";
}
>>>>>>> 0150b972
<|MERGE_RESOLUTION|>--- conflicted
+++ resolved
@@ -1,1877 +1,3 @@
-<<<<<<< HEAD
-﻿@font-face {
-	font-family: 'icomoon';
-	src:url('../fonts/helveticons/helveticons.eot');
-	src:url('../fonts/helveticons/helveticons.eot?#iefix') format('embedded-opentype'),
-		url('../fonts/helveticons/helveticons.ttf') format('truetype'),
-		url('../fonts/helveticons/helveticons.svg#icomoon') format('svg');
-	font-weight: normal;
-	font-style: normal;
-}
-
-[class^="icon-"],
-[class*=" icon-"] {
-  font-family: icomoon;
-  font-weight: normal;
-  font-style: normal;
-  text-decoration: inherit;
-  -webkit-font-smoothing: antialiased;
-  *margin-right: .3em;
-}
-[class^="icon-"]:before,
-[class*=" icon-"]:before {
-  text-decoration: inherit;
-  display: inline-block;
-  speak: none;
-}
-/*
-[class^="icon-"]:before, [class*=" icon-"]:before {
-	font-family: 'icomoon';
-	speak: none;
-	font-weight: normal;
-  	font-style: normal;
-  	display: inline-block;
-  	text-decoration: inherit;
-  	font-size: 14px;
-  	-webkit-font-smoothing: antialiased;
-}*/
-
-i.large{
-	font-size: 32px;
-}
-
-i.medium{
-	font-size: 24px;
-}
-i.small{
-	font-size: 14px;
-}
-
-.icon-zoom-out:before {
-	content: "\e000";
-}
-.icon-truck:before {
-	content: "\e001";
-}
-.icon-zoom-in:before {
-	content: "\e002";
-}
-.icon-zip:before {
-	content: "\e003";
-}
-.icon-axis-rotation:before {
-	content: "\e004";
-}
-.icon-yen-bag:before {
-	content: "\e005";
-}
-.icon-axis-rotation-2:before {
-	content: "\e006";
-}
-.icon-axis-rotation-3:before {
-	content: "\e007";
-}
-.icon-wrench:before {
-	content: "\e008";
-}
-.icon-wine-glass:before {
-	content: "\e009";
-}
-.icon-wrong:before {
-	content: "\e00a";
-}
-.icon-windows:before {
-	content: "\e00b";
-}
-.icon-window-sizes:before {
-	content: "\e00c";
-}
-.icon-window-popin:before {
-	content: "\e00d";
-}
-.icon-wifi:before {
-	content: "\e00e";
-}
-.icon-width:before {
-	content: "\e00f";
-}
-.icon-weight:before {
-	content: "\e010";
-}
-.icon-war:before {
-	content: "\e011";
-}
-.icon-wand:before {
-	content: "\e012";
-}
-.icon-wallet:before {
-	content: "\e013";
-}
-.icon-wall-plug:before {
-	content: "\e014";
-}
-.icon-voice:before {
-	content: "\e016";
-}
-.icon-video:before {
-	content: "\e017";
-}
-.icon-vcard:before {
-	content: "\e018";
-}
-.icon-utilities:before {
-	content: "\e019";
-}
-.icon-users:before {
-	content: "\e01a";
-}
-.icon-users-alt:before {
-	content: "\e01b";
-}
-.icon-user:before {
-	content: "\e01c";
-}
-.icon-user-glasses:before {
-	content: "\e01d";
-}
-.icon-user-females:before {
-	content: "\e01e";
-}
-.icon-user-females-alt:before {
-	content: "\e01f";
-}
-.icon-user-female:before {
-	content: "\e020";
-}
-.icon-usb:before {
-	content: "\e021";
-}
-.icon-usb-connector:before {
-	content: "\e022";
-}
-.icon-unlocked:before {
-	content: "\e023";
-}
-.icon-universal:before {
-	content: "\e024";
-}
-.icon-undo:before {
-	content: "\e025";
-}
-.icon-umbrella:before {
-	content: "\e026";
-}
-.icon-umb-deploy:before {
-	content: "\e027";
-}
-.icon-umb-contour:before, .traycontour:before, {
-	content: "\e028";
-}
-.icon-umb-settings:before, .traysettings:before, {
-	content: "\e029";
-}
-.icon-umb-users:before, .trayuser:before, .trayusers:before{
-	content: "\e02a";
-}
-.icon-umb-media:before, .traymedia:before, {
-	content: "\e02b";
-}
-.icon-umb-content:before, .traycontent:before{
-	content: "\e02c";
-}
-.icon-umb-developer:before, .traydeveloper:before, {
-	content: "\e02d";
-}
-.icon-umb-members:before, .traymember:before {
-	content: "\e015";
-}
-.icon-umb-translation:before, .traytranslation:before {
-	content: "\e1fd";
-}
-
-
-.icon-tv:before {
-	content: "\e02e";
-}
-.icon-tv-old:before {
-	content: "\e02f";
-}
-.icon-trophy:before {
-	content: "\e030";
-}
-.icon-tree:before {
-	content: "\e031";
-}
-.icon-trash:before {
-	content: "\e032";
-}
-.icon-trash-alt:before {
-	content: "\e033";
-}
-.icon-trash-alt-2:before {
-	content: "\e034";
-}
-.icon-train:before {
-	content: "\e035";
-}
-.icon-trafic:before {
-	content: "\e036";
-}
-.icon-traffic-alt:before {
-	content: "\e037";
-}
-.icon-top:before {
-	content: "\e038";
-}
-.icon-tools:before {
-	content: "\e039";
-}
-.icon-timer:before {
-	content: "\e03a";
-}
-.icon-time:before {
-	content: "\e03b";
-}
-.icon-t-shirt:before {
-	content: "\e03c";
-}
-.icon-tab-key:before {
-	content: "\e03d";
-}
-.icon-tab:before {
-	content: "\e03e";
-}
-.icon-tactics:before {
-	content: "\e03f";
-}
-.icon-tag:before {
-	content: "\e040";
-}
-.icon-tags:before {
-	content: "\e041";
-}
-.icon-takeaway-cup:before {
-	content: "\e042";
-}
-.icon-target:before {
-	content: "\e043";
-}
-.icon-temperatrure-alt:before {
-	content: "\e044";
-}
-.icon-temperature:before {
-	content: "\e045";
-}
-.icon-terminal:before {
-	content: "\e046";
-}
-.icon-theater:before {
-	content: "\e047";
-}
-.icon-theif:before {
-	content: "\e048";
-}
-.icon-thought-bubble:before {
-	content: "\e049";
-}
-.icon-thumb-down:before {
-	content: "\e04a";
-}
-.icon-thumb-up:before {
-	content: "\e04b";
-}
-.icon-thumbnail-list:before {
-	content: "\e04c";
-}
-.icon-thumbnails-small:before {
-	content: "\e04d";
-}
-.icon-thumbnails:before {
-	content: "\e04e";
-}
-.icon-ticket:before {
-	content: "\e04f";
-}
-.icon-sync:before {
-	content: "\e050";
-}
-.icon-sweatshirt:before {
-	content: "\e051";
-}
-.icon-sunny:before {
-	content: "\e052";
-}
-.icon-stream:before {
-	content: "\e053";
-}
-.icon-store:before {
-	content: "\e054";
-}
-.icon-stop:before {
-	content: "\e055";
-}
-.icon-stop-hand:before {
-	content: "\e056";
-}
-.icon-stop-alt:before {
-	content: "\e057";
-}
-.icon-stamp:before {
-	content: "\e058";
-}
-.icon-stacked-disks:before {
-	content: "\e059";
-}
-.icon-ssd:before {
-	content: "\e05a";
-}
-.icon-squiggly-line:before {
-	content: "\e05b";
-}
-.icon-sprout:before {
-	content: "\e05c";
-}
-.icon-split:before {
-	content: "\e05d";
-}
-.icon-split-alt:before {
-	content: "\e05e";
-}
-.icon-speed-gauge:before {
-	content: "\e05f";
-}
-.icon-speaker:before {
-	content: "\e060";
-}
-.icon-sound:before {
-	content: "\e061";
-}
-.icon-spades:before {
-	content: "\e062";
-}
-.icon-sound-waves:before {
-	content: "\e063";
-}
-.icon-shipping-box:before {
-	content: "\e064";
-}
-.icon-shipping:before {
-	content: "\e065";
-}
-.icon-shoe:before {
-	content: "\e066";
-}
-.icon-shopping-basket-alt-2:before {
-	content: "\e067";
-}
-.icon-shopping-basket:before {
-	content: "\e068";
-}
-.icon-shopping-basket-alt:before {
-	content: "\e069";
-}
-.icon-shorts:before {
-	content: "\e06a";
-}
-.icon-shuffle:before {
-	content: "\e06b";
-}
-.icon-sience:before {
-	content: "\e06c";
-}
-.icon-simcard:before {
-	content: "\e06d";
-}
-.icon-single-note:before {
-	content: "\e06e";
-}
-.icon-sitemap:before {
-	content: "\e06f";
-}
-.icon-sleep:before {
-	content: "\e070";
-}
-.icon-slideshow:before {
-	content: "\e071";
-}
-.icon-smiley-inverted:before {
-	content: "\e072";
-}
-.icon-smiley:before {
-	content: "\e073";
-}
-.icon-snow:before {
-	content: "\e074";
-}
-.icon-sound-low:before {
-	content: "\e075";
-}
-.icon-sound-medium:before {
-	content: "\e076";
-}
-.icon-sound-off:before {
-	content: "\e077";
-}
-.icon-shift:before {
-	content: "\e078";
-}
-.icon-shield:before {
-	content: "\e079";
-}
-.icon-sharing-iphone:before {
-	content: "\e07a";
-}
-.icon-share:before {
-	content: "\e07b";
-}
-.icon-share-alt:before {
-	content: "\e07c";
-}
-.icon-share-alt-2:before {
-	content: "\e07d";
-}
-.icon-settings:before {
-	content: "\e07e";
-}
-.icon-settings-alt:before {
-	content: "\e07f";
-}
-.icon-settings-alt-2:before {
-	content: "\e080";
-}
-.icon-server:before {
-	content: "\e081";
-}
-.icon-server-alt:before {
-	content: "\e082";
-}
-.icon-sensor:before {
-	content: "\e083";
-}
-.icon-security-camera:before {
-	content: "\e084";
-}
-.icon-search:before {
-	content: "\e085";
-}
-.icon-scull:before {
-	content: "\e086";
-}
-.icon-script:before {
-	content: "\e087";
-}
-.icon-script-alt:before {
-	content: "\e088";
-}
-.icon-screensharing:before {
-	content: "\e089";
-}
-.icon-school:before {
-	content: "\e08a";
-}
-.icon-scan:before {
-	content: "\e08b";
-}
-.icon-refresh:before {
-	content: "\e08c";
-}
-.icon-remote:before {
-	content: "\e08d";
-}
-.icon-remove:before {
-	content: "\e08e";
-}
-.icon-repeat-one:before {
-	content: "\e08f";
-}
-.icon-repeat:before {
-	content: "\e090";
-}
-.icon-resize:before {
-	content: "\e091";
-}
-.icon-reply-arrow:before {
-	content: "\e092";
-}
-.icon-return-to-top:before {
-	content: "\e093";
-}
-.icon-right-double-arrow:before {
-	content: "\e094";
-}
-.icon-road:before {
-	content: "\e095";
-}
-.icon-roadsign:before {
-	content: "\e096";
-}
-.icon-rocket:before {
-	content: "\e097";
-}
-.icon-rss:before {
-	content: "\e098";
-}
-.icon-ruler-alt:before {
-	content: "\e099";
-}
-.icon-ruler:before {
-	content: "\e09a";
-}
-.icon-sandbox-toys:before {
-	content: "\e09b";
-}
-.icon-satellite-dish:before {
-	content: "\e09c";
-}
-.icon-save:before {
-	content: "\e09d";
-}
-.icon-safedial:before {
-	content: "\e09e";
-}
-.icon-safe:before {
-	content: "\e09f";
-}
-.icon-redo:before {
-	content: "\e0a0";
-}
-.icon-printer-alt:before {
-	content: "\e0a1";
-}
-.icon-planet:before {
-	content: "\e0a2";
-}
-.icon-paste-in:before {
-	content: "\e0a3";
-}
-.icon-os-x:before {
-	content: "\e0a4";
-}
-.icon-navigation-left:before {
-	content: "\e0a5";
-}
-.icon-message:before {
-	content: "\e0a6";
-}
-.icon-lock:before {
-	content: "\e0a7";
-}
-.icon-layers-alt:before {
-	content: "\e0a8";
-}
-.icon-record:before {
-	content: "\e0a9";
-}
-.icon-print:before {
-	content: "\e0aa";
-}
-.icon-plane:before {
-	content: "\e0ab";
-}
-.icon-partly-cloudy:before {
-	content: "\e0ac";
-}
-.icon-ordered-list:before {
-	content: "\e0ad";
-}
-.icon-navigation-last:before {
-	content: "\e0ae";
-}
-.icon-message-unopened:before {
-	content: "\e0af";
-}
-.icon-location-nearby:before {
-	content: "\e0b0";
-}
-.icon-laptop:before {
-	content: "\e0b1";
-}
-.icon-reception:before {
-	content: "\e0b2";
-}
-.icon-price-yen:before {
-	content: "\e0b3";
-}
-.icon-piracy:before {
-	content: "\e0b4";
-}
-.icon-parental-control:before {
-	content: "\e0b5";
-}
-.icon-operator:before {
-	content: "\e0b6";
-}
-.icon-navigation-horizontal:before {
-	content: "\e0b7";
-}
-.icon-message-open:before {
-	content: "\e0b8";
-}
-.icon-lab:before {
-	content: "\e0b9";
-}
-.icon-location-near-me:before {
-	content: "\e0ba";
-}
-.icon-receipt-yen:before {
-	content: "\e0bb";
-}
-.icon-price-pound:before {
-	content: "\e0bc";
-}
-.icon-pin-location:before {
-	content: "\e0bd";
-}
-.icon-parachute-drop:before {
-	content: "\e0be";
-}
-.icon-old-phone:before {
-	content: "\e0bf";
-}
-.icon-merge:before {
-	content: "\e0c0";
-}
-.icon-navigation-first:before {
-	content: "\e0c1";
-}
-.icon-locate:before {
-	content: "\e0c2";
-}
-.icon-keyhole:before {
-	content: "\e0c3";
-}
-.icon-receipt-pound:before {
-	content: "\e0c4";
-}
-.icon-price-euro:before {
-	content: "\e0c5";
-}
-.icon-piggy-bank:before {
-	content: "\e0c6";
-}
-.icon-paper-plane:before {
-	content: "\e0c7";
-}
-.icon-old-key:before {
-	content: "\e0c8";
-}
-.icon-navigation-down:before {
-	content: "\e0c9";
-}
-.icon-megaphone:before {
-	content: "\e0ca";
-}
-.icon-loading:before {
-	content: "\e0cb";
-}
-.icon-keychain:before {
-	content: "\e0cc";
-}
-.icon-receipt-euro:before {
-	content: "\e0cd";
-}
-.icon-price-dollar:before {
-	content: "\e0ce";
-}
-.icon-pie-chart:before {
-	content: "\e0cf";
-}
-.icon-paper-plane-alt:before {
-	content: "\e0d0";
-}
-.icon-notepad:before {
-	content: "\e0d1";
-}
-.icon-navigation-bottom:before {
-	content: "\e0d2";
-}
-.icon-meeting:before {
-	content: "\e0d3";
-}
-.icon-keyboard:before {
-	content: "\e0d4";
-}
-.icon-load:before {
-	content: "\e0d5";
-}
-.icon-receipt-dollar:before {
-	content: "\e0d6";
-}
-.icon-previous:before {
-	content: "\e0d7";
-}
-.icon-pictures:before {
-	content: "\e0d8";
-}
-.icon-notepad-alt:before {
-	content: "\e0d9";
-}
-.icon-paper-bag:before {
-	content: "\e0da";
-}
-.icon-name-badge:before {
-	content: "\e0db";
-}
-.icon-medicine:before {
-	content: "\e0dc";
-}
-.icon-list:before {
-	content: "\e0dd";
-}
-.icon-key:before {
-	content: "\e0de";
-}
-.icon-receipt-alt:before {
-	content: "\e0df";
-}
-.icon-previous-media:before {
-	content: "\e0e0";
-}
-.icon-pictures-alt:before {
-	content: "\e0e1";
-}
-.icon-pants:before {
-	content: "\e0e2";
-}
-.icon-nodes:before {
-	content: "\e0e3";
-}
-.icon-music:before {
-	content: "\e0e4";
-}
-.icon-readonly:before {
-	content: "\e0e5";
-}
-.icon-presentation:before {
-	content: "\e0e6";
-}
-.icon-pictures-alt-2:before {
-	content: "\e0e7";
-}
-.icon-pannel-close:before {
-	content: "\e0e8";
-}
-.icon-next:before {
-	content: "\e0e9";
-}
-.icon-multiple-windows:before {
-	content: "\e0ea";
-}
-.icon-medical-emergency:before {
-	content: "\e0eb";
-}
-.icon-medal:before {
-	content: "\e0ec";
-}
-.icon-link:before {
-	content: "\e0ed";
-}
-.icon-linux-tux:before {
-	content: "\e0ee";
-}
-.icon-junk:before {
-	content: "\e0ef";
-}
-.icon-item-arrangement:before {
-	content: "\e0f0";
-}
-.icon-iphone:before {
-	content: "\e0f1";
-}
-.icon-lightning:before {
-	content: "\e0f2";
-}
-.icon-map:before {
-	content: "\e0f3";
-}
-.icon-multiple-credit-cards:before {
-	content: "\e0f4";
-}
-.icon-next-media:before {
-	content: "\e0f5";
-}
-.icon-panel-show:before {
-	content: "\e0f6";
-}
-.icon-picture:before {
-	content: "\e0f7";
-}
-.icon-power:before {
-	content: "\e0f8";
-}
-.icon-re-post:before {
-	content: "\e0f9";
-}
-.icon-rate:before {
-	content: "\e0fa";
-}
-.icon-rain:before {
-	content: "\e0fb";
-}
-.icon-radio:before {
-	content: "\e0fc";
-}
-.icon-radio-receiver:before {
-	content: "\e0fd";
-}
-.icon-radio-alt:before {
-	content: "\e0fe";
-}
-.icon-quote:before {
-	content: "\e0ff";
-}
-.icon-qr-code:before {
-	content: "\e100";
-}
-.icon-pushpin:before {
-	content: "\e101";
-}
-.icon-pulse:before {
-	content: "\e102";
-}
-.icon-projector:before {
-	content: "\e103";
-}
-.icon-play:before {
-	content: "\e104";
-}
-.icon-playing-cards:before {
-	content: "\e105";
-}
-.icon-playlist:before {
-	content: "\e106";
-}
-.icon-plugin:before {
-	content: "\e107";
-}
-.icon-podcast:before {
-	content: "\e108";
-}
-.icon-poker-chip:before {
-	content: "\e109";
-}
-.icon-poll:before {
-	content: "\e10a";
-}
-.icon-post-it:before {
-	content: "\e10b";
-}
-.icon-pound-bag:before {
-	content: "\e10c";
-}
-.icon-power-outlet:before {
-	content: "\e10d";
-}
-.icon-photo-album:before {
-	content: "\e10e";
-}
-.icon-phone:before {
-	content: "\e10f";
-}
-.icon-phone-ring:before {
-	content: "\e110";
-}
-.icon-people:before {
-	content: "\e111";
-}
-.icon-people-female:before {
-	content: "\e112";
-}
-.icon-people-alt:before {
-	content: "\e113";
-}
-.icon-people-alt-2:before {
-	content: "\e114";
-}
-.icon-pc:before {
-	content: "\e115";
-}
-.icon-pause:before {
-	content: "\e116";
-}
-.icon-path:before {
-	content: "\e117";
-}
-.icon-out:before {
-	content: "\e118";
-}
-.icon-outbox:before {
-	content: "\e119";
-}
-.icon-outdent:before {
-	content: "\e11a";
-}
-.icon-page-add:before {
-	content: "\e11b";
-}
-.icon-page-down:before {
-	content: "\e11c";
-}
-.icon-page-remove:before {
-	content: "\e11d";
-}
-.icon-page-restricted:before {
-	content: "\e11e";
-}
-.icon-page-up:before {
-	content: "\e11f";
-}
-.icon-paint-roller:before {
-	content: "\e120";
-}
-.icon-palette:before {
-	content: "\e121";
-}
-.icon-newspaper:before {
-	content: "\e122";
-}
-.icon-newspaper-alt:before {
-	content: "\e123";
-}
-.icon-network-alt:before {
-	content: "\e124";
-}
-.icon-navigational-arrow:before {
-	content: "\e125";
-}
-.icon-navigation:before {
-	content: "\e126";
-}
-.icon-navigation-vertical:before {
-	content: "\e127";
-}
-.icon-navigation-up:before {
-	content: "\e128";
-}
-.icon-navigation-top:before {
-	content: "\e129";
-}
-.icon-navigation-road:before {
-	content: "\e12a";
-}
-.icon-navigation-right:before {
-	content: "\e12b";
-}
-.icon-microscope:before {
-	content: "\e12c";
-}
-.icon-mindmap:before {
-	content: "\e12d";
-}
-.icon-molecular-network:before {
-	content: "\e12e";
-}
-.icon-molecular:before {
-	content: "\e12f";
-}
-.icon-mountain:before {
-	content: "\e130";
-}
-.icon-mouse-cursor:before {
-	content: "\e131";
-}
-.icon-mouse:before {
-	content: "\e132";
-}
-.icon-movie-alt:before {
-	content: "\e133";
-}
-.icon-map-marker:before {
-	content: "\e134";
-}
-.icon-movie:before {
-	content: "\e135";
-}
-.icon-map-location:before {
-	content: "\e136";
-}
-.icon-map-alt:before {
-	content: "\e137";
-}
-.icon-male-symbol:before {
-	content: "\e138";
-}
-.icon-male-and-female:before {
-	content: "\e139";
-}
-.icon-mailbox:before {
-	content: "\e13a";
-}
-.icon-magnet:before {
-	content: "\e13b";
-}
-.icon-loupe:before {
-	content: "\e13c";
-}
-.icon-mobile:before {
-	content: "\e13d";
-}
-.icon-logout:before {
-	content: "\e13e";
-}
-.icon-log-out:before {
-	content: "\e13f";
-}
-.icon-layers:before {
-	content: "\e140";
-}
-.icon-left-double-arrow:before {
-	content: "\e141";
-}
-.icon-layout:before {
-	content: "\e142";
-}
-.icon-legal:before {
-	content: "\e143";
-}
-.icon-lense:before {
-	content: "\e144";
-}
-.icon-library:before {
-	content: "\e145";
-}
-.icon-light-down:before {
-	content: "\e146";
-}
-.icon-light-up:before {
-	content: "\e147";
-}
-.icon-lightbulb-active:before {
-	content: "\e148";
-}
-.icon-lightbulb:before {
-	content: "\e149";
-}
-.icon-ipad:before {
-	content: "\e14a";
-}
-.icon-invoice:before {
-	content: "\e14b";
-}
-.icon-info:before {
-	content: "\e14c";
-}
-.icon-infinity:before {
-	content: "\e14d";
-}
-.icon-indent:before {
-	content: "\e14e";
-}
-.icon-inbox:before {
-	content: "\e14f";
-}
-.icon-inbox-full:before {
-	content: "\e150";
-}
-.icon-inactive-line:before {
-	content: "\e151";
-}
-.icon-imac:before {
-	content: "\e152";
-}
-.icon-hourglass:before {
-	content: "\e153";
-}
-.icon-home:before {
-	content: "\e154";
-}
-.icon-grid:before {
-	content: "\e155";
-}
-.icon-food:before {
-	content: "\e156";
-}
-.icon-favorite:before {
-	content: "\e157";
-}
-.icon-door-open-alt:before {
-	content: "\e158";
-}
-.icon-diagnostics:before {
-	content: "\e159";
-}
-.icon-contrast:before {
-	content: "\e15a";
-}
-.icon-coins-dollar-alt:before {
-	content: "\e15b";
-}
-.icon-circle-dotted-active:before {
-	content: "\e15c";
-}
-.icon-cinema:before {
-	content: "\e15d";
-}
-.icon-chip:before {
-	content: "\e15e";
-}
-.icon-chip-alt:before {
-	content: "\e15f";
-}
-.icon-chess:before {
-	content: "\e160";
-}
-.icon-checkbox:before {
-	content: "\e161";
-}
-.icon-checkbox-empty:before {
-	content: "\e162";
-}
-.icon-checkbox-dotted:before {
-	content: "\e163";
-}
-.icon-checkbox-dotted-active:before {
-	content: "\e164";
-}
-.icon-check:before {
-	content: "\e165";
-}
-.icon-chat:before {
-	content: "\e166";
-}
-.icon-chat-active:before {
-	content: "\e167";
-}
-.icon-chart:before {
-	content: "\e168";
-}
-.icon-chart-curve:before {
-	content: "\e169";
-}
-.icon-certificate:before {
-	content: "\e16a";
-}
-.icon-categories:before {
-	content: "\e16b";
-}
-.icon-cash-register:before {
-	content: "\e16c";
-}
-.icon-car:before {
-	content: "\e16d";
-}
-.icon-caps-lock:before {
-	content: "\e16e";
-}
-.icon-candy:before {
-	content: "\e16f";
-}
-.icon-circle-dotted:before {
-	content: "\e170";
-}
-.icon-circuits:before {
-	content: "\e171";
-}
-.icon-circus:before {
-	content: "\e172";
-}
-.icon-client:before {
-	content: "\e173";
-}
-.icon-clothes-hanger:before {
-	content: "\e174";
-}
-.icon-cloud-drive:before {
-	content: "\e175";
-}
-.icon-cloud-upload:before {
-	content: "\e176";
-}
-.icon-cloud:before {
-	content: "\e177";
-}
-.icon-cloudy:before {
-	content: "\e178";
-}
-.icon-clubs:before {
-	content: "\e179";
-}
-.icon-cocktail:before {
-	content: "\e17a";
-}
-.icon-code:before {
-	content: "\e17b";
-}
-.icon-coffee:before {
-	content: "\e17c";
-}
-.icon-coin-dollar:before {
-	content: "\e17d";
-}
-.icon-coin-pound:before {
-	content: "\e17e";
-}
-.icon-coin-yen:before {
-	content: "\e17f";
-}
-.icon-coin:before {
-	content: "\e180";
-}
-.icon-coins-alt:before {
-	content: "\e181";
-}
-.icon-console:before {
-	content: "\e182";
-}
-.icon-connection:before {
-	content: "\e183";
-}
-.icon-compress:before {
-	content: "\e184";
-}
-.icon-company:before {
-	content: "\e185";
-}
-.icon-command:before {
-	content: "\e186";
-}
-.icon-coin-euro:before {
-	content: "\e187";
-}
-.icon-combination-lock:before {
-	content: "\e188";
-}
-.icon-combination-lock-open:before {
-	content: "\e189";
-}
-.icon-comb:before {
-	content: "\e18a";
-}
-.icon-columns:before {
-	content: "\e18b";
-}
-.icon-colorpicker:before {
-	content: "\e18c";
-}
-.icon-color-bucket:before {
-	content: "\e18d";
-}
-.icon-coins:before {
-	content: "\e18e";
-}
-.icon-coins-yen:before {
-	content: "\e18f";
-}
-.icon-coins-yen-alt:before {
-	content: "\e190";
-}
-.icon-coins-pound:before {
-	content: "\e191";
-}
-.icon-coins-pound-alt:before {
-	content: "\e192";
-}
-.icon-coins-euro:before {
-	content: "\e193";
-}
-.icon-coins-euro-alt:before {
-	content: "\e194";
-}
-.icon-coins-dollar:before {
-	content: "\e195";
-}
-.icon-conversation-alt:before {
-	content: "\e196";
-}
-.icon-conversation:before {
-	content: "\e197";
-}
-.icon-coverflow:before {
-	content: "\e198";
-}
-.icon-credit-card-alt:before {
-	content: "\e199";
-}
-.icon-credit-card:before {
-	content: "\e19a";
-}
-.icon-crop:before {
-	content: "\e19b";
-}
-.icon-crosshair:before {
-	content: "\e19c";
-}
-.icon-crown-alt:before {
-	content: "\e19d";
-}
-.icon-crown:before {
-	content: "\e19e";
-}
-.icon-cupcake:before {
-	content: "\e19f";
-}
-.icon-curve:before {
-	content: "\e1a0";
-}
-.icon-cut:before {
-	content: "\e1a1";
-}
-.icon-dashboard:before {
-	content: "\e1a2";
-}
-.icon-defrag:before {
-	content: "\e1a3";
-}
-.icon-delete:before {
-	content: "\e1a4";
-}
-.icon-delete-key:before {
-	content: "\e1a5";
-}
-.icon-departure:before {
-	content: "\e1a6";
-}
-.icon-desk:before {
-	content: "\e1a7";
-}
-.icon-desktop:before {
-	content: "\e1a8";
-}
-.icon-donate:before {
-	content: "\e1a9";
-}
-.icon-dollar-bag:before {
-	content: "\e1aa";
-}
-.icon-documents:before {
-	content: "\e1ab";
-}
-.icon-document:before {
-	content: "\e1ac";
-}
-.icon-document-dashed-line:before {
-	content: "\e1ad";
-}
-.icon-dock-connector:before {
-	content: "\e1ae";
-}
-.icon-dna:before {
-	content: "\e1af";
-}
-.icon-display:before {
-	content: "\e1b0";
-}
-.icon-disk-image:before {
-	content: "\e1b1";
-}
-.icon-disc:before {
-	content: "\e1b2";
-}
-.icon-directions:before {
-	content: "\e1b3";
-}
-.icon-directions-alt:before {
-	content: "\e1b4";
-}
-.icon-diploma:before {
-	content: "\e1b5";
-}
-.icon-diploma-alt:before {
-	content: "\e1b6";
-}
-.icon-dice:before {
-	content: "\e1b7";
-}
-.icon-diamonds:before {
-	content: "\e1b8";
-}
-.icon-diamond:before {
-	content: "\e1b9";
-}
-.icon-diagonal-arrow:before {
-	content: "\e1ba";
-}
-.icon-diagonal-arrow-alt:before {
-	content: "\e1bb";
-}
-.icon-door-open:before {
-	content: "\e1bc";
-}
-.icon-download-alt:before {
-	content: "\e1bd";
-}
-.icon-download:before {
-	content: "\e1be";
-}
-.icon-drop:before {
-	content: "\e1bf";
-}
-.icon-eco:before {
-	content: "\e1c0";
-}
-.icon-economy:before {
-	content: "\e1c1";
-}
-.icon-edit:before {
-	content: "\e1c2";
-}
-.icon-eject:before {
-	content: "\e1c3";
-}
-.icon-employee:before {
-	content: "\e1c4";
-}
-.icon-energy-saving-bulb:before {
-	content: "\e1c5";
-}
-.icon-enter:before {
-	content: "\e1c6";
-}
-.icon-equalizer:before {
-	content: "\e1c7";
-}
-.icon-escape:before {
-	content: "\e1c8";
-}
-.icon-ethernet:before {
-	content: "\e1c9";
-}
-.icon-euro-bag:before {
-	content: "\e1ca";
-}
-.icon-exit-fullscreen:before {
-	content: "\e1cb";
-}
-.icon-eye:before {
-	content: "\e1cc";
-}
-.icon-facebook-like:before {
-	content: "\e1cd";
-}
-.icon-factory:before {
-	content: "\e1ce";
-}
-.icon-font:before {
-	content: "\e1cf";
-}
-.icon-folders:before {
-	content: "\e1d0";
-}
-.icon-folder:before, .icon-folder-close:before {
-	content: "\e1d1";
-}
-.icon-folder-outline:before {
-	content: "\e1d2";
-}
-.icon-folder-open:before {
-	content: "\e1d3";
-}
-.icon-flowerpot:before {
-	content: "\e1d4";
-}
-.icon-flashlight:before {
-	content: "\e1d5";
-}
-.icon-flash:before {
-	content: "\e1d6";
-}
-.icon-flag:before {
-	content: "\e1d7";
-}
-.icon-flag-alt:before {
-	content: "\e1d8";
-}
-.icon-firewire:before {
-	content: "\e1d9";
-}
-.icon-firewall:before {
-	content: "\e1da";
-}
-.icon-fire:before {
-	content: "\e1db";
-}
-.icon-fingerprint:before {
-	content: "\e1dc";
-}
-.icon-filter:before {
-	content: "\e1dd";
-}
-.icon-filter-arrows:before {
-	content: "\e1de";
-}
-.icon-files:before {
-	content: "\e1df";
-}
-.icon-file-cabinet:before {
-	content: "\e1e0";
-}
-.icon-female-symbol:before {
-	content: "\e1e1";
-}
-.icon-footprints:before {
-	content: "\e1e2";
-}
-.icon-hammer:before {
-	content: "\e1e3";
-}
-.icon-hand-active-alt:before {
-	content: "\e1e4";
-}
-.icon-forking:before {
-	content: "\e1e5";
-}
-.icon-hand-active:before {
-	content: "\e1e6";
-}
-.icon-hand-pointer-alt:before {
-	content: "\e1e7";
-}
-.icon-hand-pointer:before {
-	content: "\e1e8";
-}
-.icon-handprint:before {
-	content: "\e1e9";
-}
-.icon-handshake:before {
-	content: "\e1ea";
-}
-.icon-handtool:before {
-	content: "\e1eb";
-}
-.icon-hard-drive:before {
-	content: "\e1ec";
-}
-.icon-help:before {
-	content: "\e1ed";
-}
-.icon-graduate:before {
-	content: "\e1ee";
-}
-.icon-gps:before {
-	content: "\e1ef";
-}
-.icon-help-alt:before {
-	content: "\e1f0";
-}
-.icon-height:before {
-	content: "\e1f1";
-}
-.icon-globe:before {
-	content: "\e1f2";
-}
-.icon-hearts:before {
-	content: "\e1f3";
-}
-.icon-globe-inverted-europe-africa:before {
-	content: "\e1f4";
-}
-.icon-headset:before {
-	content: "\e1f5";
-}
-.icon-globe-inverted-asia:before {
-	content: "\e1f6";
-}
-.icon-headphones:before {
-	content: "\e1f7";
-}
-.icon-globe-inverted-america:before {
-	content: "\e1f8";
-}
-.icon-hd:before {
-	content: "\e1f9";
-}
-.icon-globe-europe-africa:before,
-.icon-globe-europe---africa:before {
-	content: "\e1fa";
-}
-.icon-hat:before {
-	content: "\e1fb";
-}
-.icon-globe-asia:before {
-	content: "\e1fc";
-}
-.icon-globe-alt:before {
-	content: "\e1fd";
-}
-.icon-hard-drive-alt:before {
-	content: "\e1fe";
-}
-.icon-glasses:before {
-	content: "\e1ff";
-}
-.icon-gift:before {
-	content: "\e200";
-}
-.icon-handtool-alt:before {
-	content: "\e201";
-}
-.icon-geometry:before {
-	content: "\e202";
-}
-.icon-game:before {
-	content: "\e203";
-}
-.icon-fullscreen:before {
-	content: "\e204";
-}
-.icon-fullscreen-alt:before {
-	content: "\e205";
-}
-.icon-frame:before {
-	content: "\e206";
-}
-.icon-frame-alt:before {
-	content: "\e207";
-}
-.icon-camera-roll:before {
-	content: "\e208";
-}
-.icon-bookmark:before {
-	content: "\e209";
-}
-.icon-bill:before {
-	content: "\e20a";
-}
-.icon-baby-stroller:before {
-	content: "\e20b";
-}
-.icon-alarm-clock:before {
-	content: "\e20c";
-}
-.icon-adressbook:before {
-	content: "\e20d";
-}
-.icon-add:before {
-	content: "\e20e";
-}
-.icon-activity:before {
-	content: "\e20f";
-}
-.icon-untitled:before {
-	content: "\e210";
-}
-.icon-glasses:before {
-	content: "\e211";
-}
-.icon-camcorder:before {
-	content: "\e212";
-}
-.icon-calendar:before {
-	content: "\e213";
-}
-.icon-calendar-alt:before {
-	content: "\e214";
-}
-.icon-calculator:before {
-	content: "\e215";
-}
-.icon-bus:before {
-	content: "\e216";
-}
-.icon-burn:before {
-	content: "\e217";
-}
-.icon-bulleted-list:before {
-	content: "\e218";
-}
-.icon-bug:before {
-	content: "\e219";
-}
-.icon-brush:before {
-	content: "\e21a";
-}
-.icon-brush-alt:before {
-	content: "\e21b";
-}
-.icon-brush-alt-2:before {
-	content: "\e21c";
-}
-.icon-browser-window:before {
-	content: "\e21d";
-}
-.icon-briefcase:before {
-	content: "\e21e";
-}
-.icon-brick:before {
-	content: "\e21f";
-}
-.icon-brackets:before {
-	content: "\e220";
-}
-.icon-box:before {
-	content: "\e221";
-}
-.icon-box-open:before {
-	content: "\e222";
-}
-.icon-box-alt:before {
-	content: "\e223";
-}
-.icon-books:before {
-	content: "\e224";
-}
-.icon-billboard:before {
-	content: "\e225";
-}
-.icon-bills-dollar:before {
-	content: "\e226";
-}
-.icon-bills-euro:before {
-	content: "\e227";
-}
-.icon-bills-pound:before {
-	content: "\e228";
-}
-.icon-bills-yen:before {
-	content: "\e229";
-}
-.icon-bills:before {
-	content: "\e22a";
-}
-.icon-binarycode:before {
-	content: "\e22b";
-}
-.icon-binoculars:before {
-	content: "\e22c";
-}
-.icon-bird:before {
-	content: "\e22d";
-}
-.icon-birthday-cake:before {
-	content: "\e22e";
-}
-.icon-blueprint:before {
-	content: "\e22f";
-}
-.icon-block:before {
-	content: "\e230";
-}
-.icon-bluetooth:before {
-	content: "\e231";
-}
-.icon-boat-shipping:before {
-	content: "\e232";
-}
-.icon-bomb:before {
-	content: "\e233";
-}
-.icon-book-alt-2:before {
-	content: "\e234";
-}
-.icon-bones:before {
-	content: "\e235";
-}
-.icon-book-alt:before {
-	content: "\e236";
-}
-.icon-book:before {
-	content: "\e237";
-}
-.icon-bill-yen:before {
-	content: "\e238";
-}
-.icon-award:before {
-	content: "\e239";
-}
-.icon-bill-pound:before {
-	content: "\e23a";
-}
-.icon-autofill:before {
-	content: "\e23b";
-}
-.icon-bill-euro:before {
-	content: "\e23c";
-}
-.icon-auction-hammer:before {
-	content: "\e23d";
-}
-.icon-bill-dollar:before {
-	content: "\e23e";
-}
-.icon-attachment:before {
-	content: "\e23f";
-}
-.icon-bell:before {
-	content: "\e240";
-}
-.icon-article:before {
-	content: "\e241";
-}
-.icon-bell-off:before {
-	content: "\e242";
-}
-.icon-art-easel:before {
-	content: "\e243";
-}
-.icon-beer-glass:before {
-	content: "\e244";
-}
-.icon-arrow-up:before {
-	content: "\e245";
-}
-.icon-battery-low:before {
-	content: "\e246";
-}
-.icon-arrow-right:before {
-	content: "\e247";
-}
-.icon-battery-full:before {
-	content: "\e248";
-}
-.icon-arrow-left:before {
-	content: "\e249";
-}
-.icon-bars:before {
-	content: "\e24a";
-}
-.icon-arrow-down:before {
-	content: "\e24b";
-}
-.icon-barcode:before {
-	content: "\e24c";
-}
-.icon-arrivals:before {
-	content: "\e24d";
-}
-.icon-bar-chart:before {
-	content: "\e24e";
-}
-.icon-application-window:before {
-	content: "\e24f";
-}
-.icon-band-aid:before {
-	content: "\e250";
-}
-.icon-application-window-alt:before {
-	content: "\e251";
-}
-.icon-ball:before {
-	content: "\e252";
-}
-.icon-application-error:before {
-	content: "\e253";
-}
-.icon-badge-restricted:before {
-	content: "\e254";
-}
-.icon-app:before {
-	content: "\e255";
-}
-.icon-badge-remove:before {
-	content: "\e256";
-}
-.icon-anchor:before {
-	content: "\e257";
-}
-.icon-badge-count:before {
-	content: "\e258";
-}
-.icon-alt:before {
-	content: "\e259";
-}
-.icon-badge-add:before {
-	content: "\e25a";
-}
-.icon-alert:before {
-	content: "\e25b";
-}
-.icon-backspace:before {
-	content: "\e25c";
-}
-.icon-alert-alt:before {
-	content: "\e25d";
-}
-=======
 ﻿@font-face {
 	font-family: 'icomoon';
 	src:url('../fonts/helveticons/helveticons.eot');
@@ -3748,5 +1874,4 @@
 }
 .icon-alert-alt:before {
 	content: "\e25d";
-}
->>>>>>> 0150b972
+}