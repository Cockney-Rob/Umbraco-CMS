<<<<<<< HEAD
// Hacks
// -------------------------

/* CONTAINS ALL HACKS AND OTHER QUICK-FIXES */

/*wft ms?*/
*{ -ms-touch-action: none;}

.ace_editor { height: 200px; }

.nounderline {text-decoration: none !important}
.nounderline:hover {text-decoration: underline !important}
.nounderline * {text-decoration: none !important; border: none}

.ui-sortable-placeholder {
     margin-left: 0 !important;
}
.controls-row img {
	max-width: none;
}

.thumbnail {
    border-radius: 0;
    min-width: 150px;

    > a {
        display: block;
    }

    img {
	    max-width: 100% !important;
        width: 100%;
    }
}

#mapCanvas img {
  max-width: none !important;
}

.btn-group .dropdown-backdrop {
    display: none;
}

/* loading animation for iframes and content pages */
iframe, .content-column-body {
    background: center center url(../img/loader.gif) no-repeat;
    border: none;
}

/* JQUERY FILEUPLOAD TEMP STYLES */
.fileinput-button {
  position: relative;
  overflow: hidden;
  margin-bottom:5px;
}
.fileinput-button input {
  position: absolute;
  top: 0;
  right: 0;
  margin: 0;
  opacity: 0;
  filter: alpha(opacity=0);
  transform: translate(-300px, 0) scale(4);
  font-size: 23px;
  direction: ltr;
  cursor: pointer;
}


/*tree legacy icon*/
.legacy-custom-file {
  width: 16px;
  height: 16px;
  min-width: 20px; /* this ensure the icon takes up same space as font-icon (20px) */
  display: inline-block;
  background-position: center center;
  background-repeat: no-repeat;
}

/*
    missing icon names in helveticons that are in font-awesome - used by the datepicker,
    basically making them equivalent to their helviton icon
*/
.icon-chevron-up:before {
	content: "\e128";
}
.icon-chevron-down:before {
	content: "\e0c9";
}


/* Styling for validation in Public Access */

.pa-umb-overlay {
    -webkit-font-smoothing: antialiased;
    font-smoothing: antialiased;
    -moz-osx-font-smoothing: grayscale;
}

.pa-umb-overlay + .pa-umb-overlay {
    padding-top: 30px;
    border-top: 1px solid @gray-8;
}

.pa-select-type {
    display: flex;
    flex-wrap: nowrap;
    flex-direction: row;
    justify-content: center;
    align-items: flex-start;

    margin-top: 15px;
}

.pa-select-type label {
    padding: 0 20px;
}

.pa-access-header {
    font-weight: bold;
    margin: 0 0 3px 0;
    padding-bottom: 0;
}

.pa-access-description {
    color: @gray-7;
    margin: 0;
}

.pa-validation-message {
    padding: 6px 12px !important;
    margin: 5px 0 0 0 !important;
    display: inline-block;
}

.pa-select-pages label {
    margin: 0;
    font-size: 15px;
}

.pa-select-pages label + .controls-row {
    padding-top: 0;
}

.pa-select-pages .umb-detail {
    font-size: 13px;
    margin: 2px 0 5px;
}

.pa-choose-page a {
    color: @turquoise-d1;
    font-size: 15px;
}

.pa-choose-page a:hover, .pa-choose-page a:active, .pa-choose-page a:focus {
    color: @turquoise-d1;
    text-decoration: none;
}

.pa-choose-page a:before {
    content:"+";
    margin-right: 3px;
    font-weight: bold;
}

.pa-choose-page .treePickerTitle {
    font-weight: bold;
    font-size: 13px;
    font-style: italic;
    background: @gray-10;
    padding: 3px 5px;
    color: @gray-5;

    border-bottom: none;
}


.pa-form + .pa-form {
    margin-top: 10px;
}


// The below adds a default selector to all pre elements to ensure that styles are applied 
// without having to add the class ".code" to the element. Styles have been created by 
// combining the various declarations from the Bootstrap code.less file and fixing some mistakes
// in Bootstrap 2.
// This fixes issues with the markdown editor preview and should not cause issues with any other editor. 

// Inline code
// 1: Revert border radius to match look and feel of 7.4+
code{
  .border-radius(@baseBorderRadius); // 1
}

// Blocks of code
// 1: Wrapping code is unreadable on small devices.
pre {
  display: block;
  padding: (@baseLineHeight - 1) / 2;
  margin: 0 0 @baseLineHeight / 2;
  font-family: @sansFontFamily;
  //font-size: @baseFontSize - 1; // 14px to 13px
  color: @gray-2;
  line-height: @baseLineHeight;
  white-space: pre-line; // 1
  overflow-x: auto; // 1
  background-color: @gray-10;
  border: 1px solid @gray-8;
  .border-radius(@baseBorderRadius);


  // Make prettyprint styles more spaced out for readability
  &.prettyprint {
    margin-bottom: @baseLineHeight;
  }

  // Account for some code outputs that place code tags in pre tags
  code {
    padding: 0;
    white-space: pre; // 1 
    word-wrap: normal; // 1
    background-color: transparent;
    border: 0;
  }
}
=======
// Hacks
// -------------------------

/* CONTAINS ALL HACKS AND OTHER QUICK-FIXES */

/*wft ms?*/
*{ -ms-touch-action: none;}

.ace_editor { height: 200px; }

.nounderline {text-decoration: none !important}
.nounderline:hover {text-decoration: underline !important}
.nounderline * {text-decoration: none !important; border: none}

.ui-sortable-placeholder {
     margin-left: 0 !important;
}
.controls-row img {
	max-width: none;
}

.thumbnail {
    border-radius: 0;
    min-width: 150px;

    > a {
        display: block;
    }

    img {
	    max-width: 100% !important;
        width: 100%;
    }
}

#mapCanvas img {
  max-width: none !important;
}

.btn-group .dropdown-backdrop {
    display: none;
}

/* loading animation for iframes and content pages */
iframe, .content-column-body {
    background: center center url(../img/loader.gif) no-repeat;
    border: none;
}

/* JQUERY FILEUPLOAD TEMP STYLES */
.fileinput-button {
  position: relative;
  overflow: hidden;
  margin-bottom:5px;
}
.fileinput-button input {
  position: absolute;
  top: 0;
  right: 0;
  margin: 0;
  opacity: 0;
  filter: alpha(opacity=0);
  transform: translate(-300px, 0) scale(4);
  font-size: 23px;
  direction: ltr;
  cursor: pointer;
}


/*tree legacy icon*/
.legacy-custom-file {
  width: 16px;
  height: 16px;
  min-width: 20px; /* this ensure the icon takes up same space as font-icon (20px) */
  display: inline-block;
  background-position: center center;
  background-repeat: no-repeat;
}

/*
    missing icon names in helveticons that are in font-awesome - used by the datepicker,
    basically making them equivalent to their helviton icon
*/
.icon-chevron-up:before {
	content: "\e128";
}
.icon-chevron-down:before {
	content: "\e0c9";
}


/* Styling for validation in Public Access */

.pa-umb-overlay {
    -webkit-font-smoothing: antialiased;
    font-smoothing: antialiased;
    -moz-osx-font-smoothing: grayscale;
}

.pa-umb-overlay + .pa-umb-overlay {
    padding-top: 30px;
    border-top: 1px solid @gray-8;
}

.pa-select-type {
    display: flex;
    flex-wrap: nowrap;
    flex-direction: row;
    justify-content: center;
    align-items: flex-start;

    margin-top: 15px;
}

.pa-select-type label {
    padding: 0 20px;
}

.pa-access-header {
    font-weight: bold;
    margin: 0 0 3px 0;
    padding-bottom: 0;
}

.pa-access-description {
    color: @gray-7;
    margin: 0;
}

.pa-validation-message {
    padding: 6px 12px !important;
    margin: 5px 0 0 0 !important;
    display: inline-block;
}

.pa-select-pages label {
    margin: 0;
    font-size: 15px;
}

.pa-select-pages label + .controls-row {
    padding-top: 0;
}

.pa-select-pages .umb-detail {
    font-size: 13px;
    margin: 2px 0 5px;
}

.pa-choose-page a {
    color: @turquoise-d1;
    font-size: 15px;
}

.pa-choose-page a:hover, .pa-choose-page a:active, .pa-choose-page a:focus {
    color: @turquoise-d1;
    text-decoration: none;
}

.pa-choose-page a:before {
    content:"+";
    margin-right: 3px;
    font-weight: bold;
}

.pa-choose-page .treePickerTitle {
    font-weight: bold;
    font-size: 13px;
    font-style: italic;
    background: @gray-10;
    padding: 3px 5px;
    color: @gray-5;

    border-bottom: none;
}


.pa-form + .pa-form {
    margin-top: 10px;
}


// The below adds a default selector to all pre elements to ensure that styles are applied 
// without having to add the class ".code" to the element. Styles have been created by 
// combining the various declarations from the Bootstrap code.less file and fixing some mistakes
// in Bootstrap 2.
// This fixes issues with the markdown editor preview and should not cause issues with any other editor. 

// Inline code
// 1: Revert border radius to match look and feel of 7.4+
code{
  .border-radius(@baseBorderRadius); // 1
}

// Blocks of code
// 1: Wrapping code is unreadable on small devices.
pre {
  display: block;
  padding: (@baseLineHeight - 1) / 2;
  margin: 0 0 @baseLineHeight / 2;
  font-family: @sansFontFamily;
  //font-size: @baseFontSize - 1; // 14px to 13px
  color: @gray-2;
  line-height: @baseLineHeight;
  white-space: pre-wrap; // 1
  overflow-x: auto; // 1
  background-color: @gray-10;
  border: 1px solid @gray-8;
  .border-radius(@baseBorderRadius);


  // Make prettyprint styles more spaced out for readability
  &.prettyprint {
    margin-bottom: @baseLineHeight;
  }

  // Account for some code outputs that place code tags in pre tags
  code {
    padding: 0;
    white-space: pre; // 1 
    word-wrap: normal; // 1
    background-color: transparent;
    border: 0;
  }
}
>>>>>>> 2c6fd3af
<|MERGE_RESOLUTION|>--- conflicted
+++ resolved
@@ -1,230 +1,3 @@
-<<<<<<< HEAD
-// Hacks
-// -------------------------
-
-/* CONTAINS ALL HACKS AND OTHER QUICK-FIXES */
-
-/*wft ms?*/
-*{ -ms-touch-action: none;}
-
-.ace_editor { height: 200px; }
-
-.nounderline {text-decoration: none !important}
-.nounderline:hover {text-decoration: underline !important}
-.nounderline * {text-decoration: none !important; border: none}
-
-.ui-sortable-placeholder {
-     margin-left: 0 !important;
-}
-.controls-row img {
-	max-width: none;
-}
-
-.thumbnail {
-    border-radius: 0;
-    min-width: 150px;
-
-    > a {
-        display: block;
-    }
-
-    img {
-	    max-width: 100% !important;
-        width: 100%;
-    }
-}
-
-#mapCanvas img {
-  max-width: none !important;
-}
-
-.btn-group .dropdown-backdrop {
-    display: none;
-}
-
-/* loading animation for iframes and content pages */
-iframe, .content-column-body {
-    background: center center url(../img/loader.gif) no-repeat;
-    border: none;
-}
-
-/* JQUERY FILEUPLOAD TEMP STYLES */
-.fileinput-button {
-  position: relative;
-  overflow: hidden;
-  margin-bottom:5px;
-}
-.fileinput-button input {
-  position: absolute;
-  top: 0;
-  right: 0;
-  margin: 0;
-  opacity: 0;
-  filter: alpha(opacity=0);
-  transform: translate(-300px, 0) scale(4);
-  font-size: 23px;
-  direction: ltr;
-  cursor: pointer;
-}
-
-
-/*tree legacy icon*/
-.legacy-custom-file {
-  width: 16px;
-  height: 16px;
-  min-width: 20px; /* this ensure the icon takes up same space as font-icon (20px) */
-  display: inline-block;
-  background-position: center center;
-  background-repeat: no-repeat;
-}
-
-/*
-    missing icon names in helveticons that are in font-awesome - used by the datepicker,
-    basically making them equivalent to their helviton icon
-*/
-.icon-chevron-up:before {
-	content: "\e128";
-}
-.icon-chevron-down:before {
-	content: "\e0c9";
-}
-
-
-/* Styling for validation in Public Access */
-
-.pa-umb-overlay {
-    -webkit-font-smoothing: antialiased;
-    font-smoothing: antialiased;
-    -moz-osx-font-smoothing: grayscale;
-}
-
-.pa-umb-overlay + .pa-umb-overlay {
-    padding-top: 30px;
-    border-top: 1px solid @gray-8;
-}
-
-.pa-select-type {
-    display: flex;
-    flex-wrap: nowrap;
-    flex-direction: row;
-    justify-content: center;
-    align-items: flex-start;
-
-    margin-top: 15px;
-}
-
-.pa-select-type label {
-    padding: 0 20px;
-}
-
-.pa-access-header {
-    font-weight: bold;
-    margin: 0 0 3px 0;
-    padding-bottom: 0;
-}
-
-.pa-access-description {
-    color: @gray-7;
-    margin: 0;
-}
-
-.pa-validation-message {
-    padding: 6px 12px !important;
-    margin: 5px 0 0 0 !important;
-    display: inline-block;
-}
-
-.pa-select-pages label {
-    margin: 0;
-    font-size: 15px;
-}
-
-.pa-select-pages label + .controls-row {
-    padding-top: 0;
-}
-
-.pa-select-pages .umb-detail {
-    font-size: 13px;
-    margin: 2px 0 5px;
-}
-
-.pa-choose-page a {
-    color: @turquoise-d1;
-    font-size: 15px;
-}
-
-.pa-choose-page a:hover, .pa-choose-page a:active, .pa-choose-page a:focus {
-    color: @turquoise-d1;
-    text-decoration: none;
-}
-
-.pa-choose-page a:before {
-    content:"+";
-    margin-right: 3px;
-    font-weight: bold;
-}
-
-.pa-choose-page .treePickerTitle {
-    font-weight: bold;
-    font-size: 13px;
-    font-style: italic;
-    background: @gray-10;
-    padding: 3px 5px;
-    color: @gray-5;
-
-    border-bottom: none;
-}
-
-
-.pa-form + .pa-form {
-    margin-top: 10px;
-}
-
-
-// The below adds a default selector to all pre elements to ensure that styles are applied 
-// without having to add the class ".code" to the element. Styles have been created by 
-// combining the various declarations from the Bootstrap code.less file and fixing some mistakes
-// in Bootstrap 2.
-// This fixes issues with the markdown editor preview and should not cause issues with any other editor. 
-
-// Inline code
-// 1: Revert border radius to match look and feel of 7.4+
-code{
-  .border-radius(@baseBorderRadius); // 1
-}
-
-// Blocks of code
-// 1: Wrapping code is unreadable on small devices.
-pre {
-  display: block;
-  padding: (@baseLineHeight - 1) / 2;
-  margin: 0 0 @baseLineHeight / 2;
-  font-family: @sansFontFamily;
-  //font-size: @baseFontSize - 1; // 14px to 13px
-  color: @gray-2;
-  line-height: @baseLineHeight;
-  white-space: pre-line; // 1
-  overflow-x: auto; // 1
-  background-color: @gray-10;
-  border: 1px solid @gray-8;
-  .border-radius(@baseBorderRadius);
-
-
-  // Make prettyprint styles more spaced out for readability
-  &.prettyprint {
-    margin-bottom: @baseLineHeight;
-  }
-
-  // Account for some code outputs that place code tags in pre tags
-  code {
-    padding: 0;
-    white-space: pre; // 1 
-    word-wrap: normal; // 1
-    background-color: transparent;
-    border: 0;
-  }
-}
-=======
 // Hacks
 // -------------------------
 
@@ -449,5 +222,4 @@
     background-color: transparent;
     border: 0;
   }
-}
->>>>>>> 2c6fd3af
+}