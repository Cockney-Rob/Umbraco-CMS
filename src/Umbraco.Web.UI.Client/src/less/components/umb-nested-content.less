--- conflicted
+++ resolved
@@ -92,10 +92,6 @@
     }
 
     .umb-nested-content__item-icon {
-<<<<<<< HEAD
-        position: absolute;
-=======
->>>>>>> 29979a55
         margin-top: -3px;
         font-size: 22px;
     }
