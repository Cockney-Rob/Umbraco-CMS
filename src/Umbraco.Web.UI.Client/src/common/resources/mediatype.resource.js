/**
    * @ngdoc service
    * @name umbraco.resources.mediaTypeResource
    * @description Loads in data for media types
    **/
<<<<<<< HEAD
function mediaTypeResource($q, $http, umbRequestHelper, umbDataFormatter) {
=======
function mediaTypeResource($q, $http, umbRequestHelper, umbDataFormatter, localizationService) {
>>>>>>> 06db9d22

    return {

        getCount: function () {
            return umbRequestHelper.resourcePromise(
               $http.get(
                   umbRequestHelper.getApiUrl(
                       "mediaTypeApiBaseUrl",
                       "GetCount")),
               'Failed to retrieve count');
        },

        getAvailableCompositeContentTypes: function (contentTypeId, filterContentTypes, filterPropertyTypes) {
            if (!filterContentTypes) {
                filterContentTypes = [];
            }
            if (!filterPropertyTypes) {
                filterPropertyTypes = [];
            }

            var query = {
                contentTypeId: contentTypeId,
                filterContentTypes: filterContentTypes,
                filterPropertyTypes: filterPropertyTypes
            };

            return umbRequestHelper.resourcePromise(
               $http.post(
                   umbRequestHelper.getApiUrl(
                       "mediaTypeApiBaseUrl",
                       "GetAvailableCompositeMediaTypes"),
                       query),
               'Failed to retrieve data for content type id ' + contentTypeId);
        },
               /**
         * @ngdoc method
         * @name umbraco.resources.mediaTypeResource#getWhereCompositionIsUsedInContentTypes
         * @methodOf umbraco.resources.mediaTypeResource
         *
         * @description
         * Returns a list of media types which use a specific composition with a given id
         *
         * ##usage
         * <pre>
         * mediaTypeResource.getWhereCompositionIsUsedInContentTypes(1234)
         *    .then(function(mediaTypeList) {
         *        console.log(mediaTypeList);
         *    });
         * </pre>
         * @param {Int} contentTypeId id of the composition content type to retrieve the list of the media types where it has been used
         * @returns {Promise} resourcePromise object.
         *
         */
        getWhereCompositionIsUsedInContentTypes: function (contentTypeId) {
            var query = {
                contentTypeId: contentTypeId
            };

            return umbRequestHelper.resourcePromise(
                $http.post(
                    umbRequestHelper.getApiUrl(
                        "mediaTypeApiBaseUrl",
                        "GetWhereCompositionIsUsedInContentTypes"),
                    query),
                'Failed to retrieve data for content type id ' + contentTypeId);
        },
        /**
         * @ngdoc method
         * @name umbraco.resources.mediaTypeResource#getAllowedTypes
         * @methodOf umbraco.resources.mediaTypeResource
         *
         * @description
         * Returns a list of allowed media types underneath a media item with a given ID
         *
         * ##usage
         * <pre>
         * mediaTypeResource.getAllowedTypes(1234)
         *    .then(function(array) {
         *        $scope.type = type;
         *    });
         * </pre>
         * @param {Int} mediaId id of the media item to retrive allowed child types for
         * @returns {Promise} resourcePromise object.
         *
         */
        getAllowedTypes: function (mediaId) {

            return umbRequestHelper.resourcePromise(
               $http.get(
                   umbRequestHelper.getApiUrl(
                       "mediaTypeApiBaseUrl",
                       "GetAllowedChildren",
                       [{ contentId: mediaId }])),
               'Failed to retrieve allowed types for media id ' + mediaId);
        },

        getById: function (id) {

            return umbRequestHelper.resourcePromise(
               $http.get(
                   umbRequestHelper.getApiUrl(
                       "mediaTypeApiBaseUrl",
                       "GetById",
                       [{ id: id }])),
               'Failed to retrieve content type');
        },

        getAll: function () {

            return umbRequestHelper.resourcePromise(
               $http.get(
                   umbRequestHelper.getApiUrl(
                       "mediaTypeApiBaseUrl",
                       "GetAll")),
               'Failed to retrieve all content types');
        },

        getScaffold: function (parentId) {

            return umbRequestHelper.resourcePromise(
               $http.get(
                   umbRequestHelper.getApiUrl(
                       "mediaTypeApiBaseUrl",
                       "GetEmpty", { parentId: parentId })),
               'Failed to retrieve content type scaffold');
        },

        deleteById: function (id) {

            return umbRequestHelper.resourcePromise(
               $http.post(
                   umbRequestHelper.getApiUrl(
                       "mediaTypeApiBaseUrl",
                       "DeleteById",
                       [{ id: id }])),
               'Failed to retrieve content type');
        },

        deleteContainerById: function (id) {

            return umbRequestHelper.resourcePromise(
               $http.post(
                   umbRequestHelper.getApiUrl(
                       "mediaTypeApiBaseUrl",
                       "DeleteContainer",
                       [{ id: id }])),
               'Failed to delete content type contaier');
        },

        /**
         * @ngdoc method
         * @name umbraco.resources.mediaTypeResource#save
         * @methodOf umbraco.resources.mediaTypeResource
         *
         * @description
         * Saves or update a media type
         *
         * @param {Object} content data type object to create/update
         * @returns {Promise} resourcePromise object.
         *
         */
        save: function (contentType) {

            var saveModel = umbDataFormatter.formatContentTypePostData(contentType);

            return umbRequestHelper.resourcePromise(
                 $http.post(umbRequestHelper.getApiUrl("mediaTypeApiBaseUrl", "PostSave"), saveModel),
                'Failed to save data for content type id ' + contentType.id);
        },

        /**
         * @ngdoc method
         * @name umbraco.resources.mediaTypeResource#move
         * @methodOf umbraco.resources.mediaTypeResource
         *
         * @description
         * Moves a node underneath a new parentId
         *
         * ##usage
         * <pre>
         * mediaTypeResource.move({ parentId: 1244, id: 123 })
         *    .then(function() {
         *        alert("node was moved");
         *    }, function(err){
         *      alert("node didnt move:" + err.data.Message);
         *    });
         * </pre>
         * @param {Object} args arguments object
         * @param {Int} args.idd the ID of the node to move
         * @param {Int} args.parentId the ID of the parent node to move to
         * @returns {Promise} resourcePromise object.
         *
         */
        move: function (args) {
            if (!args) {
                throw "args cannot be null";
            }
            if (!args.parentId) {
                throw "args.parentId cannot be null";
            }
            if (!args.id) {
                throw "args.id cannot be null";
            }

<<<<<<< HEAD
=======
            var promise = localizationService.localize("media_moveFailed");

>>>>>>> 06db9d22
            return umbRequestHelper.resourcePromise(
                $http.post(umbRequestHelper.getApiUrl("mediaTypeApiBaseUrl", "PostMove"),
                    {
                        parentId: args.parentId,
                        id: args.id
<<<<<<< HEAD
                    }, { responseType: 'text' }),
                'Failed to move content');
=======
                    }),
                promise);
>>>>>>> 06db9d22
        },

        copy: function (args) {
            if (!args) {
                throw "args cannot be null";
            }
            if (!args.parentId) {
                throw "args.parentId cannot be null";
            }
            if (!args.id) {
                throw "args.id cannot be null";
            }

<<<<<<< HEAD
=======
            var promise = localizationService.localize("media_copyFailed");

>>>>>>> 06db9d22
            return umbRequestHelper.resourcePromise(
                $http.post(umbRequestHelper.getApiUrl("mediaTypeApiBaseUrl", "PostCopy"),
                    {
                        parentId: args.parentId,
                        id: args.id
<<<<<<< HEAD
                    }, { responseType: 'text' }),
                'Failed to copy content');
=======
                    }),
                promise);
>>>>>>> 06db9d22
        },

        createContainer: function(parentId, name) {

<<<<<<< HEAD
=======
            var promise = localizationService.localize("media_createFolderFailed", [parentId]);

>>>>>>> 06db9d22
            return umbRequestHelper.resourcePromise(
                 $http.post(
                    umbRequestHelper.getApiUrl(
                       "mediaTypeApiBaseUrl",
                       "PostCreateContainer",
                        { parentId: parentId, name: encodeURIComponent(name) })),
<<<<<<< HEAD
                'Failed to create a folder under parent id ' + parentId);
=======
                promise);
>>>>>>> 06db9d22
        },

        renameContainer: function (id, name) {

<<<<<<< HEAD
=======
            var promise = localizationService.localize("media_renameFolderFailed", [id]);

>>>>>>> 06db9d22
            return umbRequestHelper.resourcePromise(
                $http.post(umbRequestHelper.getApiUrl("mediaTypeApiBaseUrl",
                    "PostRenameContainer",
                    { id: id, name: name })),
<<<<<<< HEAD
                "Failed to rename the folder with id " + id
=======
                promise
>>>>>>> 06db9d22
            );

        }

    };
}
angular.module('umbraco.resources').factory('mediaTypeResource', mediaTypeResource);<|MERGE_RESOLUTION|>--- conflicted
+++ resolved
@@ -3,11 +3,7 @@
     * @name umbraco.resources.mediaTypeResource
     * @description Loads in data for media types
     **/
-<<<<<<< HEAD
-function mediaTypeResource($q, $http, umbRequestHelper, umbDataFormatter) {
-=======
 function mediaTypeResource($q, $http, umbRequestHelper, umbDataFormatter, localizationService) {
->>>>>>> 06db9d22
 
     return {
 
@@ -212,23 +208,15 @@
                 throw "args.id cannot be null";
             }
 
-<<<<<<< HEAD
-=======
             var promise = localizationService.localize("media_moveFailed");
 
->>>>>>> 06db9d22
             return umbRequestHelper.resourcePromise(
                 $http.post(umbRequestHelper.getApiUrl("mediaTypeApiBaseUrl", "PostMove"),
                     {
                         parentId: args.parentId,
                         id: args.id
-<<<<<<< HEAD
                     }, { responseType: 'text' }),
-                'Failed to move content');
-=======
-                    }),
                 promise);
->>>>>>> 06db9d22
         },
 
         copy: function (args) {
@@ -242,61 +230,39 @@
                 throw "args.id cannot be null";
             }
 
-<<<<<<< HEAD
-=======
             var promise = localizationService.localize("media_copyFailed");
 
->>>>>>> 06db9d22
             return umbRequestHelper.resourcePromise(
                 $http.post(umbRequestHelper.getApiUrl("mediaTypeApiBaseUrl", "PostCopy"),
                     {
                         parentId: args.parentId,
                         id: args.id
-<<<<<<< HEAD
                     }, { responseType: 'text' }),
-                'Failed to copy content');
-=======
-                    }),
                 promise);
->>>>>>> 06db9d22
         },
 
         createContainer: function(parentId, name) {
 
-<<<<<<< HEAD
-=======
             var promise = localizationService.localize("media_createFolderFailed", [parentId]);
 
->>>>>>> 06db9d22
             return umbRequestHelper.resourcePromise(
                  $http.post(
                     umbRequestHelper.getApiUrl(
                        "mediaTypeApiBaseUrl",
                        "PostCreateContainer",
                         { parentId: parentId, name: encodeURIComponent(name) })),
-<<<<<<< HEAD
-                'Failed to create a folder under parent id ' + parentId);
-=======
                 promise);
->>>>>>> 06db9d22
         },
 
         renameContainer: function (id, name) {
 
-<<<<<<< HEAD
-=======
             var promise = localizationService.localize("media_renameFolderFailed", [id]);
 
->>>>>>> 06db9d22
             return umbRequestHelper.resourcePromise(
                 $http.post(umbRequestHelper.getApiUrl("mediaTypeApiBaseUrl",
                     "PostRenameContainer",
                     { id: id, name: name })),
-<<<<<<< HEAD
-                "Failed to rename the folder with id " + id
-=======
                 promise
->>>>>>> 06db9d22
             );
 
         }
