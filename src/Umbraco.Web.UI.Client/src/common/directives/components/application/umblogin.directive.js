(function () {
    'use strict';

    angular
        .module('umbraco.directives')
        .component('umbLogin', {
            templateUrl: 'views/components/application/umb-login.html',
            controller: UmbLoginController,
            controllerAs: 'vm',
            bindings: {
                isTimedOut: "<",
                onLogin: "&"
            }
        });

    function UmbLoginController($scope, $location, currentUserResource, formHelper,
        mediaHelper, umbRequestHelper, Upload, localizationService,
        userService, externalLoginInfo, externalLoginInfoService,
        resetPasswordCodeInfo, $timeout, authResource, $q, $route) {

        const vm = this;

        vm.invitedUser = null;

        vm.invitedUserPasswordModel = {
            password: "",
            confirmPassword: "",
            buttonState: "",
            passwordPolicies: null,
            passwordPolicyText: ""
        };

        vm.loginStates = {
            submitButton: "init"
        };

        vm.avatarFile = {
            filesHolder: null,
            uploadStatus: null,
            uploadProgress: 0,
            maxFileSize: Umbraco.Sys.ServerVariables.umbracoSettings.maxFileSize + "KB",
            acceptedFileTypes: mediaHelper.formatFileTypes(Umbraco.Sys.ServerVariables.umbracoSettings.imageFileTypes),
            uploaded: false 
        };

        vm.allowPasswordReset = Umbraco.Sys.ServerVariables.umbracoSettings.canSendRequiredEmail && Umbraco.Sys.ServerVariables.umbracoSettings.allowPasswordReset;
        vm.errorMsg = "";
        vm.externalLoginFormAction = Umbraco.Sys.ServerVariables.umbracoUrls.externalLoginsUrl;
        vm.externalLoginProviders = externalLoginInfoService.getLoginProviders();
        vm.externalLoginProviders.forEach(x => {
            x.customView = externalLoginInfoService.getLoginProviderView(x);
            // if there are errors set for this specific provider than assign them directly to the model
            if (externalLoginInfo.errorProvider === x.authType) {
                x.errors = externalLoginInfo.errors;
            }
        });
        vm.denyLocalLogin = externalLoginInfoService.hasDenyLocalLogin();
        vm.externalLoginInfo = externalLoginInfo;
        vm.resetPasswordCodeInfo = resetPasswordCodeInfo;
        vm.backgroundImage = Umbraco.Sys.ServerVariables.umbracoSettings.loginBackgroundImage;
        vm.usernameIsEmail = Umbraco.Sys.ServerVariables.umbracoSettings.usernameIsEmail;

        vm.$onInit = onInit;
        vm.togglePassword = togglePassword;
        vm.changeAvatar = changeAvatar;
        vm.getStarted = getStarted;
        vm.inviteSavePassword = inviteSavePassword;
        vm.showLogin = showLogin;
        vm.showRequestPasswordReset = showRequestPasswordReset;
        vm.showSetPassword = showSetPassword;
        vm.loginSubmit = loginSubmit;
        vm.requestPasswordResetSubmit = requestPasswordResetSubmit;
        vm.setPasswordSubmit = setPasswordSubmit;
        vm.labels = {};
        localizationService.localizeMany([
            vm.usernameIsEmail ? "general_email" : "general_username", 
            vm.usernameIsEmail ? "placeholders_email" : "placeholders_usernameHint",
            vm.usernameIsEmail ? "placeholders_emptyEmail" : "placeholders_emptyUsername",
            "placeholders_emptyPassword"]
        ).then(function (data) {
            vm.labels.usernameLabel = data[0];
            vm.labels.usernamePlaceholder = data[1];
            vm.labels.usernameError = data[2];
            vm.labels.passwordError = data[3];
        });
        
        vm.twoFactor = {};

        vm.loginSuccess = loginSuccess;

        function onInit() {

            // Check if it is a new user
            const inviteVal = $location.search().invite;

            //1 = enter password, 2 = password set, 3 = invalid token
            if (inviteVal && (inviteVal === "1" || inviteVal === "2")) {

                $q.all([
                    //get the current invite user
                    authResource.getCurrentInvitedUser().then(function (data) {
                        vm.invitedUser = data;
                    },
                        function () {
                            //it failed so we should remove the search
                            $location.search('invite', null);
                        }),
                    //get the membership provider config for password policies
                    authResource.getMembershipProviderConfig().then(function (data) {
                        vm.invitedUserPasswordModel.passwordPolicies = data;

                        //localize the text
                        localizationService.localize("errorHandling_errorInPasswordFormat", [
                                vm.invitedUserPasswordModel.passwordPolicies.minPasswordLength,
                                vm.invitedUserPasswordModel.passwordPolicies.minNonAlphaNumericChars
                            ]).then(function (data) {
                                vm.invitedUserPasswordModel.passwordPolicyText = data;
                            });
                    })
                ]).then(function () {
                    vm.inviteStep = Number(inviteVal);
                });

            } else if (inviteVal && inviteVal === "3") {
                vm.inviteStep = Number(inviteVal);
            }

            // set the welcome greeting
            setGreeting();

            // show the correct panel
            if (vm.resetPasswordCodeInfo.resetCodeModel) {
                vm.showSetPassword();
            }
            else if (vm.resetPasswordCodeInfo.errors.length > 0) {
                vm.view = "password-reset-code-expired";
            }
            else {
                vm.showLogin();
            }

            SetTitle();
        }

        function togglePassword() {
            var elem = $("form[name='vm.loginForm'] input[name='password']");
            elem.attr("type", (elem.attr("type") === "text" ? "password" : "text"));
            elem.focus();
            $(".password-text.show, .password-text.hide").toggle();
        }

        function changeAvatar(files, event) {
            if (files && files.length > 0) {
                upload(files[0]);
            }
        }

        function getStarted() {
            $location.search('invite', null);
            if(vm.onLogin) {
                vm.onLogin();
            }
        }

        function inviteSavePassword () {

            if (formHelper.submitForm({ scope: $scope })) {

                vm.invitedUserPasswordModel.buttonState = "busy";

                currentUserResource.performSetInvitedUserPassword(vm.invitedUserPasswordModel.password)
                    .then(function (data) {

                        //success
                        formHelper.resetForm({ scope: $scope });
                        vm.invitedUserPasswordModel.buttonState = "success";
                        //set the user and set them as logged in
                        vm.invitedUser = data;
                        userService.setAuthenticationSuccessful(data);

                        vm.inviteStep = 2;

                    }, function (err) {
                        formHelper.resetForm({ scope: $scope, hasErrors: true });
                        formHelper.handleError(err);
                        vm.invitedUserPasswordModel.buttonState = "error";
                    });
            }
        }

        function showLogin() {
            vm.errorMsg = "";
            resetInputValidation();
            vm.view = "login";
            SetTitle();
        }

        function showRequestPasswordReset() {
            vm.errorMsg = "";
            resetInputValidation();
            vm.view = "request-password-reset";
            vm.showEmailResetConfirmation = false;
            SetTitle();
        }

        function showSetPassword() {
            vm.errorMsg = "";
            resetInputValidation();
            vm.view = "set-password";
            SetTitle();
        }

        function loginSuccess() {
            vm.loginStates.submitButton = "success";
            userService._retryRequestQueue(true);
            if (vm.onLogin) {
                vm.onLogin();
            }
        }

        function loginSubmit() {
<<<<<<< HEAD
            
            // make sure that we are returning to the login view.
            vm.view = "login";
            
            // TODO: Do validation properly like in the invite password update

            //if the login and password are not empty we need to automatically
            // validate them - this is because if there are validation errors on the server
            // then the user has to change both username & password to resubmit which isn't ideal,
            // so if they're not empty, we'll just make sure to set them to valid.
            if (vm.login && vm.password && vm.login.length > 0 && vm.password.length > 0) {
                vm.loginForm.username.$setValidity('auth', true);
                vm.loginForm.password.$setValidity('auth', true);
            }

            if (vm.loginForm.$invalid) {
                return;
            }

            vm.loginStates.submitButton = "busy";

            userService.authenticate(vm.login, vm.password)
                .then(function (data) {
                    loginSuccess();
                },
                function (reason) {

                    //is Two Factor required?
                    if (reason.status === 402) {
                        vm.errorMsg = "Additional authentication required";
                        show2FALoginDialog(reason.data.twoFactorView);
                    }
                    else {
                        vm.loginStates.submitButton = "error";
                        vm.errorMsg = reason.errorMsg;

                        //set the form inputs to invalid
                        vm.loginForm.username.$setValidity("auth", false);
                        vm.loginForm.password.$setValidity("auth", false);
                    }

                    userService._retryRequestQueue();

                });

            //setup a watch for both of the model values changing, if they change
            // while the form is invalid, then revalidate them so that the form can
            // be submitted again.
            vm.loginForm.username.$viewChangeListeners.push(function () {
                if (vm.loginForm.$invalid) {
=======
                       
            if (formHelper.submitForm({ scope: $scope })) {
                //if the login and password are not empty we need to automatically
                // validate them - this is because if there are validation errors on the server	
                // then the user has to change both username & password to resubmit which isn't ideal,	            
                // so if they're not empty, we'll just make sure to set them to valid.
                if (vm.login && vm.password && vm.login.length > 0 && vm.password.length > 0) {	
>>>>>>> 600ae926
                    vm.loginForm.username.$setValidity('auth', true);
                    vm.loginForm.password.$setValidity('auth', true);
                }
                
                if (vm.loginForm.$invalid) {
                    SetTitle();
                    return;
                }
                
                // make sure that we are returning to the login view.
                vm.view = "login";

                vm.loginStates.submitButton = "busy";

                userService.authenticate(vm.login, vm.password)
                    .then(function(data) {
                            vm.loginStates.submitButton = "success";
                            userService._retryRequestQueue(true);
                            if (vm.onLogin) {
                                vm.onLogin();
                            }
                        },
                        function(reason) {

                            //is Two Factor required?
                            if (reason.status === 402) {
                                vm.errorMsg = "Additional authentication required";
                                show2FALoginDialog(reason.data.twoFactorView);
                            } else {
                                vm.loginStates.submitButton = "error";
                                vm.errorMsg = reason.errorMsg;

                                //set the form inputs to invalid
                                vm.loginForm.username.$setValidity("auth", false);
                                vm.loginForm.password.$setValidity("auth", false);
                            }

                            userService._retryRequestQueue();

                        });

                //setup a watch for both of the model values changing, if they change
                // while the form is invalid, then revalidate them so that the form can
                // be submitted again.
                vm.loginForm.username.$viewChangeListeners.push(function() {
                    if (vm.loginForm.$invalid) {
                        vm.loginForm.username.$setValidity('auth', true);
                        vm.loginForm.password.$setValidity('auth', true);
                    }
                });
                vm.loginForm.password.$viewChangeListeners.push(function() {
                    if (vm.loginForm.$invalid) {
                        vm.loginForm.username.$setValidity('auth', true);
                        vm.loginForm.password.$setValidity('auth', true);
                    }
                });
            }
        }

        function requestPasswordResetSubmit(email) {

            // TODO: Do validation properly like in the invite password update

            if (email && email.length > 0) {
                vm.requestPasswordResetForm.email.$setValidity('auth', true);
            }

            vm.showEmailResetConfirmation = false;

            if (vm.requestPasswordResetForm.$invalid) {
                vm.errorMsg = 'Email address cannot be empty';
                return;
            }

            vm.errorMsg = "";

            authResource.performRequestPasswordReset(email)
                .then(function () {
                    //remove the email entered
                    vm.email = "";
                    vm.showEmailResetConfirmation = true;
                }, function (reason) {
                    vm.errorMsg = reason.errorMsg;
                    vm.requestPasswordResetForm.email.$setValidity("auth", false);
                });

            vm.requestPasswordResetForm.email.$viewChangeListeners.push(function () {
                if (vm.requestPasswordResetForm.email.$invalid) {
                    vm.requestPasswordResetForm.email.$setValidity('auth', true);
                }
            });
        }

        function setPasswordSubmit(password, confirmPassword) {

            vm.showSetPasswordConfirmation = false;

            if (password && confirmPassword && password.length > 0 && confirmPassword.length > 0) {
                vm.setPasswordForm.password.$setValidity('auth', true);
                vm.setPasswordForm.confirmPassword.$setValidity('auth', true);
            }

            if (vm.setPasswordForm.$invalid) {
                return;
            }

            // TODO: All of this logic can/should be shared! We should do validation the nice way instead of all of this manual stuff, see: inviteSavePassword
            authResource.performSetPassword(vm.resetPasswordCodeInfo.resetCodeModel.userId, password, confirmPassword, vm.resetPasswordCodeInfo.resetCodeModel.resetCode)
                .then(function () {
                    vm.showSetPasswordConfirmation = true;
                    vm.resetComplete = true;

                    //reset the values in the resetPasswordCodeInfo angular so if someone logs out the change password isn't shown again
                    resetPasswordCodeInfo.resetCodeModel = null;

                }, function (reason) {
                    if (reason.data && reason.data.Message) {
                        vm.errorMsg = reason.data.Message;
                    }
                    else {
                        vm.errorMsg = reason.errorMsg;
                    }
                    vm.setPasswordForm.password.$setValidity("auth", false);
                    vm.setPasswordForm.confirmPassword.$setValidity("auth", false);
                });

            vm.setPasswordForm.password.$viewChangeListeners.push(function () {
                if (vm.setPasswordForm.password.$invalid) {
                    vm.setPasswordForm.password.$setValidity('auth', true);
                }
            });

            vm.setPasswordForm.confirmPassword.$viewChangeListeners.push(function () {
                if (vm.setPasswordForm.confirmPassword.$invalid) {
                    vm.setPasswordForm.confirmPassword.$setValidity('auth', true);
                }
            });
        }


        ////

        function setGreeting() {
            const date = new Date();
            localizationService.localize("login_greeting" + date.getDay()).then(function (label) {
                $scope.greeting = label;
            });
        }

        function upload(file) {

            vm.avatarFile.uploadProgress = 0;

            Upload.upload({
                url: umbRequestHelper.getApiUrl("currentUserApiBaseUrl", "PostSetAvatar"),
                fields: {},
                file: file
            }).progress(function (evt) {

                if (vm.avatarFile.uploadStatus !== "done" && vm.avatarFile.uploadStatus !== "error") {
                    // set uploading status on file
                    vm.avatarFile.uploadStatus = "uploading";

                    // calculate progress in percentage
                    var progressPercentage = parseInt(100.0 * evt.loaded / evt.total, 10);

                    // set percentage property on file
                    vm.avatarFile.uploadProgress = progressPercentage;
                }

            }).success(function (data, status, headers, config) {

                vm.avatarFile.uploadProgress = 100;

                // set done status on file
                vm.avatarFile.uploadStatus = "done";

                vm.invitedUser.avatars = data;

                vm.avatarFile.uploaded = true;

            }).error(function (evt, status, headers, config) {

                // set status done
                vm.avatarFile.uploadStatus = "error";

                // If file not found, server will return a 404 and display this message
                if (status === 404) {
                    vm.avatarFile.serverErrorMessage = "File not found";
                }
                else if (status == 400) {
                    //it's a validation error
                    vm.avatarFile.serverErrorMessage = evt.message;
                }
                else {
                    //it's an unhandled error
                    //if the service returns a detailed error
                    if (evt.InnerException) {
                        vm.avatarFile.serverErrorMessage = evt.InnerException.ExceptionMessage;

                        //Check if its the common "too large file" exception
                        if (evt.InnerException.StackTrace && evt.InnerException.StackTrace.indexOf("ValidateRequestEntityLength") > 0) {
                            vm.avatarFile.serverErrorMessage = "File too large to upload";
                        }

                    } else if (evt.Message) {
                        vm.avatarFile.serverErrorMessage = evt.Message;
                    }
                }
            });
        }

        function show2FALoginDialog(viewPath) {
            vm.twoFactor.submitCallback = function submitCallback() {
                vm.onLogin();
            }
            vm.twoFactor.view = viewPath;
            vm.view = "2fa-login";
            SetTitle();
        }

        function resetInputValidation() {
            vm.confirmPassword = "";
            vm.password = "";
            vm.login = "";
            if (vm.loginForm) {
                vm.loginForm.username.$setValidity('auth', true);
                vm.loginForm.password.$setValidity('auth', true);
            }
            if (vm.requestPasswordResetForm) {
                vm.requestPasswordResetForm.email.$setValidity("auth", true);
            }
            if (vm.setPasswordForm) {
                vm.setPasswordForm.password.$setValidity('auth', true);
                vm.setPasswordForm.confirmPassword.$setValidity('auth', true);
            }
        }


        function SetTitle() {
            var title = null;
            switch (vm.view.toLowerCase()) {
                case "login":
                    title = "Login";
                    break;
                case "password-reset-code-expired":
                case "request-password-reset":
                    title = "Password Reset";
                    break;
                case "set-password":
                    title = "Change Password";
                    break;
                case "2fa-login":
                    title = "Two Factor Authentication";
                    break;
            } 

            $scope.$emit("$changeTitle", title);
        }

    }

})();<|MERGE_RESOLUTION|>--- conflicted
+++ resolved
@@ -219,58 +219,6 @@
         }
 
         function loginSubmit() {
-<<<<<<< HEAD
-            
-            // make sure that we are returning to the login view.
-            vm.view = "login";
-            
-            // TODO: Do validation properly like in the invite password update
-
-            //if the login and password are not empty we need to automatically
-            // validate them - this is because if there are validation errors on the server
-            // then the user has to change both username & password to resubmit which isn't ideal,
-            // so if they're not empty, we'll just make sure to set them to valid.
-            if (vm.login && vm.password && vm.login.length > 0 && vm.password.length > 0) {
-                vm.loginForm.username.$setValidity('auth', true);
-                vm.loginForm.password.$setValidity('auth', true);
-            }
-
-            if (vm.loginForm.$invalid) {
-                return;
-            }
-
-            vm.loginStates.submitButton = "busy";
-
-            userService.authenticate(vm.login, vm.password)
-                .then(function (data) {
-                    loginSuccess();
-                },
-                function (reason) {
-
-                    //is Two Factor required?
-                    if (reason.status === 402) {
-                        vm.errorMsg = "Additional authentication required";
-                        show2FALoginDialog(reason.data.twoFactorView);
-                    }
-                    else {
-                        vm.loginStates.submitButton = "error";
-                        vm.errorMsg = reason.errorMsg;
-
-                        //set the form inputs to invalid
-                        vm.loginForm.username.$setValidity("auth", false);
-                        vm.loginForm.password.$setValidity("auth", false);
-                    }
-
-                    userService._retryRequestQueue();
-
-                });
-
-            //setup a watch for both of the model values changing, if they change
-            // while the form is invalid, then revalidate them so that the form can
-            // be submitted again.
-            vm.loginForm.username.$viewChangeListeners.push(function () {
-                if (vm.loginForm.$invalid) {
-=======
                        
             if (formHelper.submitForm({ scope: $scope })) {
                 //if the login and password are not empty we need to automatically
@@ -278,7 +226,6 @@
                 // then the user has to change both username & password to resubmit which isn't ideal,	            
                 // so if they're not empty, we'll just make sure to set them to valid.
                 if (vm.login && vm.password && vm.login.length > 0 && vm.password.length > 0) {	
->>>>>>> 600ae926
                     vm.loginForm.username.$setValidity('auth', true);
                     vm.loginForm.password.$setValidity('auth', true);
                 }
@@ -295,11 +242,7 @@
 
                 userService.authenticate(vm.login, vm.password)
                     .then(function(data) {
-                            vm.loginStates.submitButton = "success";
-                            userService._retryRequestQueue(true);
-                            if (vm.onLogin) {
-                                vm.onLogin();
-                            }
+                    loginSuccess();
                         },
                         function(reason) {
 
