/**
 * @ngdoc service
 * @name umbraco.services.tinyMceService
 *
 *
 * @description
 * A service containing all logic for all of the Umbraco TinyMCE plugins
 */
function tinyMceService($rootScope, $q, imageHelper, $locale, $http, $timeout, stylesheetResource, macroResource, macroService,
    $routeParams, umbRequestHelper, angularHelper, userService, editorService, entityResource, localStorageService) {

    //These are absolutely required in order for the macros to render inline
    //we put these as extended elements because they get merged on top of the normal allowed elements by tiny mce
    var extendedValidElements = "@[id|class|style],-div[id|dir|class|align|style],ins[datetime|cite],-ul[class|style],-li[class|style],-h1[id|dir|class|align|style],-h2[id|dir|class|align|style],-h3[id|dir|class|align|style],-h4[id|dir|class|align|style],-h5[id|dir|class|align|style],-h6[id|style|dir|class|align],span[id|class|style]";
    var fallbackStyles = [{ title: "Page header", block: "h2" }, { title: "Section header", block: "h3" }, { title: "Paragraph header", block: "h4" }, { title: "Normal", block: "p" }, { title: "Quote", block: "blockquote" }, { title: "Code", block: "code" }];
    // these languages are available for localization
    var availableLanguages = [
        'da',
        'de',
        'en',
        'en_us',
        'fi',
        'fr',
        'he',
        'it',
        'ja',
        'nl',
        'no',
        'pl',
        'pt',
        'ru',
        'sv',
        'zh'
    ];
    //define fallback language
    var defaultLanguage = 'en_us';

    /**
     * Returns a promise of an object containing the stylesheets and styleFormats collections
     * @param {any} configuredStylesheets
     */
    function getStyles(configuredStylesheets) {

        var stylesheets = [];
        var styleFormats = [];
        var promises = [$q.when(true)]; //a collection of promises, the first one is an empty promise

        //queue rules loading
        if (configuredStylesheets) {
            angular.forEach(configuredStylesheets, function (val, key) {

                if (val.indexOf(Umbraco.Sys.ServerVariables.umbracoSettings.cssPath + "/") === 0) {
                    // current format (full path to stylesheet)
                    stylesheets.push(val);
                }
                else {
                    // legacy format (stylesheet name only) - must prefix with stylesheet folder and postfix with ".css"
                    stylesheets.push(Umbraco.Sys.ServerVariables.umbracoSettings.cssPath + "/" + val + ".css");
                }

                promises.push(stylesheetResource.getRulesByName(val).then(function (rules) {
                    angular.forEach(rules, function (rule) {
                        var r = {};
                        r.title = rule.name;
                        if (rule.selector[0] == ".") {
                            r.inline = "span";
                            r.classes = rule.selector.substring(1);
                        }
                        else if (rule.selector[0] === "#") {
                            r.inline = "span";
                            r.attributes = { id: rule.selector.substring(1) };
                        }
                        else if (rule.selector[0] !== "." && rule.selector.indexOf(".") > -1) {
                            var split = rule.selector.split(".");
                            r.block = split[0];
                            r.classes = rule.selector.substring(rule.selector.indexOf(".") + 1).replace(".", " ");
                        }
                        else if (rule.selector[0] != "#" && rule.selector.indexOf("#") > -1) {
                            var split = rule.selector.split("#");
                            r.block = split[0];
                            r.classes = rule.selector.substring(rule.selector.indexOf("#") + 1);
                        }
                        else {
                            r.block = rule.selector;
                        }

                        styleFormats.push(r);
                    });
                }));
            });
        }
        else {
            styleFormats = fallbackStyles;
        }

        return $q.all(promises).then(function() {
            return $q.when({ stylesheets: stylesheets, styleFormats: styleFormats});
        });
    }

    /** Returns the language to use for TinyMCE */
    function getLanguage() {
        var language = defaultLanguage;
        //get locale from angular and match tinymce format. Angular localization is always in the format of ru-ru, de-de, en-gb, etc.
        //wheras tinymce is in the format of ru, de, en, en_us, etc.
        var localeId = $locale.id.replace('-', '_');
        //try matching the language using full locale format
        var languageMatch = _.find(availableLanguages, function (o) { return o === localeId; });
        //if no matches, try matching using only the language
        if (languageMatch === undefined) {
            var localeParts = localeId.split('_');
            languageMatch = _.find(availableLanguages, function (o) { return o === localeParts[0]; });
        }
        //if a match was found - set the language
        if (languageMatch !== undefined) {
            language = languageMatch;
        }
        return language;
    }

    /**
     * Gets toolbars for the inlite theme
     * @param {any} configuredToolbar
     * @param {any} tinyMceConfig
     */
    function getToolbars(configuredToolbar, tinyMceConfig) {

        //the commands for selection/all
        var allowedSelectionToolbar = _.map(_.filter(tinyMceConfig.commands,
                function(f) {
                    return f.mode === "Selection" || f.mode === "All";
                }),
            function(f) {
                return f.alias;
            });

        //the commands for insert/all
        var allowedInsertToolbar = _.map(_.filter(tinyMceConfig.commands,
                function(f) {
                    return f.mode === "Insert" || f.mode === "All";
                }),
            function(f) {
                return f.alias;
            });

        var insertToolbar = _.filter(configuredToolbar, function (t) {
            return allowedInsertToolbar.indexOf(t) !== -1;
        }).join(" | ");

        var selectionToolbar = _.filter(configuredToolbar, function (t) {
            return allowedSelectionToolbar.indexOf(t) !== -1;
        }).join(" | ");

        return {
            insertToolbar: insertToolbar,
            selectionToolbar: selectionToolbar
        }
    }

    function uploadImageHandler(blobInfo, success, failure, progress){
        let xhr, formData;

        xhr = new XMLHttpRequest();
        xhr.open('POST', Umbraco.Sys.ServerVariables.umbracoUrls.tinyMceApiBaseUrl + 'UploadImage');

        xhr.upload.onprogress = function (e) {
            progress(e.loaded / e.total * 100);
        };

        xhr.onerror = function () {
            failure('Image upload failed due to a XHR Transport error. Code: ' + xhr.status);
        };

        xhr.onload = function () {
            let json;

            if (xhr.status < 200 || xhr.status >= 300) {
                failure('HTTP Error: ' + xhr.status);
                return;
            }

            json = JSON.parse(xhr.responseText);

            if (!json || typeof json.tmpLocation !== 'string') {
                failure('Invalid JSON: ' + xhr.responseText);
                return;
            }

            // Put temp location into localstorage (used to update the img with data-tmpimg later on)
            localStorage.setItem(`tinymce__${blobInfo.blobUri()}`, json.tmpLocation);

            // We set the img src url to be the same as we started
            // The Blob URI is stored in TinyMce's cache
            // so the img still shows in the editor
            success(blobInfo.blobUri());
        };

        formData = new FormData();
        formData.append('file', blobInfo.blob(), blobInfo.blob().name);

        xhr.send(formData);
    }

    function initEvents(editor){

        editor.on('SetContent', function (e) {
            var content = e.content;

            // Upload BLOB images (dragged/pasted ones)
            if(content.indexOf('<img src="blob:') > -1){

                editor.uploadImages(function(data) {
                    // Once all images have been uploaded
                    data.forEach(function(item) {
                        // Select img element
                        var img = item.element;

                        // Get img src
                        var imgSrc = img.getAttribute("src");
                        var tmpLocation = localStorage.getItem(`tinymce__${imgSrc}`);

                        // Select the img & add new attr which we can search for
                        // When its being persisted in RTE property editor
                        // To create a media item & delete this tmp one etc
                        tinymce.activeEditor.$(img).attr({ "data-tmpimg": tmpLocation });
                    });
                });
            }
        });
    }

    return {

        /**
         * Returns a promise of the configuration object to initialize the TinyMCE editor
         * @param {} args
         * @returns {}
         */
        getTinyMceEditorConfig: function (args) {

            var promises = [
                this.configuration(),
                getStyles(args.stylesheets)
            ];

            return $q.all(promises).then(function(result) {

                var tinyMceConfig = result[0];
                var styles = result[1];

                var toolbars = getToolbars(args.toolbar, tinyMceConfig);

                var plugins = _.map(tinyMceConfig.plugins, function (plugin) {
                    return plugin.name;
                });

                //plugins that must always be active
                plugins.push("autoresize");
                plugins.push("noneditable");

                var modeTheme = '';
                var modeInline = false;


                //Based on mode set
                //classic = Theme: modern, inline: false
                //inline = Theme: modern, inline: true,
                //distraction-free = Theme: inlite, inline: true
                switch (args.mode) {
                    case "classic":
                        modeTheme  = "modern";
                        modeInline = false;
                        break;

                    case "distraction-free":
                        modeTheme = "inlite";
                        modeInline = true;
                        break;

                    default:
                        //Will default to 'classic'
                        modeTheme  = "modern";
                        modeInline = false;
                        break;
                }



                //create a baseline Config to exten upon
                var config = {
                    selector: "#" + args.htmlId,
                    theme: modeTheme,
                    //skin: "umbraco",
                    inline: modeInline,
                    plugins: plugins,
                    valid_elements: tinyMceConfig.validElements,
                    invalid_elements: tinyMceConfig.inValidElements,
                    extended_valid_elements: extendedValidElements,
                    menubar: false,
                    statusbar: false,
                    relative_urls: false,
                    autoresize_bottom_margin: 10,
                    content_css: styles.stylesheets,
                    style_formats: styles.styleFormats,
                    language: getLanguage(),

                    //this would be for a theme other than inlite
                    toolbar: args.toolbar.join(" "),

                    //these are for the inlite theme to work
                    insert_toolbar: toolbars.insertToolbar,
                    selection_toolbar: toolbars.selectionToolbar,

<<<<<<< HEAD
                    body_class: "umb-rte",
=======
                    body_class: 'umb-rte',

>>>>>>> e593857b
                    //see http://archive.tinymce.com/wiki.php/Configuration:cache_suffix
                    cache_suffix: "?umb__rnd=" + Umbraco.Sys.ServerVariables.application.cacheBuster,

                    //this is used to style the inline macro bits, sorry hard coding this form now since we don't have a standalone
                    //stylesheet to load in for this with only these styles (the color is @pinkLight)
                    content_style: ".mce-content-body .umb-macro-holder { border: 3px dotted #f5c1bc; padding: 7px; display: block; margin: 3px; } .umb-rte .mce-content-body .umb-macro-holder.loading {background: url(assets/img/loader.gif) right no-repeat; background-size: 18px; background-position-x: 99%;}",

                    // This allows images to be pasted in & stored as Base64 until they get uploaded to server
<<<<<<< HEAD
                    paste_data_images: true,

                    images_upload_handler: uploadImageHandler,
                    automatic_uploads: false,
                    images_replace_blob_uris: false,
                    init_instance_callback: initEvents
=======
                    paste_data_images: true
>>>>>>> e593857b
                };

                if (tinyMceConfig.customConfig) {

                    //if there is some custom config, we need to see if the string value of each item might actually be json and if so, we need to
                    // convert it to json instead of having it as a string since this is what tinymce requires
                    for (var i in tinyMceConfig.customConfig) {
                        var val = tinyMceConfig.customConfig[i];
                        if (val) {
                            val = val.toString().trim();
                            if (val.detectIsJson()) {
                                try {
                                    tinyMceConfig.customConfig[i] = JSON.parse(val);
                                    //now we need to check if this custom config key is defined in our baseline, if it is we don't want to
                                    //overwrite the baseline config item if it is an array, we want to concat the items in the array, otherwise
                                    //if it's an object it will overwrite the baseline
                                    if (angular.isArray(config[i]) && angular.isArray(tinyMceConfig.customConfig[i])) {
                                        //concat it and below this concat'd array will overwrite the baseline in angular.extend
                                        tinyMceConfig.customConfig[i] = config[i].concat(tinyMceConfig.customConfig[i]);
                                    }
                                }
                                catch (e) {
                                    //cannot parse, we'll just leave it
                                }
                            }
                            if (val === "true") {
                                tinyMceConfig.customConfig[i] = true;
                            }
                            if (val === "false") {
                                tinyMceConfig.customConfig[i] = false;
                            }
                        }
                    }

                    angular.extend(config, tinyMceConfig.customConfig);
                }

                return $q.when(config);

            });

        },

		/**
		 * @ngdoc method
		 * @name umbraco.services.tinyMceService#configuration
		 * @methodOf umbraco.services.tinyMceService
		 *
		 * @description
		 * Returns a collection of plugins available to the tinyMCE editor
		 *
		 */
        configuration: function () {
            return umbRequestHelper.resourcePromise(
                $http.get(
                    umbRequestHelper.getApiUrl(
                        "rteApiBaseUrl",
                        "GetConfiguration"), {
                        cache: true
                    }),
                'Failed to retrieve tinymce configuration');
        },

		/**
		 * @ngdoc method
		 * @name umbraco.services.tinyMceService#defaultPrevalues
		 * @methodOf umbraco.services.tinyMceService
		 *
		 * @description
		 * Returns a default configration to fallback on in case none is provided
		 *
		 */
        defaultPrevalues: function () {
            var cfg = {};
            cfg.toolbar = ["ace", "styleselect", "bold", "italic", "alignleft", "aligncenter", "alignright", "bullist", "numlist", "outdent", "indent", "link", "umbmediapicker", "umbmacro", "umbembeddialog"];
            cfg.stylesheets = [];
            cfg.maxImageSize = 500;
            return cfg;
        },

		/**
		 * @ngdoc method
		 * @name umbraco.services.tinyMceService#createInsertEmbeddedMedia
		 * @methodOf umbraco.services.tinyMceService
		 *
		 * @description
		 * Creates the umbrco insert embedded media tinymce plugin
		 *
		 * @param {Object} editor the TinyMCE editor instance
		 */
        createInsertEmbeddedMedia: function (editor, callback) {
            editor.addButton('umbembeddialog', {
                icon: 'custom icon-tv',
                tooltip: 'Embed',
                onclick: function () {
                    if (callback) {
                        angularHelper.safeApply($rootScope, function() {
                            callback();
                        });
                    }
                }
            });
        },

        insertEmbeddedMediaInEditor: function (editor, preview) {
            editor.insertContent(preview);
        },


        createAceCodeEditor: function(editor, callback){

            editor.addButton("ace", {
                icon: "code",
                tooltip: "View Source Code",
                onclick: function(){
                    if (callback) {
                        angularHelper.safeApply($rootScope, function() {
                            callback();
                        });
                    }
                }
            });

        },

		/**
		 * @ngdoc method
		 * @name umbraco.services.tinyMceService#createMediaPicker
		 * @methodOf umbraco.services.tinyMceService
		 *
		 * @description
		 * Creates the umbrco insert media tinymce plugin
		 *
		 * @param {Object} editor the TinyMCE editor instance
		 */
        createMediaPicker: function (editor, callback) {
            editor.addButton('umbmediapicker', {
                icon: 'custom icon-picture',
                tooltip: 'Media Picker',
                stateSelector: 'img[data-udi]',
                onclick: function () {


                    var selectedElm = editor.selection.getNode(),
                        currentTarget;

                    if (selectedElm.nodeName === 'IMG') {
                        var img = $(selectedElm);

                        var hasUdi = img.attr("data-udi") ? true : false;

                        currentTarget = {
                            altText: img.attr("alt"),
                            url: img.attr("src")
                        };

                        if (hasUdi) {
                            currentTarget["udi"] = img.attr("data-udi");
                        } else {
                            currentTarget["id"] = img.attr("rel");
                        }
                    }

                    userService.getCurrentUser().then(function (userData) {
                        if (callback) {
                            angularHelper.safeApply($rootScope, function() {
                                callback(currentTarget, userData);
                            });
                        }
                    });
                }
            });
        },

        insertMediaInEditor: function (editor, img) {
            if (img) {

                var data = {
                    alt: img.altText || "",
                    src: (img.url) ? img.url : "nothing.jpg",
                    id: '__mcenew',
                    'data-udi': img.udi
                };

                editor.selection.setContent(editor.dom.createHTML('img', data));

                $timeout(function () {
                    var imgElm = editor.dom.get('__mcenew');
                    var size = editor.dom.getSize(imgElm);

                    if (editor.settings.maxImageSize && editor.settings.maxImageSize !== 0) {
                        var newSize = imageHelper.scaleToMaxSize(editor.settings.maxImageSize, size.w, size.h);

                        var s = "width: " + newSize.width + "px; height:" + newSize.height + "px;";
                        editor.dom.setAttrib(imgElm, 'style', s);

                        if (img.url) {
                            var src = img.url + "?width=" + newSize.width + "&height=" + newSize.height;
                            editor.dom.setAttrib(imgElm, 'data-mce-src', src);
                        }
                    }
				    editor.dom.setAttrib(imgElm, 'id', null);

                    editor.fire('Change');

                }, 500);
            }
        },

		/**
		 * @ngdoc method
		 * @name umbraco.services.tinyMceService#createUmbracoMacro
		 * @methodOf umbraco.services.tinyMceService
		 *
		 * @description
		 * Creates the insert umbrco macro tinymce plugin
		 *
		 * @param {Object} editor the TinyMCE editor instance
		 */
        createInsertMacro: function (editor, callback) {

            let self = this;
            let activeMacroElement = null; //track an active macro element

            /** Adds custom rules for the macro plugin and custom serialization */
            editor.on('preInit', function (args) {
                //this is requires so that we tell the serializer that a 'div' is actually allowed in the root, otherwise the cleanup will strip it out
                editor.serializer.addRules('div');

                /** This checks if the div is a macro container, if so, checks if its wrapped in a p tag and then unwraps it (removes p tag) */
                editor.serializer.addNodeFilter('div', function (nodes, name) {
                    for (var i = 0; i < nodes.length; i++) {
                        if (nodes[i].attr("class") === "umb-macro-holder" && nodes[i].parent && nodes[i].parent.name.toUpperCase() === "P") {
                            nodes[i].parent.unwrap();
                        }
                    }
                });

            });

            /** when the contents load we need to find any macros declared and load in their content */
            editor.on("SetContent", function (o) {

                //get all macro divs and load their content
                $(editor.dom.select(".umb-macro-holder.mceNonEditable")).each(function () {
                    self.loadMacroContent($(this), null);
                });

            });

			/**
			 * Because the macro gets wrapped in a P tag because of the way 'enter' works, this
			 * method will return the macro element if not wrapped in a p, or the p if the macro
			 * element is the only one inside of it even if we are deep inside an element inside the macro
			 */
            function getRealMacroElem(element) {
                var e = $(element).closest(".umb-macro-holder");
                if (e.length > 0) {
                    if (e.get(0).parentNode.nodeName === "P") {
                        //now check if we're the only element
                        if (element.parentNode.childNodes.length === 1) {
                            return e.get(0).parentNode;
                        }
                    }
                    return e.get(0);
                }
                return null;
            }

            /** Adds the button instance */
            editor.addButton('umbmacro', {
                icon: 'custom icon-settings-alt',
                tooltip: 'Insert macro',
                onPostRender: function () {

                    let ctrl = this;

					/**
					 * Check if the macro is currently selected and toggle the menu button
					 */
                    function onNodeChanged(evt) {

                        //set our macro button active when on a node of class umb-macro-holder
                        activeMacroElement = getRealMacroElem(evt.element);

                        //set the button active/inactive
                        ctrl.active(activeMacroElement !== null);
                    }

                    //NOTE: This could be another way to deal with the active/inactive state
                    //editor.on('ObjectSelected', function (e) {});

                    //set onNodeChanged event listener
                    editor.on('NodeChange', onNodeChanged);

                },

                /** The insert macro button click event handler */
                onclick: function () {

                    var dialogData = {
                        //flag for use in rte so we only show macros flagged for the editor
                        richTextEditor: true
                    };

                    //when we click we could have a macro already selected and in that case we'll want to edit the current parameters
                    //so we'll need to extract them and submit them to the dialog.
                    if (activeMacroElement) {
                        //we have a macro selected so we'll need to parse it's alias and parameters
                        var contents = $(activeMacroElement).contents();
                        var comment = _.find(contents, function (item) {
                            return item.nodeType === 8;
                        });
                        if (!comment) {
                            throw "Cannot parse the current macro, the syntax in the editor is invalid";
                        }
                        var syntax = comment.textContent.trim();
                        var parsed = macroService.parseMacroSyntax(syntax);
                        dialogData = {
                            macroData: parsed,
                            activeMacroElement: activeMacroElement //pass the active element along so we can retrieve it later
                        };
                    }

                    if (callback) {
                        angularHelper.safeApply($rootScope, function () {
                            callback(dialogData);
                        });
                    }
                }
            });
        },

        insertMacroInEditor: function (editor, macroObject, activeMacroElement) {

            //Important note: the TinyMce plugin "noneditable" is used here so that the macro cannot be edited,
            // for this to work the mceNonEditable class needs to come last and we also need to use the attribute contenteditable = false
            // (even though all the docs and examples say that is not necessary)

            //put the macro syntax in comments, we will parse this out on the server side to be used
            //for persisting.
            var macroSyntaxComment = "<!-- " + macroObject.syntax + " -->";
            //create an id class for this element so we can re-select it after inserting
            var uniqueId = "umb-macro-" + editor.dom.uniqueId();
            var macroDiv = editor.dom.create('div',
                {
                    'class': 'umb-macro-holder ' + macroObject.macroAlias + " " + uniqueId + ' mceNonEditable',
                    'contenteditable': 'false'
                },
                macroSyntaxComment + '<ins>Macro alias: <strong>' + macroObject.macroAlias + '</strong></ins>');

            //if there's an activeMacroElement then replace it, otherwise set the contents of the selected node
            if (activeMacroElement) {
                activeMacroElement.replaceWith(macroDiv); //directly replaces the html node
            }
            else {
                editor.selection.setNode(macroDiv);
            }

            var $macroDiv = $(editor.dom.select("div.umb-macro-holder." + uniqueId));

            //async load the macro content
            this.loadMacroContent($macroDiv, macroObject);

        },

        /** loads in the macro content async from the server */
        loadMacroContent: function ($macroDiv, macroData) {

            //if we don't have the macroData, then we'll need to parse it from the macro div
            if (!macroData) {
                var contents = $macroDiv.contents();
                var comment = _.find(contents, function (item) {
                    return item.nodeType === 8;
                });
                if (!comment) {
                    throw "Cannot parse the current macro, the syntax in the editor is invalid";
                }
                var syntax = comment.textContent.trim();
                var parsed = macroService.parseMacroSyntax(syntax);
                macroData = parsed;
            }

            var $ins = $macroDiv.find("ins");

            //show the throbber
            $macroDiv.addClass("loading");

            var contentId = $routeParams.id;

            //need to wrap in safe apply since this might be occuring outside of angular
            angularHelper.safeApply($rootScope, function () {
                macroResource.getMacroResultAsHtmlForEditor(macroData.macroAlias, contentId, macroData.macroParamsDictionary)
                    .then(function (htmlResult) {

                        $macroDiv.removeClass("loading");
                        htmlResult = htmlResult.trim();
                        if (htmlResult !== "") {
                            $ins.html(htmlResult);
                        }
                    });
            });

        },

        createLinkPicker: function (editor, onClick) {

            function createLinkList(callback) {
                return function () {
                    var linkList = editor.settings.link_list;

                    if (typeof (linkList) === "string") {
                        tinymce.util.XHR.send({
                            url: linkList,
                            success: function (text) {
                                callback(tinymce.util.JSON.parse(text));
                            }
                        });
                    } else {
                        callback(linkList);
                    }
                };
            }

            function showDialog(linkList) {
                var data = {},
                    selection = editor.selection,
                    dom = editor.dom,
                    selectedElm, anchorElm, initialText;
                var win, linkListCtrl, relListCtrl, targetListCtrl;

                function linkListChangeHandler(e) {
                    var textCtrl = win.find('#text');

                    if (!textCtrl.value() || (e.lastControl && textCtrl.value() === e.lastControl.text())) {
                        textCtrl.value(e.control.text());
                    }

                    win.find('#href').value(e.control.value());
                }

                function buildLinkList() {
                    var linkListItems = [{
                        text: 'None',
                        value: ''
                    }];

                    tinymce.each(linkList, function (link) {
                        linkListItems.push({
                            text: link.text || link.title,
                            value: link.value || link.url,
                            menu: link.menu
                        });
                    });

                    return linkListItems;
                }

                function buildRelList(relValue) {
                    var relListItems = [{
                        text: 'None',
                        value: ''
                    }];

                    tinymce.each(editor.settings.rel_list, function (rel) {
                        relListItems.push({
                            text: rel.text || rel.title,
                            value: rel.value,
                            selected: relValue === rel.value
                        });
                    });

                    return relListItems;
                }

                function buildTargetList(targetValue) {
                    var targetListItems = [{
                        text: 'None',
                        value: ''
                    }];

                    if (!editor.settings.target_list) {
                        targetListItems.push({
                            text: 'New window',
                            value: '_blank'
                        });
                    }

                    tinymce.each(editor.settings.target_list, function (target) {
                        targetListItems.push({
                            text: target.text || target.title,
                            value: target.value,
                            selected: targetValue === target.value
                        });
                    });

                    return targetListItems;
                }

                function buildAnchorListControl(url) {
                    var anchorList = [];

                    tinymce.each(editor.dom.select('a:not([href])'), function (anchor) {
                        var id = anchor.name || anchor.id;

                        if (id) {
                            anchorList.push({
                                text: id,
                                value: '#' + id,
                                selected: url.indexOf('#' + id) !== -1
                            });
                        }
                    });

                    if (anchorList.length) {
                        anchorList.unshift({
                            text: 'None',
                            value: ''
                        });

                        return {
                            name: 'anchor',
                            type: 'listbox',
                            label: 'Anchors',
                            values: anchorList,
                            onselect: linkListChangeHandler
                        };
                    }
                }

                function updateText() {
                    if (!initialText && data.text.length === 0) {
                        this.parent().parent().find('#text')[0].value(this.value());
                    }
                }

                selectedElm = selection.getNode();
                anchorElm = dom.getParent(selectedElm, 'a[href]');

                data.text = initialText = anchorElm ? (anchorElm.innerText || anchorElm.textContent) : selection.getContent({
                    format: 'text'
                });
                data.href = anchorElm ? dom.getAttrib(anchorElm, 'href') : '';
                data.target = anchorElm ? dom.getAttrib(anchorElm, 'target') : '';
                data.rel = anchorElm ? dom.getAttrib(anchorElm, 'rel') : '';

                if (selectedElm.nodeName === "IMG") {
                    data.text = initialText = " ";
                }

                if (linkList) {
                    linkListCtrl = {
                        type: 'listbox',
                        label: 'Link list',
                        values: buildLinkList(),
                        onselect: linkListChangeHandler
                    };
                }

                if (editor.settings.target_list !== false) {
                    targetListCtrl = {
                        name: 'target',
                        type: 'listbox',
                        label: 'Target',
                        values: buildTargetList(data.target)
                    };
                }

                if (editor.settings.rel_list) {
                    relListCtrl = {
                        name: 'rel',
                        type: 'listbox',
                        label: 'Rel',
                        values: buildRelList(data.rel)
                    };
                }

                var currentTarget = null;

                //if we already have a link selected, we want to pass that data over to the dialog
                if (anchorElm) {
                    var anchor = $(anchorElm);
                    currentTarget = {
                        name: anchor.attr("title"),
                        url: anchor.attr("href"),
                        target: anchor.attr("target")
                    };

                    // drop the lead char from the anchor text, if it has a value
                    var anchorVal = anchor[0].dataset.anchor;
                    if (anchorVal) {
                        currentTarget.anchor = anchorVal.substring(1);
                    }

		    //locallink detection, we do this here, to avoid poluting the editorService
		    //so the editor service can just expect to get a node-like structure
                    if (currentTarget.url.indexOf("localLink:") > 0) {
                        // if the current link has an anchor, it needs to be considered when getting the udi/id
                        // if an anchor exists, reduce the substring max by its length plus two to offset the removed prefix and trailing curly brace
                        var linkId = currentTarget.url.substring(currentTarget.url.indexOf(":") + 1, currentTarget.url.lastIndexOf("}"));

                        //we need to check if this is an INT or a UDI
                        var parsedIntId = parseInt(linkId, 10);
                        if (isNaN(parsedIntId)) {
                            //it's a UDI
                            currentTarget.udi = linkId;
                        } else {
                            currentTarget.id = linkId;
                        }
                    }
                }

                angularHelper.safeApply($rootScope,
                    function () {
                        if (onClick) {
                            onClick(currentTarget, anchorElm);
                        }
                    });
            }

            editor.addButton('link', {
                icon: 'link',
                tooltip: 'Insert/edit link',
                shortcut: 'Ctrl+K',
                onclick: createLinkList(showDialog),
                stateSelector: 'a[href]'
            });

            editor.addButton('unlink', {
                icon: 'unlink',
                tooltip: 'Remove link',
                cmd: 'unlink',
                stateSelector: 'a[href]'
            });

            editor.addShortcut('Ctrl+K', '', createLinkList(showDialog));
            this.showDialog = showDialog;

            editor.addMenuItem('link', {
                icon: 'link',
                text: 'Insert link',
                shortcut: 'Ctrl+K',
                onclick: createLinkList(showDialog),
                stateSelector: 'a[href]',
                context: 'insert',
                prependToContext: true
            });

        },

        insertLinkInEditor: function (editor, target, anchorElm) {

            var href = target.url;
            // We want to use the Udi. If it is set, we use it, else fallback to id, and finally to null
            var hasUdi = target.udi ? true : false;
            var id = hasUdi ? target.udi : (target.id ? target.id : null);

            // if an anchor exists, check that it is appropriately prefixed
            if (target.anchor && target.anchor[0] !== '?' && target.anchor[0] !== '#') {
                target.anchor = (target.anchor.indexOf('=') === -1 ? '#' : '?') + target.anchor;
            }

            // the href might be an external url, so check the value for an anchor/qs
            // href has the anchor re-appended later, hence the reset here to avoid duplicating the anchor
            if (!target.anchor) {
                var urlParts = href.split(/(#|\?)/);
                if (urlParts.length === 3) {
                    href = urlParts[0];
                    target.anchor = urlParts[1] + urlParts[2];
                }
            }

            //Create a json obj used to create the attributes for the tag
            function createElemAttributes() {
                var a = {
                    href: href,
                    title: target.name,
                    target: target.target ? target.target : null,
                    rel: target.rel ? target.rel : null
                };

                if (target.anchor) {
                    a["data-anchor"] = target.anchor;
                    a.href = a.href + target.anchor;
                } else {
                    a["data-anchor"] = null;
                }

                return a;
            }

            function insertLink() {
                if (anchorElm) {
                    editor.dom.setAttribs(anchorElm, createElemAttributes());

                    editor.selection.select(anchorElm);
                    editor.execCommand('mceEndTyping');
                } else {
                    editor.execCommand('mceInsertLink', false, createElemAttributes());
                }
            }

            if (!href && !target.anchor) {
                editor.execCommand('unlink');
                return;
            }

            //if we have an id, it must be a locallink:id
            if (id) {

                href = "/{localLink:" + id + "}";

                insertLink();
                return;
            }

		    if (!href) {
		        href = "";
            }

		    // Is email and not //user@domain.com and protocol (e.g. mailto:, sip:) is not specified
		    if (href.indexOf('@') > 0 && href.indexOf('//') === -1 && href.indexOf(':') === -1) {
		        // assume it's a mailto link
				href = 'mailto:' + href;
                insertLink();
                return;
            }

            // Is www. prefixed
            if (/^\s*www\./i.test(href)) {
                href = 'http://' + href;
                insertLink();
                return;
            }

            insertLink();

        },

        pinToolbar : function (editor) {

            //we can't pin the toolbar if this doesn't exist (i.e. when in distraction free mode)
            if (!editor.editorContainer) {
                return;
            }

            var tinyMce = $(editor.editorContainer);
            var toolbar = tinyMce.find(".mce-toolbar");
            var toolbarHeight = toolbar.height();
            var tinyMceRect = editor.editorContainer.getBoundingClientRect();
            var tinyMceTop = tinyMceRect.top;
            var tinyMceBottom = tinyMceRect.bottom;
            var tinyMceWidth = tinyMceRect.width;

            var tinyMceEditArea = tinyMce.find(".mce-edit-area");

            // set padding in top of mce so the content does not "jump" up
            tinyMceEditArea.css("padding-top", toolbarHeight);

            if (tinyMceTop < 177 && ((177 + toolbarHeight) < tinyMceBottom)) {
                toolbar
                    .css("visibility", "visible")
                    .css("position", "fixed")
                    .css("top", "177px")
                    .css("margin-top", "0")
                    .css("width", tinyMceWidth);
            } else {
                toolbar
                    .css("visibility", "visible")
                    .css("position", "absolute")
                    .css("top", "auto")
                    .css("margin-top", "0")
                    .css("width", tinyMceWidth);
            }

        },

        unpinToolbar: function (editor) {

            var tinyMce = $(editor.editorContainer);
            var toolbar = tinyMce.find(".mce-toolbar");
            var tinyMceEditArea = tinyMce.find(".mce-edit-area");
            // reset padding in top of mce so the content does not "jump" up
            tinyMceEditArea.css("padding-top", "0");
            toolbar.css("position", "static");
        },

        /** Helper method to initialize the tinymce editor within Umbraco */
        initializeEditor: function (args) {

            if (!args.editor) {
                throw "args.editor is required";
            }
            //if (!args.model.value) {
            //    throw "args.model.value is required";
            //}

            var unwatch = null;

            //Starts a watch on the model value so that we can update TinyMCE if the model changes behind the scenes or from the server
            function startWatch() {
                unwatch = $rootScope.$watch(() => args.model.value, function (newVal, oldVal) {
                    if (newVal !== oldVal) {
                        //update the display val again if it has changed from the server;
                        //uses an empty string in the editor when the value is null
                        args.editor.setContent(newVal || "", { format: 'raw' });

                        //we need to manually fire this event since it is only ever fired based on loading from the DOM, this
                        // is required for our plugins listening to this event to execute
                        args.editor.fire('LoadContent', null);
                    }
                });
            }

            //Stops the watch on model.value which is done anytime we are manually updating the model.value
            function stopWatch() {
                if (unwatch) {
                    unwatch();
                }
            }

            function syncContent() {

                //stop watching before we update the value
                stopWatch();
                angularHelper.safeApply($rootScope, function () {
                    args.model.value = args.editor.getContent();
                });
                //re-watch the value
                startWatch();
            }

            args.editor.on('init', function (e) {

                if (args.model.value) {
                    args.editor.setContent(args.model.value);
                }
                //enable browser based spell checking
                args.editor.getBody().setAttribute('spellcheck', true);
            });

            args.editor.on('Change', function (e) {
                syncContent();
            });

            //when we leave the editor (maybe)
            args.editor.on('blur', function (e) {
                syncContent();
            });

            args.editor.on('ObjectResized', function (e) {
                var qs = "?width=" + e.width + "&height=" + e.height + "&mode=max";
                var srcAttr = $(e.target).attr("src");
                var path = srcAttr.split("?")[0];
                $(e.target).attr("data-mce-src", path + qs);

                syncContent();
            });

            args.editor.on('Dirty', function (e) {
                //make the form dirty manually so that the track changes works, setting our model doesn't trigger
                // the angular bits because tinymce replaces the textarea.
                if (args.currentForm) {
                    args.currentForm.$setDirty();
                }
            });

            let self = this;

            //create link picker
            self.createLinkPicker(args.editor, function (currentTarget, anchorElement) {


                entityResource.getAnchors(args.model.value).then(function (anchorValues) {
                    var linkPicker = {
                        currentTarget: currentTarget,
                        dataTypeKey: args.model.dataTypeKey,
                        ignoreUserStartNodes: args.model.config.ignoreUserStartNodes,
                        anchors: anchorValues,
                        submit: function (model) {
                            self.insertLinkInEditor(args.editor, model.target, anchorElement);
                            editorService.close();
                        },
                        close: function () {
                            editorService.close();
                        }
                    };
                    editorService.linkPicker(linkPicker);
                });

            });

            //Create the insert media plugin
            self.createMediaPicker(args.editor, function (currentTarget, userData) {

                var startNodeId, startNodeIsVirtual;
                if (!args.model.config.startNodeId) {
                    if (args.model.config.ignoreUserStartNodes === true) {
                        startNodeId = -1;
                        startNodeIsVirtual = true;
                    }
                    else {
                        startNodeId = userData.startMediaIds.length !== 1 ? -1 : userData.startMediaIds[0];
                        startNodeIsVirtual = userData.startMediaIds.length !== 1;
                    }
                }

                var mediaPicker = {
                    currentTarget: currentTarget,
                    onlyImages: true,
                    showDetails: true,
                    disableFolderSelect: true,
                    startNodeId: startNodeId,
                    startNodeIsVirtual: startNodeIsVirtual,
                    dataTypeKey: args.model.dataTypeKey,
                    submit: function (model) {
                        self.insertMediaInEditor(args.editor, model.selection[0]);
                        editorService.close();
                    },
                    close: function () {
                        editorService.close();
                    }
                };
                editorService.mediaPicker(mediaPicker);
            });

            //Create the embedded plugin
            self.createInsertEmbeddedMedia(args.editor, function () {
                var embed = {
                    submit: function (model) {
                        self.insertEmbeddedMediaInEditor(args.editor, model.embed.preview);
                        editorService.close();
                    },
                    close: function () {
                        editorService.close();
                    }
                };
                editorService.embed(embed);
            });

            //Create the insert macro plugin
            self.createInsertMacro(args.editor, function (dialogData) {
                var macroPicker = {
                    dialogData: dialogData,
                    submit: function (model) {
                        var macroObject = macroService.collectValueData(model.selectedMacro, model.macroParams, dialogData.renderingEngine);
                        self.insertMacroInEditor(args.editor, macroObject, dialogData.activeMacroElement);
                        editorService.close();
                    },
                    close: function () {
                        editorService.close();
                    }
                };
                editorService.macroPicker(macroPicker);
            });

            self.createAceCodeEditor(args.editor, function () {

                // TODO: CHECK TO SEE WHAT WE NEED TO DO WIT MACROS (See code block?)
                /*
                var html = editor.getContent({source_view: true});
                html = html.replace(/<span\s+class="CmCaReT"([^>]*)>([^<]*)<\/span>/gm, String.fromCharCode(chr));
                editor.dom.remove(editor.dom.select('.CmCaReT'));
                html = html.replace(/(<div class=".*?umb-macro-holder.*?mceNonEditable.*?"><!-- <\?UMBRACO_MACRO macroAlias="(.*?)".*?\/> --> *<ins>)[\s\S]*?(<\/ins> *<\/div>)/ig, "$1Macro alias: <strong>$2</strong>$3");
                */

                var aceEditor = {
                    content: args.editor.getContent(),
                    view: 'views/propertyeditors/rte/codeeditor.html',
                    submit: function (model) {
                        args.editor.setContent(model.content);
                        args.editor.fire('Change');
                        editorService.close();
                    },
                    close: function () {
                        editorService.close();
                    }
                };

                editorService.open(aceEditor);
            });

            //start watching the value
            startWatch(args.editor);
        }

    };
}

angular.module('umbraco.services').factory('tinyMceService', tinyMceService);<|MERGE_RESOLUTION|>--- conflicted
+++ resolved
@@ -311,12 +311,8 @@
                     insert_toolbar: toolbars.insertToolbar,
                     selection_toolbar: toolbars.selectionToolbar,
 
-<<<<<<< HEAD
                     body_class: "umb-rte",
-=======
-                    body_class: 'umb-rte',
-
->>>>>>> e593857b
+
                     //see http://archive.tinymce.com/wiki.php/Configuration:cache_suffix
                     cache_suffix: "?umb__rnd=" + Umbraco.Sys.ServerVariables.application.cacheBuster,
 
@@ -325,16 +321,12 @@
                     content_style: ".mce-content-body .umb-macro-holder { border: 3px dotted #f5c1bc; padding: 7px; display: block; margin: 3px; } .umb-rte .mce-content-body .umb-macro-holder.loading {background: url(assets/img/loader.gif) right no-repeat; background-size: 18px; background-position-x: 99%;}",
 
                     // This allows images to be pasted in & stored as Base64 until they get uploaded to server
-<<<<<<< HEAD
                     paste_data_images: true,
 
                     images_upload_handler: uploadImageHandler,
                     automatic_uploads: false,
                     images_replace_blob_uris: false,
                     init_instance_callback: initEvents
-=======
-                    paste_data_images: true
->>>>>>> e593857b
                 };
 
                 if (tinyMceConfig.customConfig) {
