--- conflicted
+++ resolved
@@ -1,18 +1,6 @@
 <div class="umb-pdf-viewer">
-<<<<<<< HEAD
-  <canvas class="umb-pdf-viewer--pdf-canvas"></canvas>
+    <canvas class="umb-pdf-viewer--pdf-canvas"></canvas>
 
-  <div class="umb-pdf-viewer__toolbar">
-    <button type="button" class="btn btn-reset" ng-click="vm.prevPage()">Prev Page</button>
-    <div>
-      <span>{{ vm.pageNumber }}</span>
-      <span>/</span>
-      <span>{{ vm.totalPages }}</span>
-    </div>
-    <button type="button" class="btn btn-reset" ng-click="vm.nextPage()">Next Page</button>
-=======
-  <canvas class="pdf-canvas"></canvas>
-  
   <div class="umb-pdf-viewer__actions">
     <div class="umb-pdf-viewer__action-group umb-pdf-viewer__action-group--pages">
       <span><input type="number" ng-model="vm.pageNumber" ng-blur="vm.updatePage(vm.pageNumber)" ng-blur="vm.updatePage()" ng-keypress="vm.handleKeypress($event)" no-dirty-check></span>
@@ -27,6 +15,5 @@
         <i class="fa fa-arrow-right" aria-hidden="true"></i>
       </button>
     </div>
->>>>>>> ca3ab112
   </div>
 </div>