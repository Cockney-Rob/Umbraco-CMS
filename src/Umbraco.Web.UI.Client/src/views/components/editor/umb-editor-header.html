--- conflicted
+++ resolved
@@ -20,18 +20,13 @@
                 </umb-content-name>
                 -->
                 <div class="umb-panel-header-name-wrapper">
-<<<<<<< HEAD
-                    <input type="text" class="umb-panel-header-name" ng-model="name" placeholder="Enter name..." umb-auto-resize />
+                    <input type="text" class="umb-panel-header-name" ng-model="name" placeholder="Enter name..." ng-class="{'name-is-empty': name===null || name===''}" umb-auto-resize />
 
                     <umb-locked-field ng-model="alias"></umb-locked-field>
 
                     <!--
                     <div class="umb-panel-header-alias"><i class="icon icon-lock"></i>{{ alias }}</div>-->
 
-=======
-                    <input type="text" class="umb-panel-header-name" ng-model="name" placeholder="Enter name..." ng-class="{'name-is-empty': name===null || name===''}" umb-auto-resize />
-                    <div class="umb-panel-header-alias"><i class="icon icon-lock"></i>{{ alias }}</div>
->>>>>>> 6ff82475
                 </div>
 
                 <input type="text" class="umb-panel-header-description" ng-model="description" placeholder="Enter description..." />
