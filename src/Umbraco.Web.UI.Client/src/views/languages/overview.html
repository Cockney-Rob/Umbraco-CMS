--- conflicted
+++ resolved
@@ -41,10 +41,6 @@
                             <i class="icon-globe" style="color: #BBBABF; margin-right: 5px;"></i>
                             <span class="bold">{{ language.name }}</span>
                         </td>
-<<<<<<< HEAD
-                        <td><span ng-if="language.isMandatory">{{vm.labels.mandatory}}</span></td>
-                        <td><span ng-if="language.fallbackLanguageId">{{vm.labels.fallsbackTo}}: {{vm.getLanguageById(language.fallbackLanguageId).name}}</span></td>
-=======
                         <td>
                             <umb-checkmark
                                 ng-if="language.isDefault"
@@ -59,7 +55,7 @@
                                 size="xs">
                             </umb-checkmark>
                         </td>
->>>>>>> 47bafdfc
+                        <td><span ng-if="language.fallbackLanguageId">{{vm.labels.fallsbackTo}}: {{vm.getLanguageById(language.fallbackLanguageId).name}}</span></td>
                         <td style="text-align: right;">
                             <umb-button
                                 ng-if="!language.isDefault"
