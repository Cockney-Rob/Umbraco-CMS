<div ng-controller="Umbraco.Overlays.ItemPickerOverlay" class="umb-itempicker">
<<<<<<< HEAD
    <div class="form-search" ng-if="model.filter" style="margin-bottom: 15px;">
=======
    <div class="form-search" ng-if="model.filter !== false" style="margin-bottom: 15px;">
>>>>>>> e368607a
        <i class="icon-search" aria-hidden="true"></i>
        <input type="text"
               ng-model="searchTerm"
               class="umb-search-field search-query input-block-level -full-width-input"
               localize="placeholder"
               placeholder="@placeholders_filter"
               umb-auto-focus
               no-dirty-check />
    </div>

    <div class="umb-overlay__section-header" ng-if="(model.pasteItems | filter:searchTerm).length > 0">
        <h5><localize key="content_createFromClipboard">Paste from clipboard</localize></h5>
        <button ng-if="model.clickClearPaste" ng-click="model.clickClearPaste($event)" alt="Clear clipboard for entries accepted in this context.">
            <i class="icon-trash" aria-hidden="true"></i>
        </button>
    </div>

    <ul class="umb-card-grid" ng-class="{'-three-in-row': model.availableItems.length < 7, '-four-in-row': model.availableItems.length >= 7}">
        <li ng-repeat="pasteItem in model.pasteItems | filter:searchTerm">
            <button type="button" class="umb-card-grid-item btn-reset" ng-click="model.clickPasteItem(pasteItem)">
                <span>
                    <i class="{{ pasteItem.icon }}" aria-hidden="true"></i>
                    {{ pasteItem.name | truncate:true:36 }}
                </span>
            </button>
        </li>
    </ul>

    <div class="umb-overlay__section-header" ng-if="model.pasteItems.length > 0 && (model.availableItems | filter:searchTerm).length > 0">
        <h5><localize key="content_createEmpty">Create new</localize></h5>
    </div>

    <ul class="umb-card-grid" ng-class="{'-three-in-row': model.availableItems.length < 7, '-four-in-row': model.availableItems.length >= 7}">
        <li ng-repeat="availableItem in model.availableItems | compareArrays:model.selectedItems:'alias' | orderBy:model.orderBy | filter:searchTerm">
            <button type="button" class="umb-card-grid-item btn-reset" ng-click="selectItem(availableItem)">
                <span ng-mouseover="showTooltip(availableItem, $event)" ng-mouseleave="hideTooltip()">
                    <i class="{{ availableItem.icon }}" aria-hidden="true"></i>
                    <span>{{ availableItem.name }}</span>
                </span>
            </button>
        </li>
        <li ng-if="model.createNewItem">
            <button class="umb-card-grid-item btn-reset --creator" ng-click="model.createNewItem.action()">
                <span>
                    <i class="{{ model.createNewItem.icon }}"></i>
                    {{ model.createNewItem.name }}
                </span>
            </button>
        </li>
    </ul>

    <umb-tooltip ng-if="tooltip.show" event="tooltip.event">
        {{ tooltip.text }}
    </umb-tooltip>
</div><|MERGE_RESOLUTION|>--- conflicted
+++ resolved
@@ -1,9 +1,5 @@
 <div ng-controller="Umbraco.Overlays.ItemPickerOverlay" class="umb-itempicker">
-<<<<<<< HEAD
-    <div class="form-search" ng-if="model.filter" style="margin-bottom: 15px;">
-=======
     <div class="form-search" ng-if="model.filter !== false" style="margin-bottom: 15px;">
->>>>>>> e368607a
         <i class="icon-search" aria-hidden="true"></i>
         <input type="text"
                ng-model="searchTerm"
