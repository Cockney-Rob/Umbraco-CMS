--- conflicted
+++ resolved
@@ -43,39 +43,8 @@
     $scope.page.menu.currentNode = null; //the editors affiliated node
     $scope.page.listViewPath = null;
     $scope.page.saveButtonState = "init";
-<<<<<<< HEAD
-    $scope.page.submitButtonLabel = "Save";
+    $scope.page.submitButtonLabelKey = "buttons_save";
     $scope.app = null;
-=======
-    $scope.page.submitButtonLabelKey = "buttons_save";
-
-    /** Syncs the content item to it's tree node - this occurs on first load and after saving */
-    function syncTreeNode(content, path, initialLoad) {
-
-        if (infiniteMode) {
-            return;
-        }
-
-        if (!$scope.content.isChildOfListView) {
-            navigationService.syncTree({ tree: "media", path: path.split(","), forceReload: initialLoad !== true }).then(function (syncArgs) {
-                $scope.page.menu.currentNode = syncArgs.node;
-            });
-        }
-        else if (initialLoad === true) {
-
-            //it's a child item, just sync the ui node to the parent
-            navigationService.syncTree({ tree: "media", path: path.substring(0, path.lastIndexOf(",")).split(","), forceReload: initialLoad !== true });
-
-            //if this is a child of a list view and it's the initial load of the editor, we need to get the tree node 
-            // from the server so that we can load in the actions menu.
-            umbRequestHelper.resourcePromise(
-                $http.get(content.treeNodeUrl),
-                'Failed to retrieve data for child node ' + content.id).then(function (node) {
-                    $scope.page.menu.currentNode = node;
-                });
-        }
-    }
->>>>>>> a1f72826
 
     if (create) {
 
@@ -158,18 +127,13 @@
             }
         }));
     }
+    $scope.page.submitButtonLabelKey = "buttons_save";
     
     /** Syncs the content item to it's tree node - this occurs on first load and after saving */
     function syncTreeNode(content, path, initialLoad) {
 
-<<<<<<< HEAD
         if (infiniteMode) {
             return;
-=======
-        // setup infinite mode
-        if(infiniteMode) {
-            $scope.page.submitButtonLabelKey = "buttons_saveAndClose";
->>>>>>> a1f72826
         }
 
         if (!$scope.content.isChildOfListView) {
@@ -299,7 +263,7 @@
         
         // setup infinite mode
         if(infiniteMode) {
-            $scope.page.submitButtonLabel = "Save and Close";
+            $scope.page.submitButtonLabelKey = "buttons_saveAndClose";
         }
     }
 
