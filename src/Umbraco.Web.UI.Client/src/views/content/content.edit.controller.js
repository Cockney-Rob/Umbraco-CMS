/**
 * @ngdoc controller
 * @name Umbraco.Editors.Content.EditController
 * @function
 * 
 * @description
 * The controller for the content editor
 */
function ContentEditController($scope, $routeParams, $q, $timeout, $window, appState, contentResource, navigationService, notificationsService, angularHelper, serverValidationManager, contentEditingHelper, editorContext, treeService, fileManager, formHelper, umbRequestHelper, keyboardService) {

    //setup scope vars
    $scope.defaultButton = null;
    $scope.subButtons = [];
    $scope.nav = navigationService;
    $scope.currentSection = appState.getSectionState("currentSection");
    $scope.currentNode = null; //the editors affiliated node
    
    //we need this to share our content object with property editors
    editorContext = $scope.content;

    //This sets up the action buttons based on what permissions the user has.
    //The allowedActions parameter contains a list of chars, each represents a button by permission so 
    //here we'll build the buttons according to the chars of the user.
    function configureButtons(content) {
        //reset
        $scope.subButtons = [];

        //This is the ideal button order but depends on circumstance, we'll use this array to create the button list
        // Publish, SendToPublish, Save
        var buttonOrder = ["U", "H", "A"];

        //Create the first button (primary button)
        //We cannot have the Save or SaveAndPublish buttons if they don't have create permissions when we are creating a new item.
        if (!$routeParams.create || _.contains(content.allowedActions, "C")) {
            for (var b in buttonOrder) {
                if (_.contains(content.allowedActions, buttonOrder[b])) {
                    $scope.defaultButton = createButtonDefinition(buttonOrder[b]);
                    break;
                }
            }
        }
        
        //Now we need to make the drop down button list, this is also slightly tricky because:
        //We cannot have any buttons if there's no default button above.
        //We cannot have the unpublish button (Z) when there's no publish permission.    
        //We cannot have the unpublish button (Z) when the item is not published.           
        if ($scope.defaultButton) {

            //get the last index of the button order
            var lastIndex = _.indexOf(buttonOrder, $scope.defaultButton.letter);
            //add the remaining
            for (var i = lastIndex + 1; i < buttonOrder.length; i++) {
                if (_.contains(content.allowedActions, buttonOrder[i])) {
                    $scope.subButtons.push(createButtonDefinition(buttonOrder[i]));
                }
            }

            //if we are not creating, then we should add unpublish too, 
            // so long as it's already published and if the user has access to publish
            if (!$routeParams.create) {
                if (content.publishDate && _.contains(content.allowedActions,"U")) {
                    $scope.subButtons.push(createButtonDefinition("Z"));
                }
            }
        }
    }

    function createButtonDefinition(ch) {
        switch (ch) {
            case "U":
                //publish action
                keyboardService.bind("ctrl+p", $scope.saveAndPublish);

                return {
                    letter: ch,
                    labelKey: "buttons_saveAndPublish",
                    handler: $scope.saveAndPublish,
                    hotKey: "ctrl+p"
                };
            case "H":
                //send to publish
                keyboardService.bind("ctrl+p", $scope.sendToPublish);

                return {
                    letter: ch,
                    labelKey: "buttons_saveToPublish",
                    handler: $scope.sendToPublish,
                    hotKey: "ctrl+p"
                };
            case "A":
                //save
                keyboardService.bind("ctrl+s", $scope.save);
                return {
                    letter: ch,
                    labelKey: "buttons_save",
                    handler: $scope.save,
                    hotKey: "ctrl+s"
                };
            case "Z":
                //unpublish
                keyboardService.bind("ctrl+u", $scope.unPublish);

                return {
                    letter: ch,
                    labelKey: "content_unPublish",
                    handler: $scope.unPublish
                };
            default:
                return null;
        }
    }
    
    /** This is a helper method to reduce the amount of code repitition for actions: Save, Publish, SendToPublish */
    function performSave(args) {
        var deferred = $q.defer();

        if (formHelper.submitForm({ scope: $scope, statusMessage: args.statusMessage })) {

            args.saveMethod($scope.content, $routeParams.create, fileManager.getFiles())
                .then(function (data) {

                    formHelper.resetForm({ scope: $scope, notifications: data.notifications });

                    contentEditingHelper.handleSuccessfulSave({
                        scope: $scope,
                        newContent: data,
                        rebindCallback: contentEditingHelper.reBindChangedProperties($scope.content, data)
                    });

                    configureButtons(data);
<<<<<<< HEAD
                    navigationService.syncTree({ tree: "content", path: data.path.split(","), forceReload: true });
=======

                    navigationService.syncTree({ tree: "content", path: data.path.split(","), forceReload: true }).then(function (syncArgs) {
                        $scope.currentNode = syncArgs.node;
                    });

>>>>>>> 7dfd684c
                    deferred.resolve(data);
                    
                }, function (err) {
                    
                    contentEditingHelper.handleSaveError({
                        redirectOnFailure: true,
                        err: err,
                        allNewProps: contentEditingHelper.getAllProps(err.data),
                        allOrigProps: contentEditingHelper.getAllProps($scope.content)
                    });

                    deferred.reject(err);
                });
        }
        else {
            deferred.reject();
        }

        return deferred.promise;
    }

    if ($routeParams.create) {
        //we are creating so get an empty content item
        contentResource.getScaffold($routeParams.id, $routeParams.doctype)
            .then(function(data) {
                $scope.loaded = true;
                $scope.content = data;
                configureButtons($scope.content);
            });
    }
    else {
        //we are editing so get the content item from the server
        contentResource.getById($routeParams.id)
            .then(function(data) {
                $scope.loaded = true;
                $scope.content = data;
                configureButtons($scope.content);
                
                //in one particular special case, after we've created a new item we redirect back to the edit
                // route but there might be server validation errors in the collection which we need to display
                // after the redirect, so we will bind all subscriptions which will show the server validation errors
                // if there are any and then clear them so the collection no longer persists them.
                serverValidationManager.executeAndClearAllSubscriptions();

                navigationService.syncTree({ tree: "content", path: data.path.split(",") }).then(function(syncArgs) {
                    $scope.currentNode = syncArgs.node;
                });
            });
    }


    $scope.unPublish = function () {
        
        if (formHelper.submitForm({ scope: $scope, statusMessage: "Unpublishing...", skipValidation: true })) {

            contentResource.unPublish($scope.content.id)
                .then(function (data) {
                    
                    formHelper.resetForm({ scope: $scope, notifications: data.notifications });

                    contentEditingHelper.handleSuccessfulSave({
                        scope: $scope,
                        newContent: data,
                        rebindCallback: contentEditingHelper.reBindChangedProperties($scope.content, data)
                    });

                    configureButtons(data);

                    navigationService.syncTree({ tree: "content", path: data.path.split(","), forceReload: true }).then(function (syncArgs) {
                        $scope.currentNode = syncArgs.node;
                    });
                });
        }
        
    };

    $scope.sendToPublish = function() {
        return performSave({ saveMethod: contentResource.sendToPublish, statusMessage: "Sending..." });
    };

    $scope.saveAndPublish = function() {
        return performSave({ saveMethod: contentResource.publish, statusMessage: "Publishing..." });        
    };

    $scope.save = function () {
        return performSave({ saveMethod: contentResource.save, statusMessage: "Saving..." });
    };

    $scope.preview = function(content){
            if(!content.id){
                $scope.save().then(function(data){
                      $window.open('dialogs/preview.aspx?id='+data.id,'umbpreview');  
                });
            }else{
                $window.open('dialogs/preview.aspx?id='+content.id,'umbpreview');
            }    
    };
    
<<<<<<< HEAD
    $scope.options = function(content){
        if(!content.id){
            return;
        }

        if(!$scope.actions){
            treeService.getMenu({ treeNode: $scope.nav.ui.currentNode })
                .then(function(data) {
                        $scope.actions = data.menuItems;
                });    
        }
    };

    $scope.executeOption = function(action){
         navigationService.executeMenuAction($scope.nav.ui.currentNode, action, $scope.currentSection);   
    };
            

=======
>>>>>>> 7dfd684c
    /** this method is called for all action buttons and then we proxy based on the btn definition */
    $scope.performAction = function(btn) {
        if (!btn || !angular.isFunction(btn.handler)) {
            throw "btn.handler must be a function reference";
        }
        btn.handler.apply(this);
    };

}

angular.module("umbraco").controller("Umbraco.Editors.Content.EditController", ContentEditController);
<|MERGE_RESOLUTION|>--- conflicted
+++ resolved
@@ -128,15 +128,10 @@
                     });
 
                     configureButtons(data);
-<<<<<<< HEAD
-                    navigationService.syncTree({ tree: "content", path: data.path.split(","), forceReload: true });
-=======
-
                     navigationService.syncTree({ tree: "content", path: data.path.split(","), forceReload: true }).then(function (syncArgs) {
                         $scope.currentNode = syncArgs.node;
                     });
 
->>>>>>> 7dfd684c
                     deferred.resolve(data);
                     
                 }, function (err) {
@@ -235,27 +230,6 @@
             }    
     };
     
-<<<<<<< HEAD
-    $scope.options = function(content){
-        if(!content.id){
-            return;
-        }
-
-        if(!$scope.actions){
-            treeService.getMenu({ treeNode: $scope.nav.ui.currentNode })
-                .then(function(data) {
-                        $scope.actions = data.menuItems;
-                });    
-        }
-    };
-
-    $scope.executeOption = function(action){
-         navigationService.executeMenuAction($scope.nav.ui.currentNode, action, $scope.currentSection);   
-    };
-            
-
-=======
->>>>>>> 7dfd684c
     /** this method is called for all action buttons and then we proxy based on the btn definition */
     $scope.performAction = function(btn) {
         if (!btn || !angular.isFunction(btn.handler)) {
@@ -266,4 +240,4 @@
 
 }
 
-angular.module("umbraco").controller("Umbraco.Editors.Content.EditController", ContentEditController);
+angular.module("umbraco").controller("Umbraco.Editors.Content.EditController", ContentEditController);