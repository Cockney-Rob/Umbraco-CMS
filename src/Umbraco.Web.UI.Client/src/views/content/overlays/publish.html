<div ng-controller="Umbraco.Overlays.PublishController as vm" class="umb-variant-selector-overlay">

    <div ng-if="vm.loading" style="min-height: 50px; position: relative;">
        <umb-load-indicator></umb-load-indicator>
    </div>

    <div class="umb-list umb-list--condensed" ng-if="!vm.loading && vm.missingMandatoryVariants.length === 0">

        <div class="mb3">
            <p><localize key="content_variantsToPublish"></localize></p>
        </div>

        <div class="umb-list-item"
             ng-repeat="variant in vm.availableVariants track by variant.compositeId">
            <ng-form name="publishVariantSelectorForm">
                <div class="umb-variant-selector-entry" ng-class="{'umb-list-item--error': publishVariantSelectorForm.publishVariantSelector.$invalid}">

                    <umb-checkbox input-id="{{variant.htmlId}}"
                                  name="publishVariantSelector"
                                  model="variant.publish"
                                  on-change="vm.changeSelection(variant)"
                                  server-validation-field="{{variant.htmlId}}">

                        <span class="umb-variant-selector-entry__title" ng-if="!(variant.segment && variant.language)">
                            <span ng-bind="variant.displayName"></span>
                            <strong ng-if="variant.isMandatory" class="umb-control-required">*</strong>
                        </span>
                        <span class="umb-variant-selector-entry__title" ng-if="variant.segment && variant.language">
                            <span ng-bind="variant.segment"></span>
                            <span class="__secondarytitle"> — {{variant.language.name}}</span>
                            <strong ng-if="variant.isMandatory" class="umb-control-required">*</strong>
                        </span>
                        <span class="umb-variant-selector-entry__description" ng-if="!publishVariantSelectorForm.publishVariantSelector.$invalid && !(variant.notifications && variant.notifications.length > 0)">
                            <umb-variant-state variant="variant"></umb-variant-state>
                            <span ng-if="variant.isMandatory"> - </span>
<<<<<<< HEAD
                            <span ng-if="variant.isMandatory" ng-class="{'text-error': (variant.publish === false) }"><localize key="languages_mandatoryLanguage"></localize></span>
=======
                            <span ng-if="variant.isMandatory" ng-class="{'text-error': (variant.state !== 'Published' && variant.state !== 'PublishedPendingChanges' && variant.publish === false) }"><localize key="general_mandatory"></localize></span>
>>>>>>> e75178e8
                        </span>
                        <span class="umb-variant-selector-entry__description" ng-messages="publishVariantSelectorForm.publishVariantSelector.$error" show-validation-on-submit>
                            <span class="text-error" ng-message="valServerField">{{publishVariantSelectorForm.publishVariantSelector.errorMsg}}</span>
                        </span>

                    </umb-checkbox>

                    <umb-variant-notification-list notifications="variant.notifications"></umb-variant-notification-list>

                </div>

            </ng-form>
        </div>
        <br/>
        <div class="mb3" ng-if="vm.isNew === true">
            <p><localize key="content_variantsWillBeSaved"></localize></p>
        </div>
    </div>

    <div class="umb-list umb-list--condensed" ng-if="!vm.loading && vm.missingMandatoryVariants.length !== 0">
        <div class="mb3">
            <p><localize key="content_publishRequiresVariants"></localize></p>
        </div>

        <div class="umb-list-item" ng-repeat="variant in vm.missingMandatoryVariants track by variant.compositeId">
            <div class="umb-variant-selector-entry" ng-class="{'umb-list-item--error': publishVariantSelectorForm.publishVariantSelector.$invalid}">
                <span class="umb-variant-selector-entry__title" ng-if="!(variant.segment && variant.language)">
                    <span ng-bind="variant.displayName"></span>
                    <strong ng-if="variant.isMandatory" class="umb-control-required">*</strong>
                </span>
                <span class="umb-variant-selector-entry__title" ng-if="variant.segment && variant.language">
                    <span ng-bind="variant.segment"></span>
                    <span class="__secondarytitle"> — {{variant.language.name}}</span>
                    <strong ng-if="variant.isMandatory" class="umb-control-required">*</strong>
                </span>
                <span class="umb-variant-selector-entry__description" ng-if="!publishVariantSelectorForm.publishVariantSelector.$invalid && !(variant.notifications && variant.notifications.length > 0)">
                    <umb-variant-state variant="variant"></umb-variant-state>
                    <span ng-if="variant.isMandatory"> - </span>
                    <span ng-if="variant.isMandatory" ng-class="{'text-error': (variant.publish === false) }"><localize key="languages_mandatoryLanguage"></localize></span>
                </span>
                <span class="umb-variant-selector-entry__description" ng-messages="publishVariantSelectorForm.publishVariantSelector.$error" show-validation-on-submit>
                    <span class="text-error" ng-message="valServerField">{{publishVariantSelectorForm.publishVariantSelector.errorMsg}}</span>
                </span>

                <umb-variant-notification-list notifications="variant.notifications"></umb-variant-notification-list>

            </div>
        </div>
    </div>

</div><|MERGE_RESOLUTION|>--- conflicted
+++ resolved
@@ -33,11 +33,7 @@
                         <span class="umb-variant-selector-entry__description" ng-if="!publishVariantSelectorForm.publishVariantSelector.$invalid && !(variant.notifications && variant.notifications.length > 0)">
                             <umb-variant-state variant="variant"></umb-variant-state>
                             <span ng-if="variant.isMandatory"> - </span>
-<<<<<<< HEAD
-                            <span ng-if="variant.isMandatory" ng-class="{'text-error': (variant.publish === false) }"><localize key="languages_mandatoryLanguage"></localize></span>
-=======
-                            <span ng-if="variant.isMandatory" ng-class="{'text-error': (variant.state !== 'Published' && variant.state !== 'PublishedPendingChanges' && variant.publish === false) }"><localize key="general_mandatory"></localize></span>
->>>>>>> e75178e8
+                            <span ng-if="variant.isMandatory" ng-class="{'text-error': (variant.publish === false) }"><localize key="general_mandatory"></localize></span>
                         </span>
                         <span class="umb-variant-selector-entry__description" ng-messages="publishVariantSelectorForm.publishVariantSelector.$error" show-validation-on-submit>
                             <span class="text-error" ng-message="valServerField">{{publishVariantSelectorForm.publishVariantSelector.errorMsg}}</span>
