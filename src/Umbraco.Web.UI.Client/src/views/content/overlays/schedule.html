--- conflicted
+++ resolved
@@ -84,15 +84,9 @@
 
         <div class="umb-list umb-list--condensed">
 
-<<<<<<< HEAD
-            <div class="umb-list-item" ng-repeat="variant in vm.variants | filter:vm.dirtyVariantFilter">
-                <ng-form name="scheduleSelectorForm">
-                    <div class="flex" ng-class="{'umb-list-item--error': scheduleSelectorForm.saveVariantReleaseDate.$invalid}">
-=======
             <div class="umb-list-item" ng-repeat="variant in vm.variants">
                 <ng-form name="scheduleSelectorForm" style="width:100%;">
-                    <div class="flex">
->>>>>>> 61cfba50
+                    <div class="flex" ng-class="{'umb-list-item--error': scheduleSelectorForm.saveVariantReleaseDate.$invalid}">
 
                         <umb-checkbox
                             input-id="{{'saveVariantSelector_' + variant.language.culture}}"
