(function () {
    "use strict";

    function PublishController($scope, localizationService, contentEditingHelper) {

        var vm = this;
        vm.loading = true;
        vm.hasPristineVariants = false;
        vm.isNew = true;

        vm.changeSelection = changeSelection;
        vm.dirtyVariantFilter = dirtyVariantFilter;
        vm.pristineVariantFilter = pristineVariantFilter;

        /** Returns true if publishing is possible based on if there are un-published mandatory languages */
        function canPublish() {
            
            var possible = false;
            for (var i = 0; i < vm.variants.length; i++) {
                var variant = vm.variants[i];
                var state = canVariantPublish(variant);
                if (state === true) {
                    possible = true;
                }
                if (state === false) {
                    return false;
                }
            }
            return possible;
        }
        
        /** Returns true if publishing is possible based on if the variant is a un-published mandatory language */
        function canVariantPublish(variant) {
            
            //if this variant will show up in the publish-able list
            var publishable = dirtyVariantFilter(variant);
            var published = !(variant.state === "NotCreated" || variant.state === "Draft");
            
            // is this variant mandatory:
            if (variant.language.isMandatory && !published && !variant.publish) {
                //if a mandatory variant isn't published or set to be published
                //then we cannot continue
                
                return false;
            }
            
            // is this variant selected for publish:
            if (variant.publish === true) {
                return publishable;
            }
            
            return null;
        }

        function changeSelection(variant) {
            
            $scope.model.disableSubmitButton = !canPublish();
            //need to set the Save state to true if publish is true
            variant.save = variant.publish;
            
            variant.willPublish = canVariantPublish(variant);
        }

        function dirtyVariantFilter(variant) {
            //determine a variant is 'dirty' (meaning it will show up as publish-able) if it's
            // * the active one
            // * it's editor is in a $dirty state
            // * it has pending saves
            // * it is unpublished
            // * it is in NotCreated state
            return (variant.active || variant.isDirty || variant.state === "Draft" || variant.state === "PublishedPendingChanges" || variant.state === "NotCreated");
        }

        function hasAnyData(variant) {
            
            if(variant.name == null || variant.name.length === 0) {
                return false;
            }
            var result = variant.isDirty != null;

            if(result) return true;

            for (var t=0; t < variant.tabs.length; t++){
                for (var p=0; p < variant.tabs[t].properties.length; p++){

                    var property = variant.tabs[t].properties[p];

                    if(property.culture == null) continue;

                    result = result ||  (property.value != null && property.value.length > 0);

                    if(result) return true;
                }
            }

            return result;
        }

        function pristineVariantFilter(variant) {
            return !(dirtyVariantFilter(variant));
        }

        function onInit() {



            vm.variants = $scope.model.variants;

            if (!$scope.model.title) {
                localizationService.localize("content_readyToPublish").then(function (value) {
                    $scope.model.title = value;
                });
            }

            vm.hasPristineVariants = false;

            _.each(vm.variants,
                function (variant) {
                    if(variant.state === "NotCreated") {
                        vm.isNew = true;
                    }
                }
            );

            _.each(vm.variants,
                function (variant) {
<<<<<<< HEAD
                    
                    variant.compositeId = variant.language.culture + "_" + (variant.segment ? variant.segment : "");
=======
                    variant.compositeId = contentEditingHelper.buildCompositeVariantId(variant);
>>>>>>> 95d1ceb5
                    variant.htmlId = "_content_variant_" + variant.compositeId;
                    
                    // reset to not be published
                    variant.publish = false;
                    variant.save = false;

                    //check for pristine variants
                    if (!vm.hasPristineVariants) {
                        vm.hasPristineVariants = pristineVariantFilter(variant);
                    }
                    
                    // If the variant havent been created jet.
                    if(variant.state === "NotCreated") {
                        // If the variant is mandatory, then set the variant to be published.
                        if (variant.language.isMandatory === true) {
                            variant.publish = true;
                            variant.save = true;
                        }
                    }
                    
                    variant.canPublish = dirtyVariantFilter(variant);
                    
                    // if we have data on this variant.
                    if(variant.canPublish && hasAnyData(variant)) {
                        // and if some varaints havent been saved before, or they dont have a publishing date set, then we set it for publishing.
                        if(vm.isNew || variant.publishDate == null){
                            variant.publish = true;
                            variant.save = true;
                        }
                    }
                    
                    variant.willPublish = canVariantPublish(variant);
                }
            );

            if (vm.variants.length !== 0) {
                //now sort it so that the current one is at the top
                vm.variants = _.sortBy(vm.variants, function (v) {
                    return v.active ? 0 : 1;
                });

                var active = _.find(vm.variants, function (v) {
                    return v.active;
                });

                if (active) {
                    //ensure that the current one is selected
                    active.publish = true;
                    active.save = true;
                }

                $scope.model.disableSubmitButton = !canPublish();

            } else {
                //disable Publish button if we have nothing to publish, should not happen
                $scope.model.disableSubmitButton = true;
            }

            var labelKey =  vm.isNew ? "content_languagesToPublishForFirstTime" : "content_languagesToPublish";

            localizationService.localize(labelKey).then(function (value) {
                vm.headline = value;
                vm.loading = false;
            });



        }

        onInit();

        //when this dialog is closed, reset all 'publish' flags
        $scope.$on('$destroy', function () {
            for (var i = 0; i < vm.variants.length; i++) {
                vm.variants[i].publish = false;
                vm.variants[i].save = false;
            }
        });
    }

    angular.module("umbraco").controller("Umbraco.Overlays.PublishController", PublishController);

})();<|MERGE_RESOLUTION|>--- conflicted
+++ resolved
@@ -124,12 +124,7 @@
 
             _.each(vm.variants,
                 function (variant) {
-<<<<<<< HEAD
-                    
-                    variant.compositeId = variant.language.culture + "_" + (variant.segment ? variant.segment : "");
-=======
                     variant.compositeId = contentEditingHelper.buildCompositeVariantId(variant);
->>>>>>> 95d1ceb5
                     variant.htmlId = "_content_variant_" + variant.compositeId;
                     
                     // reset to not be published
