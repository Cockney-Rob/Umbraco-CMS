--- conflicted
+++ resolved
@@ -6,25 +6,15 @@
         </div>
 
         <div class="flex mb3">
-<<<<<<< HEAD
-            <umb-toggle
-                checked="vm.includeUnpublished"
-                input-id="includeUnpublished"
-                on-click="vm.toggleIncludeUnpublished()"
-                class="mr2">
-            </umb-toggle>
-            <label for="includeUnpublished">
-                <localize key="content_includeUnpublished">Include drafts and unpublished content items.</localize>
-            </label>
-=======
             <umb-toggle checked="vm.includeUnpublished"
                         on-click="vm.toggleIncludeUnpublished()"
                         class="mr2"
+                        input-id="includeUnpublished"
                         label-on="{{vm.labels.includeUnpublished}}"
                         label-off="{{vm.labels.includeUnpublished}}"
                         label-position="right"
-                        show-labels="true"></umb-toggle>
->>>>>>> 39fcdb01
+                        show-labels="true">
+            </umb-toggle>
         </div>
 
     </div>
@@ -36,25 +26,14 @@
         </div>
 
         <div class="flex mb3">
-<<<<<<< HEAD
-            <umb-toggle
-                checked="vm.includeUnpublished"
-                input-id="includeUnpublished"
-                on-click="vm.toggleIncludeUnpublished()"
-                class="mr2">
-            </umb-toggle>
-            <label for="includeUnpublished">
-                <localize key="content_includeUnpublished">Include drafts and unpublished content items.</localize>
-            </label>
-=======
             <umb-toggle checked="vm.includeUnpublished"
                         on-click="vm.toggleIncludeUnpublished()"
                         class="mr2"
                         label-on="{{vm.labels.includeUnpublished}}"
                         label-off="{{vm.labels.includeUnpublished}}"
                         label-position="right"
-                        show-labels="true"></umb-toggle>
->>>>>>> 39fcdb01
+                        show-labels="true">
+            </umb-toggle>
         </div>
 
         <div class="umb-list umb-list--condensed">
