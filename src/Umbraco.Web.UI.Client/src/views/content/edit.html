<<<<<<< HEAD
<div ng-form name="contentForm" ng-show="loaded">
    <umb-panel ng-controller="Umbraco.Editors.Content.EditController" val-show-validation>

        <umb-header tabs="content.tabs">

            <umb-content-name 
                ng-model="content.name" 
                placeholder="Enter a page title">
            </umb-content-name>

            <div class="span8">
                <div class="btn-toolbar pull-right umb-btn-toolbar">
                    <div class="btn-group">
                        <a class="btn" ng-click="preview(content)">Preview page</a>
                    </div>

                    <div class="btn-group">
                        <a class="btn btn-success" href="#" ng-click="saveAndPublish(content)"
                        prevent-default data-hotkey="ctrl+p">Publish</a>

                        <a class="btn btn-success dropdown-toggle" data-toggle="dropdown">
                            <span class="caret"></span>
                        </a>

                        <ul class="dropdown-menu" role="menu" aria-labelledby="dLabel">
                            <li><a href="#" ng-click="save(content)"
                             prevent-default data-hotkey="ctrl+s">Save draft</a></li>
                         </ul>
                     </div>
                 </div>
             </div>
        </umb-header>

        <umb-tab-view>
            <umb-tab id="tab{{tab.id}}" rel="{{tab.id}}" ng-repeat="tab in content.tabs">

                <div class="umb-pane">
                    <umb-property 
                        property="property"
                        ng-repeat="property in tab.properties">
                        
                        <umb-editor model="property"></umb-editor>
                    </umb-property>
                </div>

            </umb-tab>
        </umb-tab-view>

    </umb-panel>
</div>
=======
<form novalidate name="contentForm" ng-show="loaded" ng-submit="save(content)">
    <umb-panel ng-controller="Umbraco.Editors.Content.EditController" val-show-validation>

        <umb-header tabs="content.tabs">

            <umb-content-name 
                ng-model="content.name" 
                placeholder="Enter a page title">
            </umb-content-name>

            <div class="span8">
                <div class="btn-toolbar pull-right umb-btn-toolbar">
                    <div class="btn-group">
                        <a class="btn" ng-click="preview(content)">Preview page</a>
                    </div>

                    <div class="btn-group">
                        <a class="btn btn-success" href="#" ng-click="saveAndPublish(content)"
                        prevent-default data-hotkey="ctrl+p">Publish</a>
                       
                        <a class="btn btn-success dropdown-toggle" data-toggle="dropdown">
                            <span class="caret"></span>
                        </a>

                        <ul class="dropdown-menu" role="menu" aria-labelledby="dLabel">
                           <li>
                                <!--This should be changed to a submit button! but then we need to update the styles for dropdown-menu to support buttons -->
                                <a href="#" data-hotkey="ctrl+s" prevent-default ng-click="save(content)">Save draft</a>
                            </li>
                         </ul>
                     </div>
                 </div>
             </div>
        </umb-header>

        <umb-tab-view>
            <umb-tab id="tab{{tab.id}}" rel="{{tab.id}}" ng-repeat="tab in content.tabs">

                <div class="umb-pane">
                    <umb-property 
                        property="property"
                        ng-repeat="property in tab.properties">
                        
                        <umb-editor model="property"></umb-editor>
                    </umb-property>
                </div>

            </umb-tab>
        </umb-tab-view>

    </umb-panel>
</form>
>>>>>>> a82c367d
<|MERGE_RESOLUTION|>--- conflicted
+++ resolved
@@ -1,5 +1,4 @@
-<<<<<<< HEAD
-<div ng-form name="contentForm" ng-show="loaded">
+<form novalidate name="contentForm" ng-show="loaded" ng-submit="save(content)">
     <umb-panel ng-controller="Umbraco.Editors.Content.EditController" val-show-validation>
 
         <umb-header tabs="content.tabs">
@@ -13,12 +12,13 @@
                 <div class="btn-toolbar pull-right umb-btn-toolbar">
                     <div class="btn-group">
                         <a class="btn" ng-click="preview(content)">Preview page</a>
+                        data-hotkey="ctrl+s">Preview page</a>
                     </div>
 
                     <div class="btn-group">
                         <a class="btn btn-success" href="#" ng-click="saveAndPublish(content)"
                         prevent-default data-hotkey="ctrl+p">Publish</a>
-
+                       
                         <a class="btn btn-success dropdown-toggle" data-toggle="dropdown">
                             <span class="caret"></span>
                         </a>
@@ -48,58 +48,4 @@
         </umb-tab-view>
 
     </umb-panel>
-</div>
-=======
-<form novalidate name="contentForm" ng-show="loaded" ng-submit="save(content)">
-    <umb-panel ng-controller="Umbraco.Editors.Content.EditController" val-show-validation>
-
-        <umb-header tabs="content.tabs">
-
-            <umb-content-name 
-                ng-model="content.name" 
-                placeholder="Enter a page title">
-            </umb-content-name>
-
-            <div class="span8">
-                <div class="btn-toolbar pull-right umb-btn-toolbar">
-                    <div class="btn-group">
-                        <a class="btn" ng-click="preview(content)">Preview page</a>
-                    </div>
-
-                    <div class="btn-group">
-                        <a class="btn btn-success" href="#" ng-click="saveAndPublish(content)"
-                        prevent-default data-hotkey="ctrl+p">Publish</a>
-                       
-                        <a class="btn btn-success dropdown-toggle" data-toggle="dropdown">
-                            <span class="caret"></span>
-                        </a>
-
-                        <ul class="dropdown-menu" role="menu" aria-labelledby="dLabel">
-                           <li>
-                                <!--This should be changed to a submit button! but then we need to update the styles for dropdown-menu to support buttons -->
-                                <a href="#" data-hotkey="ctrl+s" prevent-default ng-click="save(content)">Save draft</a>
-                            </li>
-                         </ul>
-                     </div>
-                 </div>
-             </div>
-        </umb-header>
-
-        <umb-tab-view>
-            <umb-tab id="tab{{tab.id}}" rel="{{tab.id}}" ng-repeat="tab in content.tabs">
-
-                <div class="umb-pane">
-                    <umb-property 
-                        property="property"
-                        ng-repeat="property in tab.properties">
-                        
-                        <umb-editor model="property"></umb-editor>
-                    </umb-property>
-                </div>
-
-            </umb-tab>
-        </umb-tab-view>
-
-    </umb-panel>
-</form>
->>>>>>> a82c367d
+</form>