--- conflicted
+++ resolved
@@ -1,11 +1,7 @@
 //this controller simply tells the dialogs service to open a mediaPicker window
 //with a specified callback, this callback will receive an object with a selection on it
 angular.module('umbraco').controller("Umbraco.PropertyEditors.MediaPickerController",
-<<<<<<< HEAD
-    function ($scope, entityResource, mediaHelper, $timeout, userService, localizationService, editorService, angularHelper, overlayService, clipboardService) {
-=======
-    function ($scope, entityResource, mediaHelper, $timeout, userService, localizationService, editorService, overlayService) {
->>>>>>> de4a7eff
+    function ($scope, entityResource, mediaHelper, $timeout, userService, localizationService, editorService, overlayService, clipboardService) {
 
         var vm = this;
 
@@ -79,7 +75,6 @@
             }
         }
 
-<<<<<<< HEAD
         function appendMedia(media) {
             if (!media.extension && media.id && media.metaData) {
                 media.extension = mediaHelper.getFileExtension(media.metaData.MediaPath);
@@ -89,35 +84,20 @@
             if (!media.thumbnail && media.id && media.metaData) {
                 media.thumbnail = mediaHelper.resolveFileFromEntity(media, true);
             }
-=======
-                        vm.mediaItems.push(media);
-
-                        if ($scope.model.config.idType === "udi") {
-                            selectedIds.push(media.udi);
-                        } else {
-                            selectedIds.push(media.id);
-                        }
-                    });
->>>>>>> de4a7eff
-
-            $scope.mediaItems.push(media);
+
+            vm.mediaItems.push(media);
 
             if ($scope.model.config.idType === "udi") {
-                $scope.ids.push(media.udi);
+                selectedIds.push(media.udi);
             } else {
-                $scope.ids.push(media.id);
+                selectedIds.push(media.id);
             }
         }
 
         function sync() {
-<<<<<<< HEAD
-            $scope.model.value = $scope.ids.join();
-            removeAllEntriesAction.isDisabled = $scope.ids.length === 0;
-            copyAllEntriesAction.isDisabled = removeAllEntriesAction.isDisabled;
-=======
             $scope.model.value = selectedIds.join();
             removeAllEntriesAction.isDisabled = selectedIds.length === 0;
->>>>>>> de4a7eff
+            copyAllEntriesAction.isDisabled = removeAllEntriesAction.isDisabled;
         }
 
         function setDirty() {
@@ -401,13 +381,8 @@
                     // TODO: Instead of doing this with a timeout would be better to use a watch like we do in the
                     // content picker. Then we don't have to worry about setting ids, render models, models, we just set one and let the
                     // watch do all the rest.
-<<<<<<< HEAD
-                    $scope.ids = $scope.mediaItems.map(media => $scope.model.config.idType === "udi" ? media.udi : media.id);
-
-=======
                     selectedIds = vm.mediaItems.map(media => $scope.model.config.idType === "udi" ? media.udi : media.id);
-                    
->>>>>>> de4a7eff
+
                     sync();
                 });
             }
