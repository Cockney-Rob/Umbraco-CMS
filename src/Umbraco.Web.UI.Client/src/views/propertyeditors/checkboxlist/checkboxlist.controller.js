--- conflicted
+++ resolved
@@ -45,18 +45,10 @@
                     return m.value;
                 }
             );
-<<<<<<< HEAD
-            //get all of the same values between the arrays
-            var same = _.intersection($scope.model.value, selectedVals);
-            //if the lengths are the same as the value, then we are in sync, just exit
-            if (same.length == $scope.model.value.length === selectedVals.length) {
-                return; 
-=======
             
             //if the length is zero, then we are in sync, just exit.
             if (_.difference($scope.model.value, selectedVals).length === 0) {
                 return;
->>>>>>> 853087a7
             }
 
             $scope.selectedItems = [];
@@ -73,17 +65,7 @@
             }
         }
 
-<<<<<<< HEAD
-        function changed(item) {
-            
-            var index = _.findIndex($scope.model.value,
-                function (v) {
-                    return v === item.val;
-                }
-            );
-=======
         function changed(model, value) {
->>>>>>> 853087a7
             
             var index = $scope.model.value.indexOf(value);
             
