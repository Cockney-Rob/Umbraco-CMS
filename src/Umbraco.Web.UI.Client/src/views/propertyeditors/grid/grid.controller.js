angular.module("umbraco")
    .controller("Umbraco.PropertyEditors.GridController",
    function (
        $scope,
        localizationService,
        gridService,
        $timeout,
        umbRequestHelper,
        angularHelper,
        $element,
        eventsService
    ) {

        // Grid status variables
        var placeHolder = "";
        var currentForm = angularHelper.getCurrentForm($scope);
        
        $scope.currentRowWithActiveChild = null;
        $scope.currentCellWithActiveChild = null;
        $scope.active = null;
        
        $scope.currentRow = null;
        $scope.currentCell = null;
        $scope.currentToolsControl = null;
        $scope.currentControl = null;
        
        $scope.openRTEToolbarId = null;
        $scope.hasSettings = false;
        $scope.showRowConfigurations = true;
        $scope.sortMode = false;
        $scope.reorderKey = "general_reorder";

        // *********************************************
        // Sortable options
        // *********************************************

        var draggedRteSettings;

        $scope.sortableOptionsRow = {
            distance: 10,
            cursor: "move",
            placeholder: "ui-sortable-placeholder",
            handle: ".umb-row-title-bar",
            helper: "clone",
            forcePlaceholderSize: true,
            tolerance: "pointer",
            zIndex: 999999999999999999,
            scrollSensitivity: 100,
            cursorAt: {
                top: 40,
                left: 60
            },

            sort: function (event, ui) {
                /* prevent vertical scroll out of the screen */
                var max = $(".umb-grid").width() - 150;
                if (parseInt(ui.helper.css("left")) > max) {
                    ui.helper.css({ "left": max + "px" });
                }
                if (parseInt(ui.helper.css("left")) < 20) {
                    ui.helper.css({ "left": 20 });
                }
            },

            start: function (e, ui) {

                // Fade out row when sorting
                ui.item[0].style.display = "block";
                ui.item[0].style.opacity = "0.5";

                draggedRteSettings = {};
                ui.item.find(".mceNoEditor").each(function () {
                    // remove all RTEs in the dragged row and save their settings
                    var id = $(this).attr("id");
                    draggedRteSettings[id] = _.findWhere(tinyMCE.editors, { id: id }).settings;
                    // tinyMCE.execCommand("mceRemoveEditor", false, id);
                });
            },

            stop: function (e, ui) {

                // Fade in row when sorting stops
                ui.item[0].style.opacity = "1";

                // reset all RTEs affected by the dragging
                ui.item.parents(".umb-column").find(".mceNoEditor").each(function () {
                    var id = $(this).attr("id");
                    draggedRteSettings[id] = draggedRteSettings[id] || _.findWhere(tinyMCE.editors, { id: id }).settings;
                    tinyMCE.execCommand("mceRemoveEditor", false, id);
                    tinyMCE.init(draggedRteSettings[id]);
                });
                currentForm.$setDirty();
            }
        };

        var notIncludedRte = [];
        var cancelMove = false;
        var startingArea;

        $scope.sortableOptionsCell = {
            distance: 10,
            cursor: "move",
            placeholder: "ui-sortable-placeholder",
            handle: ".umb-control-handle",
            helper: "clone",
            connectWith: ".umb-cell-inner",
            forcePlaceholderSize: true,
            tolerance: "pointer",
            zIndex: 999999999999999999,
            scrollSensitivity: 100,
            cursorAt: {
                top: 45,
                left: 90
            },

            sort: function (event, ui) {

                /* prevent vertical scroll out of the screen */
                var position = parseInt(ui.item.parent().offset().left) + parseInt(ui.helper.css("left")) - parseInt($(".umb-grid").offset().left);
                var max = $(".umb-grid").width() - 220;
                if (position > max) {
                    ui.helper.css({ "left": max - parseInt(ui.item.parent().offset().left) + parseInt($(".umb-grid").offset().left) + "px" });
                }
                if (position < 0) {
                    ui.helper.css({ "left": 0 - parseInt(ui.item.parent().offset().left) + parseInt($(".umb-grid").offset().left) + "px" });
                }
            },

            over: function (event, ui) {
                
                var area = event.target.getScope_HackForSortable().area;
                var allowedEditors = area.allowed;
                
                if (($.inArray(ui.item[0].getScope_HackForSortable().control.editor.alias, allowedEditors) < 0 && allowedEditors) ||
                        (startingArea != area && area.maxItems != '' && area.maxItems > 0 && area.maxItems < area.controls.length + 1)) {

                    $scope.$apply(function () {
                        event.target.getScope_HackForSortable().area.dropNotAllowed = true;
                    });

                    ui.placeholder.hide();
                    cancelMove = true;
                }
                else {
                    if (event.target.getScope_HackForSortable().area.controls.length == 0){

                        $scope.$apply(function () {
                            event.target.getScope_HackForSortable().area.dropOnEmpty = true;
                        });
                        ui.placeholder.hide();
                    } else {
                        ui.placeholder.show();
                    }
                    cancelMove = false;
                }
            },

            out: function(event, ui) {
                $scope.$apply(function () {
                    var dropArea = event.target.getScope_HackForSortable().area;
                    dropArea.dropNotAllowed = false;
                    dropArea.dropOnEmpty = false;
                });
            },

            update: function (event, ui) {
                /* add all RTEs which are affected by the dragging */
                if (!ui.sender) {
                    if (cancelMove) {
                        ui.item.sortable.cancel();
                    }
                    ui.item.parents(".umb-cell.content").find(".mceNoEditor").each(function () {
                        if ($.inArray($(this).attr("id"), notIncludedRte) < 0) {
                            notIncludedRte.splice(0, 0, $(this).attr("id"));
                        }
                    });
                }
                else {
                    $(event.target).find(".mceNoEditor").each(function () {
                        if ($.inArray($(this).attr("id"), notIncludedRte) < 0) {
                            notIncludedRte.splice(0, 0, $(this).attr("id"));
                        }
                    });
                }
                currentForm.$setDirty();
            },

            start: function (event, ui) {
                //Get the starting area for reference
                var area = event.target.getScope_HackForSortable().area;
                startingArea = area;

                // fade out control when sorting
                ui.item[0].style.display = "block";
                ui.item[0].style.opacity = "0.5";

                // reset dragged RTE settings in case a RTE isn't dragged
                draggedRteSettings = undefined;
                ui.item[0].style.display = "block";
                ui.item.find(".mceNoEditor").each(function () {
                    notIncludedRte = [];
                    var editors = _.findWhere(tinyMCE.editors, { id: $(this).attr("id") });

                    // save the dragged RTE settings
                    if(editors) {
                        draggedRteSettings = editors.settings;

                        // remove the dragged RTE
                        tinyMCE.execCommand("mceRemoveEditor", false, $(this).attr("id"));

                    }

                });
            },

            stop: function (event, ui) {

                // Fade in control when sorting stops
                ui.item[0].style.opacity = "1";

                ui.item.offsetParent().find(".mceNoEditor").each(function () {
                    if ($.inArray($(this).attr("id"), notIncludedRte) < 0) {
                        // add all dragged's neighbouring RTEs in the new cell
                        notIncludedRte.splice(0, 0, $(this).attr("id"));
                    }
                });
                $timeout(function () {
                    // reconstruct the dragged RTE (could be undefined when dragging something else than RTE)
                    if (draggedRteSettings !== undefined) {
                        tinyMCE.init(draggedRteSettings);
                    }

                    _.forEach(notIncludedRte, function (id) {
                        // reset all the other RTEs
                        if (draggedRteSettings === undefined || id !== draggedRteSettings.id) {
                            var rteSettings = _.findWhere(tinyMCE.editors, { id: id }).settings;
                            tinyMCE.execCommand("mceRemoveEditor", false, id);
                            tinyMCE.init(rteSettings);
                        }
                    });
                }, 500, false);

                $scope.$apply(function () {
<<<<<<< HEAD
                    var cell = $(e.target).scope().area;
                    
                    if(hasActiveChild(cell, cell.controls)) {
                        $scope.currentCellWithActiveChild = cell;
                    }
                    $scope.active = cell;
                    
=======

                    var cell = event.target.getScope_HackForSortable().area;
                    cell.hasActiveChild = hasActiveChild(cell, cell.controls);
                    cell.active = false;
>>>>>>> cefff71e
                });
            }

        };

        $scope.toggleSortMode = function() {
            $scope.sortMode = !$scope.sortMode;
            if($scope.sortMode) {
                $scope.reorderKey = "general_reorderDone";
            } else {
                $scope.reorderKey = "general_reorder";
            }
        };

        $scope.showReorderButton = function() {
            if($scope.model.value && $scope.model.value.sections) {
                for(var i = 0; $scope.model.value.sections.length > i; i++) {
                    var section = $scope.model.value.sections[i];
                    if(section.rows && section.rows.length > 0) {
                        return true;
                    }
                }
            }
        };

        // *********************************************
        // Add items overlay menu
        // *********************************************
       $scope.openEditorOverlay = function(event, area, index, key) {
            var title = "";
            localizationService.localize("grid_insertControl").then(function(value){
                title = value;
                $scope.editorOverlay = {
                    view: "itempicker",
                    filter: area.$allowedEditors.length > 15,
                    title: title,
                    availableItems: area.$allowedEditors,
                    event: event,
                    show: true,
                    submit: function(model) {
                      if (model.selectedItem) {
                        $scope.addControl(model.selectedItem, area, index);
                        $scope.editorOverlay.show = false;
                        $scope.editorOverlay = null;
                      }
                    }
                };
            });
       };

        // *********************************************
        // Template management functions
        // *********************************************

        $scope.addTemplate = function (template) {
            $scope.model.value = angular.copy(template);

            //default row data
            _.forEach($scope.model.value.sections, function (section) {
                $scope.initSection(section);
            });
        };


        // *********************************************
        // Row management function
        // *********************************************

        $scope.clickRow = function(index, rows, $event) {
            
            $scope.currentRowWithActiveChild = null;
            $scope.active = rows[index];
            
            $event.stopPropagation();
        };

        function getAllowedLayouts(section) {

            var layouts = $scope.model.config.items.layouts;

            //This will occur if it is a new section which has been
            // created from a 'template'
            if (section.allowed && section.allowed.length > 0) {
                return _.filter(layouts, function (layout) {
                    return _.indexOf(section.allowed, layout.name) >= 0;
                });
            }
            else {


                return layouts;
            }
        }

        $scope.addRow = function (section, layout, isInit) {

            //copy the selected layout into the rows collection
            var row = angular.copy(layout);

            // Init row value
            row = $scope.initRow(row);

            // Push the new row
            if (row) {
                section.rows.push(row);
            }
            if (!isInit) {
                currentForm.$setDirty();
            }

            $scope.showRowConfigurations = false;

            eventsService.emit("grid.rowAdded", { scope: $scope, element: $element, row: row });

        };

        $scope.removeRow = function (section, $index) {
            if (section.rows.length > 0) {
                section.rows.splice($index, 1);
                $scope.currentRow = null;
                $scope.currentRowWithActiveChild = null;
                $scope.openRTEToolbarId = null;
                currentForm.$setDirty();
            }

            if(section.rows.length === 0) {
               $scope.showRowConfigurations = true;
            }
        };

        var shouldApply = function(item, itemType, gridItem) {
            if (item.applyTo === undefined || item.applyTo === null || item.applyTo === "") {
                return true;
            }

            if (typeof (item.applyTo) === "string") {
                return item.applyTo === itemType;
            }

            if (itemType === "row") {
                if (item.applyTo.row === undefined) {
                    return false;
                }
                if (item.applyTo.row === null || item.applyTo.row === "") {
                    return true;
                }
                var rows = item.applyTo.row.split(',');
                return _.indexOf(rows, gridItem.name) !== -1;
            } else if (itemType === "cell") {
                if (item.applyTo.cell === undefined) {
                    return false;
                }
                if (item.applyTo.cell === null || item.applyTo.cell === "") {
                    return true;
                }
                var cells = item.applyTo.cell.split(',');
                var cellSize = gridItem.grid.toString();
                return _.indexOf(cells, cellSize) !== -1;
            }
        }

        $scope.editGridItemSettings = function (gridItem, itemType) {
            
            placeHolder = "{0}";

            var styles, config;
            if (itemType === 'control') {
                styles = null;
                config = angular.copy(gridItem.editor.config.settings);
            } else {
                styles = _.filter(angular.copy($scope.model.config.items.styles), function (item) { return shouldApply(item, itemType, gridItem); });
                config = _.filter(angular.copy($scope.model.config.items.config), function (item) { return shouldApply(item, itemType, gridItem); });
            }

            if(angular.isObject(gridItem.config)){
                _.each(config, function(cfg){
                    var val = gridItem.config[cfg.key];
                    if(val){
                        cfg.value = stripModifier(val, cfg.modifier);
                    }
                });
            }

            if(angular.isObject(gridItem.styles)){
                _.each(styles, function(style){
                    var val = gridItem.styles[style.key];
                    if(val){
                        style.value = stripModifier(val, style.modifier);
                    }
                });
            }

            $scope.gridItemSettingsDialog = {};
            $scope.gridItemSettingsDialog.view = "views/propertyeditors/grid/dialogs/config.html";
            $scope.gridItemSettingsDialog.title = "Settings";
            $scope.gridItemSettingsDialog.styles = styles;
            $scope.gridItemSettingsDialog.config = config;

            $scope.gridItemSettingsDialog.show = true;

            $scope.gridItemSettingsDialog.submit = function(model) {

                var styleObject = {};
                var configObject = {};

                _.each(model.styles, function(style){
                    if(style.value){
                        styleObject[style.key] = addModifier(style.value, style.modifier);
                    }
                });
                _.each(model.config, function (cfg) {
                    if (cfg.value) {
                        configObject[cfg.key] = addModifier(cfg.value, cfg.modifier);
                    }
                });

                gridItem.styles = styleObject;
                gridItem.config = configObject;
                gridItem.hasConfig = gridItemHasConfig(styleObject, configObject);

                currentForm.$setDirty();

                $scope.gridItemSettingsDialog.show = false;
                $scope.gridItemSettingsDialog = null;
            };

            $scope.gridItemSettingsDialog.close = function(oldModel) {
                $scope.gridItemSettingsDialog.show = false;
                $scope.gridItemSettingsDialog = null;
            };

        };

        function stripModifier(val, modifier) {
            if (!val || !modifier || modifier.indexOf(placeHolder) < 0) {
                return val;
            } else {
                var paddArray = modifier.split(placeHolder);
                if(paddArray.length == 1){
                    if (modifier.indexOf(placeHolder) === 0) {
                        return val.slice(0, -paddArray[0].length);
                    } else {
                        return val.slice(paddArray[0].length, 0);
                    }
                } else {
                    if (paddArray[1].length === 0) {
                        return val.slice(paddArray[0].length);
                    }
                    return val.slice(paddArray[0].length, -paddArray[1].length);
                }
            }
        }

        var addModifier = function(val, modifier){
            if (!modifier || modifier.indexOf(placeHolder) < 0) {
                return val;
            } else {
                return modifier.replace(placeHolder, val);
            }
        };

        function gridItemHasConfig(styles, config) {

            if(_.isEmpty(styles) && _.isEmpty(config)) {
                return false;
            } else {
                return true;
            }

        }

        // *********************************************
        // Area management functions
        // *********************************************

        $scope.clickCell = function(index, cells, row, $event) {
            
            $scope.currentCellWithActiveChild = null;
            
            $scope.active = cells[index];
            $scope.currentRowWithActiveChild = row;
            $event.stopPropagation();
        };

        $scope.cellPreview = function (cell) {
            if (cell && cell.$allowedEditors) {
                var editor = cell.$allowedEditors[0];
                return editor.icon;
            } else {
                return "icon-layout";
            }
        };


        // *********************************************
        // Control management functions
        // *********************************************
        $scope.clickControl = function (index, controls, cell, $event) {
            
            $scope.active = controls[index];
            $scope.currentCellWithActiveChild = cell;
            
            $event.stopPropagation();
        };

        function hasActiveChild(item, children) {

            var activeChild = false;

            for(var i = 0; children.length > i; i++) {
                var child = children[i];

                if(child.active) {
                    activeChild = true;
                }
            }

            if(activeChild) {
                return true;
            }

        }


        var guid = (function () {
            function s4() {
                return Math.floor((1 + Math.random()) * 0x10000)
                           .toString(16)
                           .substring(1);
            }
            return function () {
                return s4() + s4() + "-" + s4() + "-" + s4() + "-" +
                       s4() + "-" + s4() + s4() + s4();
            };
        })();

        $scope.setUniqueId = function (cell, index) {
            return guid();
        };

        $scope.addControl = function (editor, cell, index, initialize) {

            initialize = (initialize !== false);

            var newControl = {
                value: null,
                editor: editor,
                $initializing: initialize
            };

            if (index === undefined) {
                index = cell.controls.length;
            }
            
            $scope.active = newControl;

            //populate control
            $scope.initControl(newControl, index + 1);

            cell.controls.push(newControl);

            eventsService.emit("grid.itemAdded", { scope: $scope, element: $element, cell: cell, item: newControl });

        };

        $scope.addTinyMce = function (cell) {
            var rte = $scope.getEditor("rte");
            $scope.addControl(rte, cell);
        };

        $scope.getEditor = function (alias) {
            return _.find($scope.availableEditors, function (editor) { return editor.alias === alias; });
        };

        $scope.removeControl = function (cell, $index) {
            $scope.currentControl = null;
            cell.controls.splice($index, 1);
        };

        $scope.percentage = function (spans) {
            return ((spans / $scope.model.config.items.columns) * 100).toFixed(8);
        };


        $scope.clearPrompt = function (scopedObject, e) {
            scopedObject.deletePrompt = false;
            e.preventDefault();
            e.stopPropagation();
        };

        $scope.togglePrompt = function (scopedObject) {
            scopedObject.deletePrompt = !scopedObject.deletePrompt;
        };

        $scope.hidePrompt = function (scopedObject) {
            scopedObject.deletePrompt = false;
        };

        $scope.toggleAddRow = function() {
          $scope.showRowConfigurations = !$scope.showRowConfigurations;
        };


        // *********************************************
        // Initialization
        // these methods are called from ng-init on the template
        // so we can controll their first load data
        //
        // intialization sets non-saved data like percentage sizing, allowed editors and
        // other data that should all be pre-fixed with $ to strip it out on save
        // *********************************************

        // *********************************************
        // Init template + sections
        // *********************************************
        $scope.initContent = function () {
            var clear = true;
            
            //settings indicator shortcut
            if (($scope.model.config.items.config && $scope.model.config.items.config.length > 0) || ($scope.model.config.items.styles && $scope.model.config.items.styles.length > 0)) {
                $scope.hasSettings = true;
            }

            //ensure the grid has a column value set,
            //if nothing is found, set it to 12
            if (!$scope.model.config.items.columns){
                $scope.model.config.items.columns = 12;
            } else if (angular.isString($scope.model.config.items.columns)) {
                $scope.model.config.items.columns = parseInt($scope.model.config.items.columns);
            }

            if ($scope.model.value && $scope.model.value.sections && $scope.model.value.sections.length > 0 && $scope.model.value.sections[0].rows && $scope.model.value.sections[0].rows.length > 0) {

                if ($scope.model.value.name && angular.isArray($scope.model.config.items.templates)) {

                    //This will occur if it is an existing value, in which case
                    // we need to determine which layout was applied by looking up
                    // the name
                    // TODO: We need to change this to an immutable ID!!

                    var found = _.find($scope.model.config.items.templates, function (t) {
                        return t.name === $scope.model.value.name;
                    });

                    if (found && angular.isArray(found.sections) && found.sections.length === $scope.model.value.sections.length) {

                        //Cool, we've found the template associated with our current value with matching sections counts, now we need to
                        // merge this template data on to our current value (as if it was new) so that we can preserve what is and isn't
                        // allowed for this template based on the current config.

                        _.each(found.sections, function (templateSection, index) {
                            angular.extend($scope.model.value.sections[index], angular.copy(templateSection));
                        });

                    }
                }

                _.forEach($scope.model.value.sections, function (section, index) {

                    if (section.grid > 0) {
                        $scope.initSection(section);

                        //we do this to ensure that the grid can be reset by deleting the last row
                        if (section.rows.length > 0) {
                            clear = false;
                        }
                    } else {
                        $scope.model.value.sections.splice(index, 1);
                    }
                });
            } else if ($scope.model.config.items.templates && $scope.model.config.items.templates.length === 1) {
                $scope.addTemplate($scope.model.config.items.templates[0]);
                clear = false;
            }

            if (clear) {
                $scope.model.value = undefined;
            }
        };

        $scope.initSection = function (section) {
            section.$percentage = $scope.percentage(section.grid);

            section.$allowedLayouts = getAllowedLayouts(section);

            if (!section.rows || section.rows.length === 0) {
                section.rows = [];
                if(section.$allowedLayouts.length === 1){
                    $scope.addRow(section, section.$allowedLayouts[0], true);
                }
            } else {
                _.forEach(section.rows, function (row, index) {
                    if (!row.$initialized) {
                        var initd = $scope.initRow(row);

                        //if init fails, remove
                        if (!initd) {
                            section.rows.splice(index, 1);
                        } else {
                            section.rows[index] = initd;
                        }
                    }
                });

                // if there is more than one row added - hide row add tools
                $scope.showRowConfigurations = false;
            }
        };


        // *********************************************
        // Init layout / row
        // *********************************************
        $scope.initRow = function (row) {
            
            //merge the layout data with the original config data
            //if there are no config info on this, splice it out
            var original = _.find($scope.model.config.items.layouts, function (o) { return o.name === row.name; });

            if (!original) {
                return null;
            } else {
                //make a copy to not touch the original config
                original = angular.copy(original);
                original.styles = row.styles;
                original.config = row.config;
                original.hasConfig = gridItemHasConfig(row.styles, row.config);


                //sync area configuration
                _.each(original.areas, function (area, areaIndex) {


                    if (area.grid > 0) {
                        var currentArea = row.areas[areaIndex];

                        if (currentArea) {
                            area.config = currentArea.config;
                            area.styles = currentArea.styles;
                            area.hasConfig = gridItemHasConfig(currentArea.styles, currentArea.config);
                        }

                        //set editor permissions
                        if (!area.allowed || area.allowAll === true) {
                            area.$allowedEditors = $scope.availableEditors;
                            area.$allowsRTE = true;
                        } else {
                            area.$allowedEditors = _.filter($scope.availableEditors, function (editor) {
                                return _.indexOf(area.allowed, editor.alias) >= 0;
                            });

                            if (_.indexOf(area.allowed, "rte") >= 0) {
                                area.$allowsRTE = true;
                            }
                        }

                        //copy over existing controls into the new areas
                        if (row.areas.length > areaIndex && row.areas[areaIndex].controls) {
                            area.controls = currentArea.controls;

                            _.forEach(area.controls, function (control, controlIndex) {
                                $scope.initControl(control, controlIndex);
                            });

                        } else {
                            //if empty
                            area.controls = [];

                            //if only one allowed editor
                            if(area.$allowedEditors.length === 1){
                                $scope.addControl(area.$allowedEditors[0], area, 0, false);
                            }
                        }

                        //set width
                        area.$percentage = $scope.percentage(area.grid);
                        area.$uniqueId = $scope.setUniqueId();

                    } else {
                        original.areas.splice(areaIndex, 1);
                    }
                });

                //replace the old row
                original.$initialized = true;

                //set a disposable unique ID
                original.$uniqueId = $scope.setUniqueId();

                //set a no disposable unique ID (util for row styling)
                original.id = !row.id ? $scope.setUniqueId() : row.id;

                return original;
            }

        };


        // *********************************************
        // Init control
        // *********************************************

        $scope.initControl = function (control, index) {
            control.$index = index;
            control.$uniqueId = $scope.setUniqueId();

            //error handling in case of missing editor..
            //should only happen if stripped earlier
            if (!control.editor) {
                control.$editorPath = "views/propertyeditors/grid/editors/error.html";
            }

            if (!control.$editorPath) {
                var editorConfig = $scope.getEditor(control.editor.alias);

                if (editorConfig) {
                    control.editor = editorConfig;

                    //if its an absolute path
                    if (control.editor.view.startsWith("/") || control.editor.view.startsWith("~/")) {
                        control.$editorPath = umbRequestHelper.convertVirtualToAbsolutePath(control.editor.view);
                    }
                    else {
                        //use convention
                        control.$editorPath = "views/propertyeditors/grid/editors/" + control.editor.view + ".html";
                    }
                }
                else {
                    control.$editorPath = "views/propertyeditors/grid/editors/error.html";
                }
            }


        };


        gridService.getGridEditors().then(function (response) {
            $scope.availableEditors = response.data;

            //Localize the grid editor names
            angular.forEach($scope.availableEditors, function (value, key) {
                //If no translation is provided, keep using the editor name from the manifest
                if (localizationService.dictionary.hasOwnProperty("grid_" + value.alias)) {
                    localizationService.localize("grid_" + value.alias).then(function(v){
                        value.name = v;
                    });
                }
            });

            $scope.contentReady = true;

            // *********************************************
            // Init grid
            // *********************************************

            eventsService.emit("grid.initializing", { scope: $scope, element: $element });

            $scope.initContent();

            eventsService.emit("grid.initialized", { scope: $scope, element: $element });

        });

        //Clean the grid value before submitting to the server, we don't need
        // all of that grid configuration in the value to be stored!! All of that
        // needs to be merged in at runtime to ensure that the real config values are used
        // if they are ever updated.

        var unsubscribe = $scope.$on("formSubmitting", function (e, args) {
            
            if (args.action === "save" && $scope.model.value && $scope.model.value.sections) {
                _.each($scope.model.value.sections, function(section) {
                    if (section.rows) {
                        _.each(section.rows, function (row) {
                            if (row.areas) {
                                _.each(row.areas, function (area) {

                                    //Remove the 'editors' - these are the allowed editors, these will
                                    // be injected at runtime to this editor, it should not be persisted

                                    if (area.editors) {
                                        delete area.editors;
                                    }

                                    if (area.controls) {
                                        _.each(area.controls, function (control) {
                                            if (control.editor) {
                                                //replace
                                                var alias = control.editor.alias;
                                                control.editor = {
                                                    alias: alias
                                                };
                                            }
                                        });
                                    }
                                });
                            }
                        });
                    }
                });
            }
        });

        //when the scope is destroyed we need to unsubscribe
        $scope.$on("$destroy", function () {
            unsubscribe();
        });

    });<|MERGE_RESOLUTION|>--- conflicted
+++ resolved
@@ -241,20 +241,13 @@
                 }, 500, false);
 
                 $scope.$apply(function () {
-<<<<<<< HEAD
-                    var cell = $(e.target).scope().area;
+                    var cell = event.target.getScope_HackForSortable().area;
                     
                     if(hasActiveChild(cell, cell.controls)) {
                         $scope.currentCellWithActiveChild = cell;
                     }
                     $scope.active = cell;
                     
-=======
-
-                    var cell = event.target.getScope_HackForSortable().area;
-                    cell.hasActiveChild = hasActiveChild(cell, cell.controls);
-                    cell.active = false;
->>>>>>> cefff71e
                 });
             }
 
