--- conflicted
+++ resolved
@@ -209,8 +209,6 @@
             $scope.showSearchResults = args.value;
         }
 
-<<<<<<< HEAD
-=======
         //load languages if doc types allow variations
         if ($scope.currentSection === "content") {
             contentTypeHelper.allowsVariation().then(function (b) {
@@ -224,21 +222,11 @@
 
             });
         }
->>>>>>> 5bc22980
     }));
 
     // Listen for language updates
     evts.push(eventsService.on("editors.languages.languageDeleted", function (e, args) {
         languageResource.getAll().then(function (languages) {
-<<<<<<< HEAD
-            $scope.languages = languages;
-        });
-    }));
-
-    evts.push(eventsService.on("editors.languages.languageCreated", function (e, args) {
-        languageResource.getAll().then(function (languages) {
-            $scope.languages = languages;
-=======
             contentTypeHelper.allowsVariation().then(function (b) {
 
                 if (b === "true") {
@@ -251,8 +239,8 @@
         });
     }));
 
-    evts.push(eventsService.on("editors.languages.languageCreated", function(e, args) {
-        languageResource.getAll().then(function(languages) {
+    evts.push(eventsService.on("editors.languages.languageCreated", function (e, args) {
+        languageResource.getAll().then(function (languages) {
             contentTypeHelper.allowsVariation().then(function (b) {
 
                 if (b === "true") {
@@ -262,7 +250,6 @@
                 }
 
             });
->>>>>>> 5bc22980
         });
     }));
 
@@ -282,17 +269,8 @@
 
     //when the application is ready and the user is authorized setup the data
     evts.push(eventsService.on("app.ready", function (evt, data) {
-<<<<<<< HEAD
         init();
     }));
-=======
-        $scope.authenticated = true;
-    }));
-
-    function loadLanguages() {
-        languageResource.getAll().then(function (languages) {
-            $scope.languages = languages;
->>>>>>> 5bc22980
 
     /**
      * Based on the current state of the application, this configures the scope variables that control the main tree and language drop down
@@ -315,26 +293,9 @@
                 }
             }
 
-<<<<<<< HEAD
             var queryParams = {};
             if ($scope.selectedLanguage && $scope.selectedLanguage.culture) {
                 queryParams["culture"] = $scope.selectedLanguage.culture;
-=======
-            init();
-        });
-    }
-
-    function init() {
-        //select the current language if set in the query string
-        var mainCulture = $location.search().mculture;
-        if (mainCulture && $scope.languages && $scope.languages.length > 1) {
-            var found = _.find($scope.languages, function (l) {
-                return l.culture === mainCulture;
-            });
-            if (found) {
-                //set the route param
-                $scope.selectedLanguage = found;
->>>>>>> 5bc22980
             }
             var queryString = $.param(queryParams); //create the query string from the params object
         }
@@ -349,7 +310,6 @@
 
     }
 
-<<<<<<< HEAD
     /**
      * Called when the app is ready and sets up the navigation (should only be called once)
      */
@@ -428,9 +388,6 @@
             });
         });
     }
-
-=======
->>>>>>> 5bc22980
     function nodeExpandedHandler(args) {
         //store the reference to the expanded node path
         if (args.node) {
