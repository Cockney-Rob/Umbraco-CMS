{
    "name": "umbraco",
    "version": "7",
    "homepage": "https://github.com/umbraco/Umbraco-CMS",
    "authors": [
        "Shannon <shannon@umbraco.com>"
    ],
    "description": "Umbraco CMS",
    "license": "MIT",
    "private": true,
    "ignore": [
        "**/.*",
        "node_modules",
        "bower_components",
        "test",
        "tests"
    ],
    "dependencies": {
<<<<<<< HEAD
        "angular": "~1.7.2",
        "angular-cookies": "~1.7.2",
        "angular-sanitize": "~1.7.2",
        "angular-touch": "~1.7.2",
        "angular-route": "~1.7.2",
        "angular-animate": "~1.7.2",
        "angular-i18n": "~1.7.2",
        "signalr": "^2.2.1",
        "typeahead.js": "~0.10.5",
        "underscore": "~1.7.0",
=======
        "angular": "~1.7.4",
        "angular-cookies": "~1.7.4",
        "angular-sanitize": "~1.7.4",
        "angular-touch": "~1.7.4",
        "angular-route": "~1.7.4",
        "angular-animate": "~1.7.4",
        "angular-i18n": "~1.7.4",
        "signalr": "^2.2.1",
        "typeahead.js": "~0.10.5",
        "underscore": "~1.9.1",
>>>>>>> 24ff6058
        "rgrove-lazyload": "*",
        "bootstrap-social": "~4.8.0",
        "jquery": "2.2.4",
        "jquery-ui": "~1.12.0",
        "jquery-migrate": "1.4.0",
<<<<<<< HEAD
        "angular-dynamic-locale": "~0.1.36",
        "ng-file-upload": "~12.2.13",
        "tinymce": "~4.8.0",
=======
        "jquery-validate": "~1.17.0",
        "jquery-validation-unobtrusive": "3.2.10",
        "angular-dynamic-locale": "~0.1.36",
        "ng-file-upload": "~12.2.13",
        "tinymce": "~4.7.1",
>>>>>>> 24ff6058
        "codemirror": "~5.3.0",
        "angular-local-storage": "~0.7.1",
        "moment": "~2.10.3",
        "ace-builds": "~1.3.0",
        "clipboard": "~2.0.0",
        "font-awesome": "~4.2",
        "animejs": "^2.2.0",
<<<<<<< HEAD
        "angular-ui-sortable": "0.14.3",
        "angular-messages": "^1.7.2"
=======
        "angular-ui-sortable": "0.14.4",
        "angular-messages": "^1.7.2",
        "jsdiff": "^3.4.0"
>>>>>>> 24ff6058
    },
    "install": {
        "path": "lib-bower",
        "ignore": [
            "font-awesome",
            "bootstrap",
            "codemirror",
            "ace-builds"
        ],
        "sources": {
            "moment": [
                "bower_components/moment/min/moment.min.js",
                "bower_components/moment/min/moment-with-locales.js",
                "bower_components/moment/min/moment-with-locales.min.js",
                "bower_components/moment/locale/*.js"
            ],
            "underscore": [
                "bower_components/underscore/underscore-min.js",
                "bower_components/underscore/underscore-min.map"
            ],
            "jquery": [
                "bower_components/jquery/dist/jquery.min.js",
                "bower_components/jquery/dist/jquery.min.map"
            ],
            "angular-dynamic-locale": [
                "bower_components/angular-dynamic-locale/tmhDynamicLocale.min.js",
                "bower_components/angular-dynamic-locale/tmhDynamicLocale.min.js.map"
            ],
            "angular-local-storage": [
                "bower_components/angular-local-storage/dist/angular-local-storage.min.js",
                "bower_components/angular-local-storage/dist/angular-local-storage.min.js.map"
            ],
            "tinymce": [
<<<<<<< HEAD
                "bower_components/tinymce/tinymce.min.js",
                "bower_components/tinymce/skins/*",
                "bower_components/tinymce/themes/*"
=======
                "bower_components/tinymce/tinymce.min.js"
>>>>>>> 24ff6058
            ],
            "angular-i18n": "bower_components/angular-i18n/angular-locale_*.js",
            "typeahead.js": "bower_components/typeahead.js/dist/typeahead.bundle.min.js",
            "rgrove-lazyload": "bower_components/rgrove-lazyload/lazyload.js",
            "ng-file-upload": "bower_components/ng-file-upload/ng-file-upload.min.js",
            "jquery-ui": "bower_components/jquery-ui/jquery-ui.min.js",
            "jquery-migrate": "bower_components/jquery-migrate/jquery-migrate.min.js",
            "clipboard": "bower_components/clipboard/dist/clipboard.min.js",
<<<<<<< HEAD
            "animejs": "bower_components/animejs/anime.min.js"
=======
            "animejs": "bower_components/animejs/anime.min.js",
            "jquery-validate": "bower_components/jquery-validate/dist/jquery.validate.min.js",
            "jquery-validation-unobtrusive": "bower_components/jquery-validation-unobtrusive/dist/jquery.validate.unobtrusive.min.js",
            "jsdiff": "bower_components/jsdiff/diff.min.js"
>>>>>>> 24ff6058
        }
    },
    "devDependencies": {
        "angular-mocks": "~1.7.2"
    }
}<|MERGE_RESOLUTION|>--- conflicted
+++ resolved
@@ -16,18 +16,6 @@
         "tests"
     ],
     "dependencies": {
-<<<<<<< HEAD
-        "angular": "~1.7.2",
-        "angular-cookies": "~1.7.2",
-        "angular-sanitize": "~1.7.2",
-        "angular-touch": "~1.7.2",
-        "angular-route": "~1.7.2",
-        "angular-animate": "~1.7.2",
-        "angular-i18n": "~1.7.2",
-        "signalr": "^2.2.1",
-        "typeahead.js": "~0.10.5",
-        "underscore": "~1.7.0",
-=======
         "angular": "~1.7.4",
         "angular-cookies": "~1.7.4",
         "angular-sanitize": "~1.7.4",
@@ -38,23 +26,16 @@
         "signalr": "^2.2.1",
         "typeahead.js": "~0.10.5",
         "underscore": "~1.9.1",
->>>>>>> 24ff6058
         "rgrove-lazyload": "*",
         "bootstrap-social": "~4.8.0",
         "jquery": "2.2.4",
         "jquery-ui": "~1.12.0",
         "jquery-migrate": "1.4.0",
-<<<<<<< HEAD
-        "angular-dynamic-locale": "~0.1.36",
-        "ng-file-upload": "~12.2.13",
-        "tinymce": "~4.8.0",
-=======
         "jquery-validate": "~1.17.0",
         "jquery-validation-unobtrusive": "3.2.10",
         "angular-dynamic-locale": "~0.1.36",
         "ng-file-upload": "~12.2.13",
-        "tinymce": "~4.7.1",
->>>>>>> 24ff6058
+        "tinymce": "~4.8.0",
         "codemirror": "~5.3.0",
         "angular-local-storage": "~0.7.1",
         "moment": "~2.10.3",
@@ -62,14 +43,9 @@
         "clipboard": "~2.0.0",
         "font-awesome": "~4.2",
         "animejs": "^2.2.0",
-<<<<<<< HEAD
-        "angular-ui-sortable": "0.14.3",
-        "angular-messages": "^1.7.2"
-=======
         "angular-ui-sortable": "0.14.4",
         "angular-messages": "^1.7.2",
         "jsdiff": "^3.4.0"
->>>>>>> 24ff6058
     },
     "install": {
         "path": "lib-bower",
@@ -103,13 +79,9 @@
                 "bower_components/angular-local-storage/dist/angular-local-storage.min.js.map"
             ],
             "tinymce": [
-<<<<<<< HEAD
                 "bower_components/tinymce/tinymce.min.js",
                 "bower_components/tinymce/skins/*",
                 "bower_components/tinymce/themes/*"
-=======
-                "bower_components/tinymce/tinymce.min.js"
->>>>>>> 24ff6058
             ],
             "angular-i18n": "bower_components/angular-i18n/angular-locale_*.js",
             "typeahead.js": "bower_components/typeahead.js/dist/typeahead.bundle.min.js",
@@ -118,14 +90,11 @@
             "jquery-ui": "bower_components/jquery-ui/jquery-ui.min.js",
             "jquery-migrate": "bower_components/jquery-migrate/jquery-migrate.min.js",
             "clipboard": "bower_components/clipboard/dist/clipboard.min.js",
-<<<<<<< HEAD
             "animejs": "bower_components/animejs/anime.min.js"
-=======
             "animejs": "bower_components/animejs/anime.min.js",
             "jquery-validate": "bower_components/jquery-validate/dist/jquery.validate.min.js",
             "jquery-validation-unobtrusive": "bower_components/jquery-validation-unobtrusive/dist/jquery.validate.unobtrusive.min.js",
             "jsdiff": "bower_components/jsdiff/diff.min.js"
->>>>>>> 24ff6058
         }
     },
     "devDependencies": {
