﻿describe('blockEditorService tests', function () {

    var key = "6A1F5BDD-67EF-4173-B061-D6348ED07094";
    var udi = "umb://element/6A1F5BDD67EF4173B061D6348ED07094";

    var blockEditorService, contentResource, $rootScope, $scope;

    beforeEach(module('umbraco.services'));
    beforeEach(module('umbraco.resources'));
    beforeEach(module('umbraco.mocks'));
    beforeEach(module('umbraco'));
    
    beforeEach(inject(function ($injector, mocksUtils, _$rootScope_) {

        mocksUtils.disableAuth();

        $rootScope = _$rootScope_;
        $scope = $rootScope.$new();

        contentResource = $injector.get("contentResource");
        spyOn(contentResource, "getScaffoldByKey").and.callFake(
            function () {
                return Promise.resolve(mocksUtils.getMockVariantContent(1234, key, udi))
            }
        );

        blockEditorService = $injector.get('blockEditorService');

    }));


    var blockConfigurationMock = { contentTypeKey: "7C5B74D1-E2F9-45A3-AE4B-FC7A829BF8AB", label:"Test label", settingsElementTypeKey: null, view: "testview.html"};

    var propertyModelMock = {
        layout: {
            "Umbraco.TestBlockEditor": [
                {
                    udi: udi
                }
            ]
        },
        contentData: [
            {
                udi: udi,
                contentTypeKey: "7C5B74D1-E2F9-45A3-AE4B-FC7A829BF8AB",
                testproperty: "myTestValue"
            }
        ]
    };

    var blockWithSettingsConfigurationMock = { contentTypeKey: "7C5B74D1-E2F9-45A3-AE4B-FC7A829BF8AB", label:"Test label", settingsElementTypeKey: "7C5B74D1-E2F9-45A3-AE4B-FC7A829BF8AB", view: "testview.html"};
    var propertyModelWithSettingsMock = {
        layout: {
            "Umbraco.TestBlockEditor": [
                {
                    udi: 1234,
                    settingsUdi: 4567
                }
            ]
        },
        contentData: [
            {
                udi: 1234,
                contentTypeKey: "7C5B74D1-E2F9-45A3-AE4B-FC7A829BF8AB",
                testproperty: "myTestValue"
            }
        ],
        settingsData: [
            {
                udi: 4567,
                contentTypeKey: "7C5B74D1-E2F9-45A3-AE4B-FC7A829BF8AB",
                testproperty: "myTestValueForSettings"
            }
        ]
    };

    describe('init blockEditorModelObject', function () {
        
        it('fail if no model value', function () {
            function createWithNoModelValue() {
                blockEditorService.createModelObject(null, "Umbraco.TestBlockEditor", [], $scope, $scope);
            }
            expect(createWithNoModelValue).toThrow();
        });

        it('return a object, with methods', function () {
            var modelObject = blockEditorService.createModelObject({}, "Umbraco.TestBlockEditor", [], $scope, $scope);

            expect(modelObject).not.toBeUndefined();
            expect(modelObject.load).not.toBeUndefined();
        });

        it('getBlockConfiguration provide the requested block configurtion', function () {
            var modelObject = blockEditorService.createModelObject({}, "Umbraco.TestBlockEditor", [blockConfigurationMock], $scope, $scope);
            
            expect(modelObject.getBlockConfiguration(blockConfigurationMock.contentTypeKey).label).toBe(blockConfigurationMock.label);
        });

        it('load provides data for itemPicker', function (done) {
            var modelObject = blockEditorService.createModelObject({}, "Umbraco.TestBlockEditor", [blockConfigurationMock], $scope, $scope);
            
            modelObject.load().then(() => {
                var itemPickerOptions = modelObject.getAvailableBlocksForBlockPicker();
                expect(itemPickerOptions.length).toBe(1);
                expect(itemPickerOptions[0].blockConfigModel.contentTypeKey).toBe(blockConfigurationMock.contentTypeKey);
                done();
            });
            
        });
        
        it('getLayoutEntry has values', function (done) {

            
            var modelObject = blockEditorService.createModelObject(propertyModelMock, "Umbraco.TestBlockEditor", [blockConfigurationMock], $scope, $scope);
            
            modelObject.load().then(() => {
                
                var layout = modelObject.getLayout();

                expect(layout).not.toBeUndefined();
                expect(layout.length).toBe(1);
                expect(layout[0]).toBe(propertyModelMock.layout["Umbraco.TestBlockEditor"][0]);
                expect(layout[0].udi).toBe(propertyModelMock.layout["Umbraco.TestBlockEditor"][0].udi);

                done();
            });
            
        });
        
        it('getBlockObject has values', function (done) {

            
            var modelObject = blockEditorService.createModelObject(propertyModelMock, "Umbraco.TestBlockEditor", [blockConfigurationMock], $scope, $scope);
            
            modelObject.load().then(() => {
                
                try {
                    var layout = modelObject.getLayout();

                    var blockObject = modelObject.getBlockObject(layout[0]);

<<<<<<< HEAD
                expect(blockObject).not.toBeUndefined();
                expect(blockObject.data.udi).toBe(propertyModelMock.contentData[0].udi);
                expect(blockObject.content.variants[0].tabs[0].properties[0].value).toBe(propertyModelMock.contentData[0].testproperty);
=======
                    expect(blockObject).not.toBeUndefined();
                    expect(blockObject.data.udi).toBe(propertyModelMock.data[0].udi);
                    expect(blockObject.content.variants[0].tabs[0].properties[0].value).toBe(propertyModelMock.data[0].testproperty);
>>>>>>> 41dc3022

                    done();
                } catch (e) {
                    done.fail(e);
                }
            });
            
        });

        
        it('getBlockObject syncs primitive values', function (done) {

            var propertyModel = angular.copy(propertyModelMock);

            var modelObject = blockEditorService.createModelObject(propertyModel, "Umbraco.TestBlockEditor", [blockConfigurationMock], $scope, $scope);
            
            modelObject.load().then(() => {
                
                try {
                    var layout = modelObject.getLayout();

                    var blockObject = modelObject.getBlockObject(layout[0]);

                    blockObject.content.variants[0].tabs[0].properties[0].value = "anotherTestValue";

                    $rootScope.$digest();// invoke angularJS Store.

<<<<<<< HEAD
                expect(blockObject.data).toEqual(propertyModel.contentData[0]);
                expect(blockObject.data.testproperty).toBe("anotherTestValue");
                expect(propertyModel.contentData[0].testproperty).toBe("anotherTestValue");
=======
                    expect(blockObject.data).toBe(propertyModel.data[0]);
                    expect(blockObject.data.testproperty).toBe("anotherTestValue");
                    expect(propertyModel.data[0].testproperty).toBe("anotherTestValue");
>>>>>>> 41dc3022

                    done();
                } catch (e) {
                    done.fail(e);
                }
            });
            
        });

        
        it('getBlockObject syncs values of object', function (done) {

            var propertyModel = angular.copy(propertyModelMock);

            var complexValue = {"list": ["A", "B", "C"]};
            propertyModel.contentData[0].testproperty = complexValue;


            var modelObject = blockEditorService.createModelObject(propertyModel, "Umbraco.TestBlockEditor", [blockConfigurationMock], $scope, $scope);
            
            modelObject.load().then(() => {
                
                try {
                    var layout = modelObject.getLayout();

                    var blockObject = modelObject.getBlockObject(layout[0]);

                    blockObject.content.variants[0].tabs[0].properties[0].value.list[0] = "AA";
                    blockObject.content.variants[0].tabs[0].properties[0].value.list.push("D");

                    $rootScope.$digest();// invoke angularJS Store.

<<<<<<< HEAD
                expect(propertyModel.contentData[0].testproperty.list[0]).toBe("AA");
                expect(propertyModel.contentData[0].testproperty.list.length).toBe(4);
=======
                    expect(propertyModel.data[0].testproperty.list[0]).toBe("AA");
                    expect(propertyModel.data[0].testproperty.list.length).toBe(4);
>>>>>>> 41dc3022

                    done();
                } catch (e) {
                    done.fail(e);
                }
            });
            
        });

        it('layout is referencing layout of propertyModel', function (done) {

            var propertyModel = angular.copy(propertyModelMock);

            var modelObject = blockEditorService.createModelObject(propertyModel, "Umbraco.TestBlockEditor", [blockConfigurationMock], $scope, $scope);
            
            modelObject.load().then(() => {
                
                var layout = modelObject.getLayout();

                // remove from layout;
                layout.splice(0, 1);

                expect(propertyModel.layout["Umbraco.TestBlockEditor"].length).toBe(0);
                expect(propertyModel.layout["Umbraco.TestBlockEditor"][0]).toBeUndefined();

                done();
            });
            
        });

        it('removeDataAndDestroyModel removes data', function (done) {

            var propertyModel = angular.copy(propertyModelMock);

            var modelObject = blockEditorService.createModelObject(propertyModel, "Umbraco.TestBlockEditor", [blockConfigurationMock], $scope, $scope);
            
            modelObject.load().then(() => {
                
                try {
                    var layout = modelObject.getLayout();

                    var blockObject = modelObject.getBlockObject(layout[0]);

                    expect(blockObject).not.toBeUndefined();
                    expect(blockObject).not.toBe(null);

                    // remove from layout;
                    layout.splice(0, 1);

                    // remove from data;
                    modelObject.removeDataAndDestroyModel(blockObject);

<<<<<<< HEAD
                expect(propertyModel.contentData.length).toBe(0);
                expect(propertyModel.contentData[0]).toBeUndefined();
                expect(propertyModel.layout["Umbraco.TestBlockEditor"].length).toBe(0);
                expect(propertyModel.layout["Umbraco.TestBlockEditor"][0]).toBeUndefined();
=======
                    expect(propertyModel.data.length).toBe(0);
                    expect(propertyModel.data[0]).toBeUndefined();
                    expect(propertyModel.layout["Umbraco.TestBlockEditor"].length).toBe(0);
                    expect(propertyModel.layout["Umbraco.TestBlockEditor"][0]).toBeUndefined();
>>>>>>> 41dc3022

                    done();
                } catch (e) {
                    done.fail(e);
                }
            });
            
        });







        it('getBlockObject of block with settings has values', function (done) {

            var propertyModel = angular.copy(propertyModelWithSettingsMock);
            
            var modelObject = blockEditorService.createModelObject(propertyModel, "Umbraco.TestBlockEditor", [blockWithSettingsConfigurationMock], $scope, $scope);
            
            modelObject.load().then(() => {
                
                var layout = modelObject.getLayout();

                var blockObject = modelObject.getBlockObject(layout[0]);

                expect(blockObject).not.toBeUndefined();
                expect(blockObject.data.udi).toBe(propertyModel.contentData[0].udi);
                expect(blockObject.content.variants[0].tabs[0].properties[0].value).toBe(propertyModel.contentData[0].testproperty);

                done();
            });
            
        });

        
        it('getBlockObject of block with settings syncs primative values', function (done) {

            var propertyModel = angular.copy(propertyModelWithSettingsMock);

            var modelObject = blockEditorService.createModelObject(propertyModel, "Umbraco.TestBlockEditor", [blockWithSettingsConfigurationMock], $scope, $scope);
            
            modelObject.load().then(() => {
                
                var layout = modelObject.getLayout();

                var blockObject = modelObject.getBlockObject(layout[0]);

                blockObject.content.variants[0].tabs[0].properties[0].value = "anotherTestValue";
                blockObject.settings.variants[0].tabs[0].properties[0].value = "anotherTestValueForSettings";

                $rootScope.$digest();// invoke angularJS Store.

                expect(blockObject.data).toEqual(propertyModel.contentData[0]);
                expect(blockObject.data.testproperty).toBe("anotherTestValue");
                expect(propertyModel.contentData[0].testproperty).toBe("anotherTestValue");
                
                expect(blockObject.settingsData).toEqual(propertyModel.settingsData[0]);
                expect(blockObject.settingsData.testproperty).toBe("anotherTestValueForSettings");
                expect(propertyModel.settingsData[0].testproperty).toBe("anotherTestValueForSettings");

                //

                done();
            });
            
        });

        
        it('getBlockObject of block with settings syncs values of object', function (done) {

            var propertyModel = angular.copy(propertyModelWithSettingsMock);

            var complexValue = {"list": ["A", "B", "C"]};
            propertyModel.contentData[0].testproperty = complexValue;

            var complexSettingsValue = {"list": ["A", "B", "C"]};
            propertyModel.settingsData[0].testproperty = complexSettingsValue;

            var modelObject = blockEditorService.createModelObject(propertyModel, "Umbraco.TestBlockEditor", [blockWithSettingsConfigurationMock], $scope, $scope);
            
            modelObject.load().then(() => {
                
                var layout = modelObject.getLayout();

                var blockObject = modelObject.getBlockObject(layout[0]);

                blockObject.content.variants[0].tabs[0].properties[0].value.list[0] = "AA";
                blockObject.content.variants[0].tabs[0].properties[0].value.list.push("D");

                blockObject.settings.variants[0].tabs[0].properties[0].value.list[0] = "settingsValue";
                blockObject.settings.variants[0].tabs[0].properties[0].value.list.push("settingsNewValue");

                $rootScope.$digest();// invoke angularJS Store.

                expect(propertyModel.contentData[0].testproperty.list[0]).toBe("AA");
                expect(propertyModel.contentData[0].testproperty.list.length).toBe(4);

                expect(propertyModel.settingsData[0].testproperty.list[0]).toBe("settingsValue");
                expect(propertyModel.settingsData[0].testproperty.list.length).toBe(4);

                done();
            });
            
        });


  });

});<|MERGE_RESOLUTION|>--- conflicted
+++ resolved
@@ -9,7 +9,7 @@
     beforeEach(module('umbraco.resources'));
     beforeEach(module('umbraco.mocks'));
     beforeEach(module('umbraco'));
-    
+
     beforeEach(inject(function ($injector, mocksUtils, _$rootScope_) {
 
         mocksUtils.disableAuth();
@@ -29,13 +29,32 @@
     }));
 
 
-    var blockConfigurationMock = { contentTypeKey: "7C5B74D1-E2F9-45A3-AE4B-FC7A829BF8AB", label:"Test label", settingsElementTypeKey: null, view: "testview.html"};
+    var blockConfigurationMock = { contentTypeKey: "7C5B74D1-E2F9-45A3-AE4B-FC7A829BF8AB", label: "Test label", settingsElementTypeKey: null, view: "testview.html" };
 
     var propertyModelMock = {
         layout: {
             "Umbraco.TestBlockEditor": [
                 {
                     udi: udi
+                }
+            ]
+        },
+        contentData: [
+            {
+                udi: 1234,
+                contentTypeKey: "7C5B74D1-E2F9-45A3-AE4B-FC7A829BF8AB",
+                testproperty: "myTestValue"
+            }
+        ]
+    };
+
+    var blockWithSettingsConfigurationMock = { contentTypeKey: "7C5B74D1-E2F9-45A3-AE4B-FC7A829BF8AB", label: "Test label", settingsElementTypeKey: "7C5B74D1-E2F9-45A3-AE4B-FC7A829BF8AB", view: "testview.html" };
+    var propertyModelWithSettingsMock = {
+        layout: {
+            "Umbraco.TestBlockEditor": [
+                {
+                    udi: 1234,
+                    settingsUdi: 4567
                 }
             ]
         },
@@ -45,25 +64,6 @@
                 contentTypeKey: "7C5B74D1-E2F9-45A3-AE4B-FC7A829BF8AB",
                 testproperty: "myTestValue"
             }
-        ]
-    };
-
-    var blockWithSettingsConfigurationMock = { contentTypeKey: "7C5B74D1-E2F9-45A3-AE4B-FC7A829BF8AB", label:"Test label", settingsElementTypeKey: "7C5B74D1-E2F9-45A3-AE4B-FC7A829BF8AB", view: "testview.html"};
-    var propertyModelWithSettingsMock = {
-        layout: {
-            "Umbraco.TestBlockEditor": [
-                {
-                    udi: 1234,
-                    settingsUdi: 4567
-                }
-            ]
-        },
-        contentData: [
-            {
-                udi: 1234,
-                contentTypeKey: "7C5B74D1-E2F9-45A3-AE4B-FC7A829BF8AB",
-                testproperty: "myTestValue"
-            }
         ],
         settingsData: [
             {
@@ -75,7 +75,7 @@
     };
 
     describe('init blockEditorModelObject', function () {
-        
+
         it('fail if no model value', function () {
             function createWithNoModelValue() {
                 blockEditorService.createModelObject(null, "Umbraco.TestBlockEditor", [], $scope, $scope);
@@ -92,29 +92,29 @@
 
         it('getBlockConfiguration provide the requested block configurtion', function () {
             var modelObject = blockEditorService.createModelObject({}, "Umbraco.TestBlockEditor", [blockConfigurationMock], $scope, $scope);
-            
+
             expect(modelObject.getBlockConfiguration(blockConfigurationMock.contentTypeKey).label).toBe(blockConfigurationMock.label);
         });
 
         it('load provides data for itemPicker', function (done) {
             var modelObject = blockEditorService.createModelObject({}, "Umbraco.TestBlockEditor", [blockConfigurationMock], $scope, $scope);
-            
+
             modelObject.load().then(() => {
                 var itemPickerOptions = modelObject.getAvailableBlocksForBlockPicker();
                 expect(itemPickerOptions.length).toBe(1);
                 expect(itemPickerOptions[0].blockConfigModel.contentTypeKey).toBe(blockConfigurationMock.contentTypeKey);
                 done();
             });
-            
-        });
-        
+
+        });
+
         it('getLayoutEntry has values', function (done) {
 
-            
+
             var modelObject = blockEditorService.createModelObject(propertyModelMock, "Umbraco.TestBlockEditor", [blockConfigurationMock], $scope, $scope);
-            
-            modelObject.load().then(() => {
-                
+
+            modelObject.load().then(() => {
+
                 var layout = modelObject.getLayout();
 
                 expect(layout).not.toBeUndefined();
@@ -124,48 +124,42 @@
 
                 done();
             });
-            
-        });
-        
+
+        });
+
         it('getBlockObject has values', function (done) {
 
-            
+
             var modelObject = blockEditorService.createModelObject(propertyModelMock, "Umbraco.TestBlockEditor", [blockConfigurationMock], $scope, $scope);
-            
-            modelObject.load().then(() => {
-                
+
+            modelObject.load().then(() => {
+
                 try {
                     var layout = modelObject.getLayout();
 
                     var blockObject = modelObject.getBlockObject(layout[0]);
 
-<<<<<<< HEAD
-                expect(blockObject).not.toBeUndefined();
-                expect(blockObject.data.udi).toBe(propertyModelMock.contentData[0].udi);
-                expect(blockObject.content.variants[0].tabs[0].properties[0].value).toBe(propertyModelMock.contentData[0].testproperty);
-=======
                     expect(blockObject).not.toBeUndefined();
-                    expect(blockObject.data.udi).toBe(propertyModelMock.data[0].udi);
-                    expect(blockObject.content.variants[0].tabs[0].properties[0].value).toBe(propertyModelMock.data[0].testproperty);
->>>>>>> 41dc3022
+                    expect(blockObject.data.udi).toBe(propertyModelMock.contentData[0].udi);
+                    expect(blockObject.content.variants[0].tabs[0].properties[0].value).toBe(propertyModelMock.contentData[0].testproperty);
 
                     done();
                 } catch (e) {
                     done.fail(e);
                 }
             });
-            
-        });
-
-        
+
+        });
+
+
         it('getBlockObject syncs primitive values', function (done) {
 
             var propertyModel = angular.copy(propertyModelMock);
 
             var modelObject = blockEditorService.createModelObject(propertyModel, "Umbraco.TestBlockEditor", [blockConfigurationMock], $scope, $scope);
-            
-            modelObject.load().then(() => {
-                
+
+            modelObject.load().then(() => {
+
                 try {
                     var layout = modelObject.getLayout();
 
@@ -175,175 +169,154 @@
 
                     $rootScope.$digest();// invoke angularJS Store.
 
-<<<<<<< HEAD
+                    expect(blockObject.data).toEqual(propertyModel.contentData[0]);
+                    expect(blockObject.data.testproperty).toBe("anotherTestValue");
+                    expect(propertyModel.contentData[0].testproperty).toBe("anotherTestValue");
+
+                    done();
+                } catch (e) {
+                    done.fail(e);
+                }
+            });
+
+        });
+
+
+        it('getBlockObject syncs values of object', function (done) {
+
+            var propertyModel = angular.copy(propertyModelMock);
+
+            var complexValue = { "list": ["A", "B", "C"] };
+            propertyModel.contentData[0].testproperty = complexValue;
+
+
+            var modelObject = blockEditorService.createModelObject(propertyModel, "Umbraco.TestBlockEditor", [blockConfigurationMock], $scope, $scope);
+
+            modelObject.load().then(() => {
+
+                try {
+                    var layout = modelObject.getLayout();
+
+                    var blockObject = modelObject.getBlockObject(layout[0]);
+
+                    blockObject.content.variants[0].tabs[0].properties[0].value.list[0] = "AA";
+                    blockObject.content.variants[0].tabs[0].properties[0].value.list.push("D");
+
+                    $rootScope.$digest();// invoke angularJS Store.
+
+                    expect(propertyModel.contentData[0].testproperty.list[0]).toBe("AA");
+                    expect(propertyModel.contentData[0].testproperty.list.length).toBe(4);
+
+                    done();
+                } catch (e) {
+                    done.fail(e);
+                }
+            });
+
+        });
+
+        it('layout is referencing layout of propertyModel', function (done) {
+
+            var propertyModel = angular.copy(propertyModelMock);
+
+            var modelObject = blockEditorService.createModelObject(propertyModel, "Umbraco.TestBlockEditor", [blockConfigurationMock], $scope, $scope);
+
+            modelObject.load().then(() => {
+
+                var layout = modelObject.getLayout();
+
+                // remove from layout;
+                layout.splice(0, 1);
+
+                expect(propertyModel.layout["Umbraco.TestBlockEditor"].length).toBe(0);
+                expect(propertyModel.layout["Umbraco.TestBlockEditor"][0]).toBeUndefined();
+
+                done();
+            });
+
+        });
+
+        it('removeDataAndDestroyModel removes data', function (done) {
+
+            var propertyModel = angular.copy(propertyModelMock);
+
+            var modelObject = blockEditorService.createModelObject(propertyModel, "Umbraco.TestBlockEditor", [blockConfigurationMock], $scope, $scope);
+
+            modelObject.load().then(() => {
+
+                try {
+                    var layout = modelObject.getLayout();
+
+                    var blockObject = modelObject.getBlockObject(layout[0]);
+
+                    expect(blockObject).not.toBeUndefined();
+                    expect(blockObject).not.toBe(null);
+
+                    // remove from layout;
+                    layout.splice(0, 1);
+
+                    // remove from data;
+                    modelObject.removeDataAndDestroyModel(blockObject);
+
+                    expect(propertyModel.contentData.length).toBe(0);
+                    expect(propertyModel.contentData[0]).toBeUndefined();
+                    expect(propertyModel.layout["Umbraco.TestBlockEditor"].length).toBe(0);
+                    expect(propertyModel.layout["Umbraco.TestBlockEditor"][0]).toBeUndefined();
+
+                    done();
+                });
+
+        });
+
+
+
+
+
+
+
+        it('getBlockObject of block with settings has values', function (done) {
+
+            var propertyModel = angular.copy(propertyModelWithSettingsMock);
+
+            var modelObject = blockEditorService.createModelObject(propertyModel, "Umbraco.TestBlockEditor", [blockWithSettingsConfigurationMock], $scope, $scope);
+
+            modelObject.load().then(() => {
+
+                var layout = modelObject.getLayout();
+
+                var blockObject = modelObject.getBlockObject(layout[0]);
+
+                expect(blockObject).not.toBeUndefined();
+                expect(blockObject.data.udi).toBe(propertyModel.contentData[0].udi);
+                expect(blockObject.content.variants[0].tabs[0].properties[0].value).toBe(propertyModel.contentData[0].testproperty);
+
+                done();
+            });
+
+        });
+
+
+        it('getBlockObject of block with settings syncs primative values', function (done) {
+
+            var propertyModel = angular.copy(propertyModelWithSettingsMock);
+
+            var modelObject = blockEditorService.createModelObject(propertyModel, "Umbraco.TestBlockEditor", [blockWithSettingsConfigurationMock], $scope, $scope);
+
+            modelObject.load().then(() => {
+
+                var layout = modelObject.getLayout();
+
+                var blockObject = modelObject.getBlockObject(layout[0]);
+
+                blockObject.content.variants[0].tabs[0].properties[0].value = "anotherTestValue";
+                blockObject.settings.variants[0].tabs[0].properties[0].value = "anotherTestValueForSettings";
+
+                $rootScope.$digest();// invoke angularJS Store.
+
                 expect(blockObject.data).toEqual(propertyModel.contentData[0]);
                 expect(blockObject.data.testproperty).toBe("anotherTestValue");
                 expect(propertyModel.contentData[0].testproperty).toBe("anotherTestValue");
-=======
-                    expect(blockObject.data).toBe(propertyModel.data[0]);
-                    expect(blockObject.data.testproperty).toBe("anotherTestValue");
-                    expect(propertyModel.data[0].testproperty).toBe("anotherTestValue");
->>>>>>> 41dc3022
-
-                    done();
-                } catch (e) {
-                    done.fail(e);
-                }
-            });
-            
-        });
-
-        
-        it('getBlockObject syncs values of object', function (done) {
-
-            var propertyModel = angular.copy(propertyModelMock);
-
-            var complexValue = {"list": ["A", "B", "C"]};
-            propertyModel.contentData[0].testproperty = complexValue;
-
-
-            var modelObject = blockEditorService.createModelObject(propertyModel, "Umbraco.TestBlockEditor", [blockConfigurationMock], $scope, $scope);
-            
-            modelObject.load().then(() => {
-                
-                try {
-                    var layout = modelObject.getLayout();
-
-                    var blockObject = modelObject.getBlockObject(layout[0]);
-
-                    blockObject.content.variants[0].tabs[0].properties[0].value.list[0] = "AA";
-                    blockObject.content.variants[0].tabs[0].properties[0].value.list.push("D");
-
-                    $rootScope.$digest();// invoke angularJS Store.
-
-<<<<<<< HEAD
-                expect(propertyModel.contentData[0].testproperty.list[0]).toBe("AA");
-                expect(propertyModel.contentData[0].testproperty.list.length).toBe(4);
-=======
-                    expect(propertyModel.data[0].testproperty.list[0]).toBe("AA");
-                    expect(propertyModel.data[0].testproperty.list.length).toBe(4);
->>>>>>> 41dc3022
-
-                    done();
-                } catch (e) {
-                    done.fail(e);
-                }
-            });
-            
-        });
-
-        it('layout is referencing layout of propertyModel', function (done) {
-
-            var propertyModel = angular.copy(propertyModelMock);
-
-            var modelObject = blockEditorService.createModelObject(propertyModel, "Umbraco.TestBlockEditor", [blockConfigurationMock], $scope, $scope);
-            
-            modelObject.load().then(() => {
-                
-                var layout = modelObject.getLayout();
-
-                // remove from layout;
-                layout.splice(0, 1);
-
-                expect(propertyModel.layout["Umbraco.TestBlockEditor"].length).toBe(0);
-                expect(propertyModel.layout["Umbraco.TestBlockEditor"][0]).toBeUndefined();
-
-                done();
-            });
-            
-        });
-
-        it('removeDataAndDestroyModel removes data', function (done) {
-
-            var propertyModel = angular.copy(propertyModelMock);
-
-            var modelObject = blockEditorService.createModelObject(propertyModel, "Umbraco.TestBlockEditor", [blockConfigurationMock], $scope, $scope);
-            
-            modelObject.load().then(() => {
-                
-                try {
-                    var layout = modelObject.getLayout();
-
-                    var blockObject = modelObject.getBlockObject(layout[0]);
-
-                    expect(blockObject).not.toBeUndefined();
-                    expect(blockObject).not.toBe(null);
-
-                    // remove from layout;
-                    layout.splice(0, 1);
-
-                    // remove from data;
-                    modelObject.removeDataAndDestroyModel(blockObject);
-
-<<<<<<< HEAD
-                expect(propertyModel.contentData.length).toBe(0);
-                expect(propertyModel.contentData[0]).toBeUndefined();
-                expect(propertyModel.layout["Umbraco.TestBlockEditor"].length).toBe(0);
-                expect(propertyModel.layout["Umbraco.TestBlockEditor"][0]).toBeUndefined();
-=======
-                    expect(propertyModel.data.length).toBe(0);
-                    expect(propertyModel.data[0]).toBeUndefined();
-                    expect(propertyModel.layout["Umbraco.TestBlockEditor"].length).toBe(0);
-                    expect(propertyModel.layout["Umbraco.TestBlockEditor"][0]).toBeUndefined();
->>>>>>> 41dc3022
-
-                    done();
-                } catch (e) {
-                    done.fail(e);
-                }
-            });
-            
-        });
-
-
-
-
-
-
-
-        it('getBlockObject of block with settings has values', function (done) {
-
-            var propertyModel = angular.copy(propertyModelWithSettingsMock);
-            
-            var modelObject = blockEditorService.createModelObject(propertyModel, "Umbraco.TestBlockEditor", [blockWithSettingsConfigurationMock], $scope, $scope);
-            
-            modelObject.load().then(() => {
-                
-                var layout = modelObject.getLayout();
-
-                var blockObject = modelObject.getBlockObject(layout[0]);
-
-                expect(blockObject).not.toBeUndefined();
-                expect(blockObject.data.udi).toBe(propertyModel.contentData[0].udi);
-                expect(blockObject.content.variants[0].tabs[0].properties[0].value).toBe(propertyModel.contentData[0].testproperty);
-
-                done();
-            });
-            
-        });
-
-        
-        it('getBlockObject of block with settings syncs primative values', function (done) {
-
-            var propertyModel = angular.copy(propertyModelWithSettingsMock);
-
-            var modelObject = blockEditorService.createModelObject(propertyModel, "Umbraco.TestBlockEditor", [blockWithSettingsConfigurationMock], $scope, $scope);
-            
-            modelObject.load().then(() => {
-                
-                var layout = modelObject.getLayout();
-
-                var blockObject = modelObject.getBlockObject(layout[0]);
-
-                blockObject.content.variants[0].tabs[0].properties[0].value = "anotherTestValue";
-                blockObject.settings.variants[0].tabs[0].properties[0].value = "anotherTestValueForSettings";
-
-                $rootScope.$digest();// invoke angularJS Store.
-
-                expect(blockObject.data).toEqual(propertyModel.contentData[0]);
-                expect(blockObject.data.testproperty).toBe("anotherTestValue");
-                expect(propertyModel.contentData[0].testproperty).toBe("anotherTestValue");
-                
+
                 expect(blockObject.settingsData).toEqual(propertyModel.settingsData[0]);
                 expect(blockObject.settingsData.testproperty).toBe("anotherTestValueForSettings");
                 expect(propertyModel.settingsData[0].testproperty).toBe("anotherTestValueForSettings");
@@ -352,24 +325,24 @@
 
                 done();
             });
-            
-        });
-
-        
+
+        });
+
+
         it('getBlockObject of block with settings syncs values of object', function (done) {
 
             var propertyModel = angular.copy(propertyModelWithSettingsMock);
 
-            var complexValue = {"list": ["A", "B", "C"]};
+            var complexValue = { "list": ["A", "B", "C"] };
             propertyModel.contentData[0].testproperty = complexValue;
 
-            var complexSettingsValue = {"list": ["A", "B", "C"]};
+            var complexSettingsValue = { "list": ["A", "B", "C"] };
             propertyModel.settingsData[0].testproperty = complexSettingsValue;
 
             var modelObject = blockEditorService.createModelObject(propertyModel, "Umbraco.TestBlockEditor", [blockWithSettingsConfigurationMock], $scope, $scope);
-            
-            modelObject.load().then(() => {
-                
+
+            modelObject.load().then(() => {
+
                 var layout = modelObject.getLayout();
 
                 var blockObject = modelObject.getBlockObject(layout[0]);
@@ -389,11 +362,14 @@
                 expect(propertyModel.settingsData[0].testproperty.list.length).toBe(4);
 
                 done();
-            });
-            
-        });
-
-
-  });
+            } catch (e) {
+                done.fail(e);
+            }
+        });
+
+    });
+
+
+});
 
 });