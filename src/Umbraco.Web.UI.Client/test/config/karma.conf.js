module.exports = function (config) {

    config.set({

        // base path, that will be used to resolve files and exclude
        basePath: '../..',

        frameworks: ['jasmine'],

        // list of files / patterns to load in the browser
        files: [

            // Jasmine plugins
<<<<<<< HEAD
            'node_modules/jasmine-promise-matchers/dist/jasmine-promise-matchers.js',
=======
>>>>>>> d5c0e79c
            
            //libraries
            'node_modules/jquery/dist/jquery.min.js',
            'node_modules/angular/angular.js',
            'node_modules/angular-animate/angular-animate.js',
            'node_modules/angular-cookies/angular-cookies.js',
            'node_modules/angular-aria/angular-aria.min.js',
            'node_modules/angular-local-storage/dist/angular-local-storage.min.js',
            'node_modules/angular-route/angular-route.js',
            'node_modules/angular-sanitize/angular-sanitize.js',
            'node_modules/angular-mocks/angular-mocks.js',
            'node_modules/angular-ui-sortable/dist/sortable.js',
            'node_modules/underscore/underscore-min.js',
            'node_modules/moment/min/moment-with-locales.js',
            'lib/umbraco/Extensions.js',
            'node_modules/lazyload-js/lazyload.min.js',
            'node_modules/angular-dynamic-locale/dist/tmhDynamicLocale.min.js',

            //app bootstrap and loader
            'test/config/app.unit.js',

            //application files
            '../Umbraco.Web.UI/Umbraco/js/*.controllers.js',
            '../Umbraco.Web.UI/Umbraco/js/*.directives.js',
            '../Umbraco.Web.UI/Umbraco/js/*.filters.js',
            '../Umbraco.Web.UI/Umbraco/js/*.services.js',
            '../Umbraco.Web.UI/Umbraco/js/*.interceptors.js',
            '../Umbraco.Web.UI/Umbraco/js/*.resources.js',

            //mocked data and routing
            'src/common/mocks/umbraco.servervariables.js',
            'src/common/mocks/**/*.js',

            //tests
            'test/unit/**/*.spec.js'
        ],

        // list of files to exclude
        exclude: [],

        // use dolts reporter, as travis terminal does not support escaping sequences
        // possible values: 'dots', 'progress', 'junit', 'spec'
        // ***
        // progress: Outputs a simple list like: "Executed 128 of 144 SUCCESS (0 secs / 0.814 secs)"
        // spec: Outputs a more verbose report which is more useful for debugging if one of the tests fails.
        // ***
        // CLI --reporters progress

        reporters: ['spec', 'junit'],
        specReporter: {
            maxLogLines: 5,         // limit number of lines logged per test
            suppressErrorSummary: true,  // do not print error summary
            suppressFailed: false,  // do not print information about failed tests
            suppressPassed: false,  // do not print information about passed tests
            suppressSkipped: true,  // do not print information about skipped tests
            showSpecTiming: false // print the time elapsed for each spec
        },


        // web server port
        // CLI --port 9876
        port: 9876,

        // cli runner port
        // CLI --runner-port 9100
        runnerPort: 9100,

        // enable / disable colors in the output (reporters and logs)
        // CLI --colors --no-colors
        colors: true,

        // level of logging
        // possible values: karma.LOG_DISABLE || karma.LOG_ERROR || karma.LOG_WARN || karma.LOG_INFO || karma.LOG_DEBUG
        // CLI --log-level debug
        logLevel: config.LOG_INFO,

        // enable / disable watching file and executing tests whenever any file changes
        // CLI --auto-watch --no-auto-watch
        autoWatch: false,

        // Start these browsers, currently available:
        // - Chrome
        // - ChromeCanary
        // - Firefox
        // - Opera
        // - Safari (only Mac)
        // - PhantomJS
        // - IE (only Windows)
        // CLI --browsers Chrome,Firefox,Safari
        browsers: ['ChromeHeadless'],

        customLaunchers: {
            ChromeDebugging: {
                base: 'Chrome',
                flags: ['--remote-debugging-port=9333']
            }
        },

        // allow waiting a bit longer, some machines require this

        browserNoActivityTimeout: 100000,     // default 10,000ms

        // Auto run tests on start (when browsers are captured) and exit
        // CLI --single-run --no-single-run
        singleRun: true,

        // report which specs are slower than 500ms
        // CLI --report-slower-than 500
        reportSlowerThan: 500,

        plugins: [
            require('karma-jasmine'),
            require('karma-phantomjs-launcher'),
            require('karma-chrome-launcher'),
            require('karma-junit-reporter'),
            require('karma-spec-reporter')

        ],

        // the default configuration
        junitReporter: {
            outputDir: '', // results will be saved as $outputDir/$browserName.xml
            outputFile: undefined, // if included, results will be saved as $outputDir/$browserName/$outputFile
            suite: '', // suite will become the package name attribute in xml testsuite element
            useBrowserName: true, // add browser name to report and classes names
            nameFormatter: undefined, // function (browser, result) to customize the name attribute in xml testcase element
            classNameFormatter: undefined, // function (browser, result) to customize the classname attribute in xml testcase element
            properties: {} // key value pair of properties to add to the <properties> section of the report
        },

        client: {
            jasmine: {
                random: false
            }
        }
    });
};<|MERGE_RESOLUTION|>--- conflicted
+++ resolved
@@ -11,10 +11,6 @@
         files: [
 
             // Jasmine plugins
-<<<<<<< HEAD
-            'node_modules/jasmine-promise-matchers/dist/jasmine-promise-matchers.js',
-=======
->>>>>>> d5c0e79c
             
             //libraries
             'node_modules/jquery/dist/jquery.min.js',
