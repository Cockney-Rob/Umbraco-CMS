﻿using System;
using System.IO;
using System.Text;
using System.Threading;
using NUnit.Framework;
using Umbraco.Core.Composing;
using Umbraco.Core.IO;


namespace Umbraco.Tests.IO
{
    [TestFixture]
    [Apartment(ApartmentState.STA)]
    public class PhysicalFileSystemTests : AbstractFileSystemTests
    {
        public PhysicalFileSystemTests()
<<<<<<< HEAD
            : base(new PhysicalFileSystem(Current.IOHelper, Current.Logger, Path.Combine(AppDomain.CurrentDomain.BaseDirectory, "FileSysTests"),
                "/Media/"))
=======
            : base(new PhysicalFileSystem(Path.Combine(AppDomain.CurrentDomain.BaseDirectory, "FileSysTests"),
                "/Media/", new IOHelper()))
>>>>>>> 44e2019e
        { }

        [SetUp]
        public void Setup()
        {

        }

        [TearDown]
        public void TearDown()
        {
            var path = Path.Combine(AppDomain.CurrentDomain.BaseDirectory, "FileSysTests");
            if (Directory.Exists(path) == false) return;

            var files = Directory.GetFiles(path);
            foreach (var f in files)
            {
                File.Delete(f);
            }
            Directory.Delete(path, true);
        }

        protected override string ConstructUrl(string path)
        {
            return "/Media/" + path;
        }

        private string Repeat(string pattern, int count)
        {
            var text = new StringBuilder();
            for (var i = 0; i < count; i++)
                text.Append(pattern);
            return text.ToString();
        }

        [Test]
        public void SaveFileTest()
        {
            var basePath = Path.Combine(AppDomain.CurrentDomain.BaseDirectory, "FileSysTests");

            using (var ms = new MemoryStream(Encoding.UTF8.GetBytes("foo")))
                _fileSystem.AddFile("sub/f3.txt", ms);

            Assert.IsTrue(File.Exists(Path.Combine(basePath, "sub/f3.txt")));

            var path = Repeat("bah/bah/", 50);
            Assert.Less(260, path.Length);

            Assert.Throws<PathTooLongException>(() =>
            {
                using (var ms = new MemoryStream(Encoding.UTF8.GetBytes("foo")))
                    _fileSystem.AddFile(path + "f3.txt", ms);
            });
        }

        [Test]
        public void GetFullPathTest()
        {
            // outside of tests, one initializes the PhysicalFileSystem with eg ~/Dir
            // and then, rootPath = /path/to/Dir and rootUrl = /Dir/
            // here we initialize the PhysicalFileSystem with
            // rootPath = /path/to/FileSysTests
            // rootUrl = /Media/

            var basePath = Path.Combine(AppDomain.CurrentDomain.BaseDirectory, "FileSysTests");

            // ensure that GetFullPath
            // - does return the proper full path
            // - does properly normalize separators
            // - does throw on invalid paths

            // works
            var path = _fileSystem.GetFullPath("foo.tmp");
            Assert.AreEqual(Path.Combine(basePath, @"foo.tmp"), path);

            // a very long relative path, which ends up being a short path, works
            path = Repeat("bah/../", 50);
            Assert.Less(260, path.Length);
            path = _fileSystem.GetFullPath(path + "foo.tmp");
            Assert.AreEqual(Path.Combine(basePath, @"foo.tmp"), path);

            // works too
            path = _fileSystem.GetFullPath("foo/bar.tmp");
            Assert.AreEqual(Path.Combine(basePath, @"foo\bar.tmp"), path);

            // that path is invalid as it would be outside the root directory
            Assert.Throws<FileSecurityException>(() => _fileSystem.GetFullPath("../../foo.tmp"));

            // a very long path, which ends up being very long, works
            path = Repeat("bah/bah/", 50);
            Assert.Less(260, path.Length);
            Assert.Throws<PathTooLongException>(() =>
            {
                path = _fileSystem.GetFullPath(path + "foo.tmp");
                Assert.Less(260, path.Length); // gets a >260 path and it's fine (but Windows will not like it)
            });
        }
    }
}<|MERGE_RESOLUTION|>--- conflicted
+++ resolved
@@ -3,8 +3,8 @@
 using System.Text;
 using System.Threading;
 using NUnit.Framework;
-using Umbraco.Core.Composing;
 using Umbraco.Core.IO;
+using Umbraco.Web.Composing;
 
 
 namespace Umbraco.Tests.IO
@@ -14,13 +14,8 @@
     public class PhysicalFileSystemTests : AbstractFileSystemTests
     {
         public PhysicalFileSystemTests()
-<<<<<<< HEAD
-            : base(new PhysicalFileSystem(Current.IOHelper, Current.Logger, Path.Combine(AppDomain.CurrentDomain.BaseDirectory, "FileSysTests"),
+            : base(new PhysicalFileSystem(IOHelper.Default, Current.Logger, Path.Combine(AppDomain.CurrentDomain.BaseDirectory, "FileSysTests"),
                 "/Media/"))
-=======
-            : base(new PhysicalFileSystem(Path.Combine(AppDomain.CurrentDomain.BaseDirectory, "FileSysTests"),
-                "/Media/", new IOHelper()))
->>>>>>> 44e2019e
         { }
 
         [SetUp]
