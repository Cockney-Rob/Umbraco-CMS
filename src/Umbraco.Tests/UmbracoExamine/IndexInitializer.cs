﻿using System;
using System.Collections.Generic;
using System.Linq;
using Examine;
using Examine.LuceneEngine.Providers;
using Lucene.Net.Analysis;
using Lucene.Net.Analysis.Standard;
using Lucene.Net.Store;
using Moq;
using Umbraco.Core.Logging;
using Umbraco.Core.Models;
using Umbraco.Core.Models.Membership;
using Umbraco.Core.Persistence;
using Umbraco.Core.Persistence.DatabaseModelDefinitions;
using Umbraco.Core.Persistence.Querying;
using Umbraco.Core.PropertyEditors;
using Umbraco.Core.Scoping;
using Umbraco.Core.Services;
using Umbraco.Core.Strings;
using Umbraco.Examine;
using IContentService = Umbraco.Core.Services.IContentService;
using IMediaService = Umbraco.Core.Services.IMediaService;
using Version = Lucene.Net.Util.Version;

namespace Umbraco.Tests.UmbracoExamine
{
    /// <summary>
    /// Used internally by test classes to initialize a new index from the template
    /// </summary>
    internal static class IndexInitializer
    {
        public static ContentValueSetBuilder GetContentValueSetBuilder(PropertyEditorCollection propertyEditors, bool publishedValuesOnly)
        {
            var contentValueSetBuilder = new ContentValueSetBuilder(propertyEditors, new[] { new DefaultUrlSegmentProvider() }, GetMockUserService(), publishedValuesOnly);
            return contentValueSetBuilder;
        }

        public static ContentIndexPopulator GetContentIndexRebuilder(PropertyEditorCollection propertyEditors, IContentService contentService, ISqlContext sqlContext, bool publishedValuesOnly)
        {
            var contentValueSetBuilder = GetContentValueSetBuilder(propertyEditors, publishedValuesOnly);
            var contentIndexDataSource = new ContentIndexPopulator(true, null, contentService, sqlContext, contentValueSetBuilder);
            return contentIndexDataSource;
        }

        public static MediaIndexPopulator GetMediaIndexRebuilder(PropertyEditorCollection propertyEditors, IMediaService mediaService)
        {
            var mediaValueSetBuilder = new MediaValueSetBuilder(propertyEditors, new[] { new DefaultUrlSegmentProvider() }, GetMockUserService());
            var mediaIndexDataSource = new MediaIndexPopulator(null, mediaService, mediaValueSetBuilder);
            return mediaIndexDataSource;
        }

        public static IContentService GetMockContentService()
        {
            long longTotalRecs;
            var demoData = new ExamineDemoDataContentService();

            var allRecs = demoData.GetLatestContentByXPath("//*[@isDoc]")
                .Root
                .Elements()
                .Select(x => Mock.Of<IContent>(
                    m =>
                        m.Id == (int)x.Attribute("id") &&
                        m.ParentId == (int)x.Attribute("parentID") &&
                        m.Level == (int)x.Attribute("level") &&
                        m.CreatorId == 0 &&
                        m.SortOrder == (int)x.Attribute("sortOrder") &&
                        m.CreateDate == (DateTime)x.Attribute("createDate") &&
                        m.UpdateDate == (DateTime)x.Attribute("updateDate") &&
                        m.Name == (string)x.Attribute("nodeName") &&
                        m.GetCultureName(It.IsAny<string>()) == (string)x.Attribute("nodeName") &&
                        m.Path == (string)x.Attribute("path") &&
                        m.Properties == new PropertyCollection() &&
                        m.ContentType == Mock.Of<IContentType>(mt =>
                            mt.Icon == "test" &&
                            mt.Alias == x.Name.LocalName &&
                            mt.Id == (int)x.Attribute("nodeType"))))
                .ToArray();


            return Mock.Of<IContentService>(
                x => x.GetPagedDescendants(
                         It.IsAny<int>(), It.IsAny<long>(), It.IsAny<int>(), out longTotalRecs, It.IsAny<IQuery<IContent>>(), It.IsAny<Ordering>())
                     == allRecs);
        }

        public static IUserService GetMockUserService()
        {
            return Mock.Of<IUserService>(x => x.GetProfileById(It.IsAny<int>()) == Mock.Of<IProfile>(p => p.Id == 0 && p.Name == "admin"));
        }

        public static IMediaService GetMockMediaService()
        {
            long totalRecs;

            var demoData = new ExamineDemoDataMediaService();

            var allRecs = demoData.GetLatestMediaByXpath("//node")
                .Root
                .Elements()
                .Select(x => Mock.Of<IMedia>(
                    m =>
                        m.Id == (int)x.Attribute("id") &&
                        m.ParentId == (int)x.Attribute("parentID") &&
                        m.Level == (int)x.Attribute("level") &&
                        m.CreatorId == 0 &&
                        m.SortOrder == (int)x.Attribute("sortOrder") &&
                        m.CreateDate == (DateTime)x.Attribute("createDate") &&
                        m.UpdateDate == (DateTime)x.Attribute("updateDate") &&
                        m.Name == (string)x.Attribute("nodeName") &&
                        m.GetCultureName(It.IsAny<string>()) == (string)x.Attribute("nodeName") &&
                        m.Path == (string)x.Attribute("path") &&
                        m.Properties == new PropertyCollection() &&
                        m.ContentType == Mock.Of<IMediaType>(mt =>
                            mt.Alias == (string)x.Attribute("nodeTypeAlias") &&
                            mt.Id == (int)x.Attribute("nodeType"))))
                .ToArray();

            // MOCK!
            var mediaServiceMock = new Mock<IMediaService>();

            mediaServiceMock
                .Setup(x => x.GetPagedDescendants(
                        It.IsAny<int>(), It.IsAny<long>(), It.IsAny<int>(), out totalRecs, It.IsAny<IQuery<IMedia>>(), It.IsAny<Ordering>())
                ).Returns(() => allRecs);

            //mediaServiceMock.Setup(service => service.GetPagedXmlEntries(It.IsAny<string>(), It.IsAny<long>(), It.IsAny<int>(), out longTotalRecs))
            //    .Returns(() => allRecs.Select(x => x.ToXml()));

            return mediaServiceMock.Object;
        }

        public static ILocalizationService GetMockLocalizationService()
        {
            return Mock.Of<ILocalizationService>(x => x.GetAllLanguages() == Array.Empty<ILanguage>());
        }

        public static IMediaTypeService GetMockMediaTypeService()
        {
            var mediaTypeServiceMock = new Mock<IMediaTypeService>();
            mediaTypeServiceMock.Setup(x => x.GetAll())
                .Returns(new List<IMediaType>
                {
                    new MediaType(-1) {Alias = "Folder", Name = "Folder", Id = 1031, Icon = "icon-folder"},
                    new MediaType(-1) {Alias = "Image", Name = "Image", Id = 1032, Icon = "icon-picture"}
                });
            return mediaTypeServiceMock.Object;
        }

<<<<<<< HEAD
        public static UmbracoContentIndexer GetUmbracoIndexer(
            IProfilingLogger profilingLogger,
=======
        public static UmbracoContentIndex GetUmbracoIndexer(
            ProfilingLogger profilingLogger,
>>>>>>> f9967e2d
            Directory luceneDir,
            Analyzer analyzer = null,
            ILocalizationService languageService = null,
            IContentValueSetValidator validator = null)
        {
            if (languageService == null)
                languageService = GetMockLocalizationService();

            if (analyzer == null)
                analyzer = new StandardAnalyzer(Version.LUCENE_30);

            if (validator == null)
                validator = new ContentValueSetValidator(true);
            
            var i = new UmbracoContentIndex(
                "testIndexer",
                UmbracoExamineIndex.UmbracoIndexFieldDefinitions,
                luceneDir,
                analyzer,
                profilingLogger,
                languageService,
                validator);

            i.IndexingError += IndexingError;

            return i;
        }

        //public static MultiIndexSearcher GetMultiSearcher(Directory pdfDir, Directory simpleDir, Directory conventionDir, Directory cwsDir)
        //{
        //    var i = new MultiIndexSearcher("testSearcher", new[] { pdfDir, simpleDir, conventionDir, cwsDir }, new StandardAnalyzer(Version.LUCENE_29));
        //    return i;
        //}


        internal static void IndexingError(object sender, IndexingErrorEventArgs e)
        {
            throw new ApplicationException(e.Message, e.InnerException);
        }


    }
}<|MERGE_RESOLUTION|>--- conflicted
+++ resolved
@@ -146,13 +146,8 @@
             return mediaTypeServiceMock.Object;
         }
 
-<<<<<<< HEAD
-        public static UmbracoContentIndexer GetUmbracoIndexer(
+        public static UmbracoContentIndex GetUmbracoIndexer(
             IProfilingLogger profilingLogger,
-=======
-        public static UmbracoContentIndex GetUmbracoIndexer(
-            ProfilingLogger profilingLogger,
->>>>>>> f9967e2d
             Directory luceneDir,
             Analyzer analyzer = null,
             ILocalizationService languageService = null,
