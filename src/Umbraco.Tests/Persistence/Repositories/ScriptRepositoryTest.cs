﻿using System;
using System.IO;
using System.Linq;
using System.Text;
using Microsoft.Extensions.Logging;
using Moq;
using NUnit.Framework;
using Umbraco.Core;
using Umbraco.Core.Composing;
using Umbraco.Core.Configuration;
using Umbraco.Core.Configuration.Models;
using Umbraco.Core.Configuration.UmbracoSettings;
using Umbraco.Core.IO;
using Umbraco.Core.Models;
using Umbraco.Core.Persistence.Repositories;
using Umbraco.Core.Persistence.Repositories.Implement;
using Umbraco.Core.PropertyEditors;
using Umbraco.Tests.Common.Builders;
using Umbraco.Tests.TestHelpers;
using Umbraco.Tests.Testing;

namespace Umbraco.Tests.Persistence.Repositories
{
    [TestFixture]
    [UmbracoTest(WithApplication = true, Database = UmbracoTestOptions.Database.NewEmptyPerFixture)]
    public class ScriptRepositoryTest : TestWithDatabaseBase
    {
        private IFileSystems _fileSystems;
        private IFileSystem _fileSystem;

        public override void SetUp()
        {
            base.SetUp();

            _fileSystems = Mock.Of<IFileSystems>();
<<<<<<< HEAD
            _fileSystem = new PhysicalFileSystem(IOHelper, HostingEnvironment, LoggerFactory_.CreateLogger<PhysicalFileSystem>(), SettingsForTests.GenerateMockGlobalSettings().UmbracoScriptsPath);
=======
            _fileSystem = new PhysicalFileSystem(IOHelper, HostingEnvironment, Logger, new GlobalSettings().UmbracoScriptsPath);
>>>>>>> d7ab7d3d
            Mock.Get(_fileSystems).Setup(x => x.ScriptsFileSystem).Returns(_fileSystem);
            using (var stream = CreateStream("Umbraco.Sys.registerNamespace(\"Umbraco.Utils\");"))
            {
                _fileSystem.AddFile("test-script.js", stream);
            }
        }

        private IScriptRepository CreateRepository()
        {
            var globalSettings = new GlobalSettingsBuilder().Build();
            return new ScriptRepository(_fileSystems, IOHelper, Microsoft.Extensions.Options.Options.Create(globalSettings));
        }

        protected override void Compose()
        {
            base.Compose();

            Composition.RegisterUnique(f => new DataEditorCollection(Enumerable.Empty<DataEditor>()));
        }

        [Test]
        public void Can_Instantiate_Repository()
        {
            // Arrange
            var provider = TestObjects.GetScopeProvider(LoggerFactory_);
            using (var scope = ScopeProvider.CreateScope())
            {
                // Act
                var repository = CreateRepository();

                // Assert
                Assert.That(repository, Is.Not.Null);
            }
        }

        [Test]
        public void Can_Perform_Add_On_ScriptRepository()
        {
            // Arrange
            var provider = TestObjects.GetScopeProvider(LoggerFactory_);
            using (var scope = ScopeProvider.CreateScope())
            {
                var repository = CreateRepository();

                // Act
                var script = new Script("test-add-script.js") { Content = "/// <reference name=\"MicrosoftAjax.js\"/>" };
                repository.Save(script);


                //Assert
                Assert.That(_fileSystem.FileExists("test-add-script.js"), Is.True);
            }
        }

        [Test]
        public void Can_Perform_Update_On_ScriptRepository()
        {
            // Arrange
            var provider = TestObjects.GetScopeProvider(LoggerFactory_);
            using (var scope = ScopeProvider.CreateScope())
            {
                var repository = CreateRepository();

                // Act
                var script = new Script("test-updated-script.js") { Content = "/// <reference name=\"MicrosoftAjax.js\"/>" };
                repository.Save(script);


                script.Content = "/// <reference name=\"MicrosoftAjax-Updated.js\"/>";
                repository.Save(script);


                var scriptUpdated = repository.Get("test-updated-script.js");

                // Assert
                Assert.That(_fileSystem.FileExists("test-updated-script.js"), Is.True);
                Assert.That(scriptUpdated.Content, Is.EqualTo("/// <reference name=\"MicrosoftAjax-Updated.js\"/>"));
            }
        }

        [Test]
        public void Can_Perform_Delete_On_ScriptRepository()
        {
            // Arrange
            var provider = TestObjects.GetScopeProvider(LoggerFactory_);
            using (var scope = ScopeProvider.CreateScope())
            {
                var repository = CreateRepository();

                // Act
                var script = repository.Get("test-script.js");
                repository.Delete(script);


                // Assert

                Assert.IsFalse(repository.Exists("test-script.js"));
            }
        }

        [Test]
        public void Can_Perform_Get_On_ScriptRepository()
        {
            // Arrange
            var provider = TestObjects.GetScopeProvider(LoggerFactory_);
            using (var scope = ScopeProvider.CreateScope())
            {
                var repository = CreateRepository();

                // Act
                var exists = repository.Get("test-script.js");

                // Assert
                Assert.That(exists, Is.Not.Null);
                Assert.That(exists.Alias, Is.EqualTo("test-script"));
                Assert.That(exists.Name, Is.EqualTo("test-script.js"));
            }
        }

        [Test]
        public void Can_Perform_GetAll_On_ScriptRepository()
        {
            // Arrange
            var provider = TestObjects.GetScopeProvider(LoggerFactory_);
            using (var scope = ScopeProvider.CreateScope())
            {
                var repository = CreateRepository();

                var script = new Script("test-script1.js") { Content = "/// <reference name=\"MicrosoftAjax.js\"/>" };
                repository.Save(script);
                var script2 = new Script("test-script2.js") { Content = "/// <reference name=\"MicrosoftAjax.js\"/>" };
                repository.Save(script2);
                var script3 = new Script("test-script3.js") { Content = "/// <reference name=\"MicrosoftAjax.js\"/>" };
                repository.Save(script3);


                // Act
                var scripts = repository.GetMany();

                // Assert
                Assert.That(scripts, Is.Not.Null);
                Assert.That(scripts.Any(), Is.True);
                Assert.That(scripts.Any(x => x == null), Is.False);
                Assert.That(scripts.Count(), Is.EqualTo(4));
            }
        }

        [Test]
        public void Can_Perform_GetAll_With_Params_On_ScriptRepository()
        {
            // Arrange
            var provider = TestObjects.GetScopeProvider(LoggerFactory_);
            using (var scope = ScopeProvider.CreateScope())
            {
                var repository = CreateRepository();

                var script = new Script("test-script1.js") { Content = "/// <reference name=\"MicrosoftAjax.js\"/>" };
                repository.Save(script);
                var script2 = new Script("test-script2.js") { Content = "/// <reference name=\"MicrosoftAjax.js\"/>" };
                repository.Save(script2);
                var script3 = new Script("test-script3.js") { Content = "/// <reference name=\"MicrosoftAjax.js\"/>" };
                repository.Save(script3);


                // Act
                var scripts = repository.GetMany("test-script1.js", "test-script2.js");

                // Assert
                Assert.That(scripts, Is.Not.Null);
                Assert.That(scripts.Any(), Is.True);
                Assert.That(scripts.Any(x => x == null), Is.False);
                Assert.That(scripts.Count(), Is.EqualTo(2));
            }
        }

        [Test]
        public void Can_Perform_Exists_On_ScriptRepository()
        {
            // Arrange
            var provider = TestObjects.GetScopeProvider(LoggerFactory_);
            using (var scope = ScopeProvider.CreateScope())
            {
                var repository = CreateRepository();

                // Act
                var exists = repository.Exists("test-script.js");

                // Assert
                Assert.That(exists, Is.True);
            }
        }

        [Test]
        public void Can_Perform_Move_On_ScriptRepository()
        {
            const string content = "/// <reference name=\"MicrosoftAjax.js\"/>";

            // Arrange
            var provider = TestObjects.GetScopeProvider(LoggerFactory_);
            using (var scope = ScopeProvider.CreateScope())
            {
                var repository = CreateRepository();

                IScript script = new Script("test-move-script.js") { Content = content };
                repository.Save(script);


                // Act
                script = repository.Get("test-move-script.js");
                script.Path = "moved/test-move-script.js";
                repository.Save(script);


                var existsOld = repository.Exists("test-move-script.js");
                var existsNew = repository.Exists("moved/test-move-script.js");

                script = repository.Get("moved/test-move-script.js");

                // Assert
                Assert.IsNotNull(script);
                Assert.IsFalse(existsOld);
                Assert.IsTrue(existsNew);
                Assert.AreEqual(content, script.Content);
            }
        }

        [Test]
        public void PathTests()
        {
            // unless noted otherwise, no changes / 7.2.8

            var provider = TestObjects.GetScopeProvider(LoggerFactory_);
            using (var scope = ScopeProvider.CreateScope())
            {
                var repository = CreateRepository();

                IScript script = new Script("test-path-1.js") { Content = "// script" };
                repository.Save(script);

                Assert.IsTrue(_fileSystem.FileExists("test-path-1.js"));
                Assert.AreEqual("test-path-1.js", script.Path);
                Assert.AreEqual("/scripts/test-path-1.js", script.VirtualPath);

                //ensure you can prefix the same path as the root path name
                script = new Script("scripts/path-2/test-path-2.js") { Content = "// script" };
                repository.Save(script);

                Assert.IsTrue(_fileSystem.FileExists("scripts/path-2/test-path-2.js"));
                Assert.AreEqual("scripts\\path-2\\test-path-2.js", script.Path);
                Assert.AreEqual("/scripts/scripts/path-2/test-path-2.js", script.VirtualPath);

                script = new Script("path-2/test-path-2.js") { Content = "// script" };
                repository.Save(script);

                Assert.IsTrue(_fileSystem.FileExists("path-2/test-path-2.js"));
                Assert.AreEqual("path-2\\test-path-2.js", script.Path); // fixed in 7.3 - 7.2.8 does not update the path
                Assert.AreEqual("/scripts/path-2/test-path-2.js", script.VirtualPath);

                script = repository.Get("path-2/test-path-2.js");
                Assert.IsNotNull(script);
                Assert.AreEqual("path-2\\test-path-2.js", script.Path);
                Assert.AreEqual("/scripts/path-2/test-path-2.js", script.VirtualPath);

                script = new Script("path-2\\test-path-3.js") { Content = "// script" };
                repository.Save(script);

                Assert.IsTrue(_fileSystem.FileExists("path-2/test-path-3.js"));
                Assert.AreEqual("path-2\\test-path-3.js", script.Path);
                Assert.AreEqual("/scripts/path-2/test-path-3.js", script.VirtualPath);

                script = repository.Get("path-2/test-path-3.js");
                Assert.IsNotNull(script);
                Assert.AreEqual("path-2\\test-path-3.js", script.Path);
                Assert.AreEqual("/scripts/path-2/test-path-3.js", script.VirtualPath);

                script = repository.Get("path-2\\test-path-3.js");
                Assert.IsNotNull(script);
                Assert.AreEqual("path-2\\test-path-3.js", script.Path);
                Assert.AreEqual("/scripts/path-2/test-path-3.js", script.VirtualPath);

                script = new Script("\\test-path-4.js") { Content = "// script" };
                Assert.Throws<UnauthorizedAccessException>(() => // fixed in 7.3 - 7.2.8 used to strip the \
                {
                    repository.Save(script);
                });

                script = repository.Get("missing.js");
                Assert.IsNull(script);

                // fixed in 7.3 - 7.2.8 used to...
                Assert.Throws<UnauthorizedAccessException>(() =>
                {
                    script = repository.Get("\\test-path-4.js"); // outside the filesystem, does not exist
                });
                Assert.Throws<UnauthorizedAccessException>(() =>
                {
                    script = repository.Get("../packages.config"); // outside the filesystem, exists
                });
            }
        }

        [TearDown]
        public override void TearDown()
        {
            base.TearDown();

            //Delete all files
            Purge(_fileSystems.ScriptsFileSystem, "");
            _fileSystems = null;
        }

        private void Purge(IFileSystem fs, string path)
        {
            var files = fs.GetFiles(path, "*.js");
            foreach (var file in files)
            {
                fs.DeleteFile(file);
            }
            var dirs = fs.GetDirectories(path);
            foreach (var dir in dirs)
            {
                Purge(fs, dir);
                fs.DeleteDirectory(dir);
            }
        }

        protected Stream CreateStream(string contents = null)
        {
            if (string.IsNullOrEmpty(contents))
                contents = "/* test */";

            var bytes = Encoding.UTF8.GetBytes(contents);
            var stream = new MemoryStream(bytes);

            return stream;
        }
    }
}<|MERGE_RESOLUTION|>--- conflicted
+++ resolved
@@ -33,11 +33,7 @@
             base.SetUp();
 
             _fileSystems = Mock.Of<IFileSystems>();
-<<<<<<< HEAD
-            _fileSystem = new PhysicalFileSystem(IOHelper, HostingEnvironment, LoggerFactory_.CreateLogger<PhysicalFileSystem>(), SettingsForTests.GenerateMockGlobalSettings().UmbracoScriptsPath);
-=======
-            _fileSystem = new PhysicalFileSystem(IOHelper, HostingEnvironment, Logger, new GlobalSettings().UmbracoScriptsPath);
->>>>>>> d7ab7d3d
+            _fileSystem = new PhysicalFileSystem(IOHelper, HostingEnvironment, LoggerFactory_.CreateLogger<PhysicalFileSystem>(), new GlobalSettings().UmbracoScriptsPath);
             Mock.Get(_fileSystems).Setup(x => x.ScriptsFileSystem).Returns(_fileSystem);
             using (var stream = CreateStream("Umbraco.Sys.registerNamespace(\"Umbraco.Utils\");"))
             {
