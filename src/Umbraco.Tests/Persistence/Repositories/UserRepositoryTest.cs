--- conflicted
+++ resolved
@@ -41,19 +41,11 @@
         private DocumentRepository CreateContentRepository(IScopeProvider provider, out IContentTypeRepository contentTypeRepository, out ITemplateRepository templateRepository)
         {
             var accessor = (IScopeAccessor) provider;
-<<<<<<< HEAD
-            templateRepository = new TemplateRepository(accessor, AppCaches, Logger, Mock.Of<ITemplatesSection>(), TestObjects.GetFileSystemsMock());
+            templateRepository = new TemplateRepository(accessor, AppCaches, Logger, TestObjects.GetFileSystemsMock());
             var tagRepository = new TagRepository(accessor, AppCaches, Logger);
             contentTypeRepository = new ContentTypeRepository(accessor, AppCaches, Logger, templateRepository);
             var languageRepository = new LanguageRepository(accessor, AppCaches, Logger);
             var repository = new DocumentRepository(accessor, AppCaches, Logger, contentTypeRepository, templateRepository, tagRepository, languageRepository, Mock.Of<IContentSection>());
-=======
-            templateRepository = new TemplateRepository(accessor, CacheHelper, Logger, TestObjects.GetFileSystemsMock());
-            var tagRepository = new TagRepository(accessor, CacheHelper, Logger);
-            contentTypeRepository = new ContentTypeRepository(accessor, CacheHelper, Logger, templateRepository);
-            var languageRepository = new LanguageRepository(accessor, CacheHelper, Logger);
-            var repository = new DocumentRepository(accessor, CacheHelper, Logger, contentTypeRepository, templateRepository, tagRepository, languageRepository, Mock.Of<IContentSection>());
->>>>>>> cdf38af1
             return repository;
         }
 
