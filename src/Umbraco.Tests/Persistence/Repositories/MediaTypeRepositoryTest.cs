﻿using System;
using System.Linq;
using Microsoft.Extensions.Logging;
using NUnit.Framework;
using Umbraco.Core;
using Umbraco.Core.Cache;
using Umbraco.Core.Configuration.Models;
using Umbraco.Core.Models;
using Umbraco.Core.Persistence;
using Umbraco.Core.Persistence.Dtos;
using Umbraco.Core.Persistence.Repositories.Implement;
using Umbraco.Core.Scoping;
using Umbraco.Tests.TestHelpers;
using Umbraco.Tests.TestHelpers.Entities;
using Umbraco.Tests.Testing;

namespace Umbraco.Tests.Persistence.Repositories
{
    [TestFixture]
    [UmbracoTest(Database = UmbracoTestOptions.Database.NewSchemaPerTest)]
    public class MediaTypeRepositoryTest : TestWithDatabaseBase
    {
        private MediaTypeRepository CreateRepository(IScopeProvider provider)
        {
            var cacheHelper = AppCaches.Disabled;
<<<<<<< HEAD
            var globalSettings = new GlobalSettingsBuilder().Build();
            var templateRepository = new TemplateRepository((IScopeAccessor)provider, cacheHelper, LoggerFactory.CreateLogger<TemplateRepository>(), TestObjects.GetFileSystemsMock(), IOHelper, ShortStringHelper);
=======
            var globalSettings = new GlobalSettings();
            var templateRepository = new TemplateRepository((IScopeAccessor)provider, cacheHelper, Logger, TestObjects.GetFileSystemsMock(), IOHelper, ShortStringHelper);
>>>>>>> 9a6b75d5
            var commonRepository = new ContentTypeCommonRepository((IScopeAccessor)provider, templateRepository, AppCaches, ShortStringHelper);
            var languageRepository = new LanguageRepository((IScopeAccessor)provider, AppCaches, LoggerFactory.CreateLogger<LanguageRepository>(), Microsoft.Extensions.Options.Options.Create(globalSettings));
            return new MediaTypeRepository((IScopeAccessor) provider, AppCaches.Disabled, LoggerFactory.CreateLogger<MediaTypeRepository>(), commonRepository, languageRepository, ShortStringHelper);
        }

        private EntityContainerRepository CreateContainerRepository(IScopeProvider provider)
        {
            return new EntityContainerRepository((IScopeAccessor) provider, AppCaches.Disabled, LoggerFactory.CreateLogger<EntityContainerRepository>(), Constants.ObjectTypes.MediaTypeContainer);

        }

        [Test]
        public void Can_Move()
        {
            var provider = TestObjects.GetScopeProvider(LoggerFactory);
            using (var scope = provider.CreateScope())
            {
                var containerRepository = CreateContainerRepository(provider);
                var repository = CreateRepository(provider);

                var container1 = new EntityContainer(Constants.ObjectTypes.MediaType) { Name = "blah1" };
                containerRepository.Save(container1);


                var container2 = new EntityContainer(Constants.ObjectTypes.MediaType) { Name = "blah2", ParentId = container1.Id };
                containerRepository.Save(container2);


                var contentType = (IMediaType)MockedContentTypes.CreateVideoMediaType();
                contentType.ParentId = container2.Id;
                repository.Save(contentType);


                //create a
                var contentType2 = (IMediaType)new MediaType(ShortStringHelper, contentType, "hello")
                {
                    Name = "Blahasdfsadf"
                };
                contentType.ParentId = contentType.Id;
                repository.Save(contentType2);


                var result = repository.Move(contentType, container1).ToArray();


                Assert.AreEqual(2, result.Length);

                //re-get
                contentType = repository.Get(contentType.Id);
                contentType2 = repository.Get(contentType2.Id);

                Assert.AreEqual(container1.Id, contentType.ParentId);
                Assert.AreNotEqual(result.Single(x => x.Entity.Id == contentType.Id).OriginalPath, contentType.Path);
                Assert.AreNotEqual(result.Single(x => x.Entity.Id == contentType2.Id).OriginalPath, contentType2.Path);
            }

        }

        [Test]
        public void Can_Create_Container()
        {
            var provider = TestObjects.GetScopeProvider(LoggerFactory);
            using (var scope = provider.CreateScope())
            {
                var containerRepository = CreateContainerRepository(provider);

                var container = new EntityContainer(Constants.ObjectTypes.MediaType) { Name = "blah" };
                containerRepository.Save(container);

                Assert.That(container.Id, Is.GreaterThan(0));

                var found = containerRepository.Get(container.Id);
                Assert.IsNotNull(found);
            }
        }

        [Test]
        public void Can_Delete_Container()
        {
            var provider = TestObjects.GetScopeProvider(LoggerFactory);
            using (var scope = provider.CreateScope())
            {
                var containerRepository = CreateContainerRepository(provider);

                var container = new EntityContainer(Constants.ObjectTypes.MediaType) { Name = "blah" };
                containerRepository.Save(container);

                Assert.That(container.Id, Is.GreaterThan(0));

                // Act
                containerRepository.Delete(container);


                var found = containerRepository.Get(container.Id);
                Assert.IsNull(found);
            }
        }

        [Test]
        public void Can_Create_Container_Containing_Media_Types()
        {
            var provider = TestObjects.GetScopeProvider(LoggerFactory);
            using (var scope = provider.CreateScope())
            {
                var containerRepository = CreateContainerRepository(provider);
                var repository = CreateRepository(provider);

                var container = new EntityContainer(Constants.ObjectTypes.MediaType) { Name = "blah" };
                containerRepository.Save(container);


                var contentType = MockedContentTypes.CreateVideoMediaType();
                contentType.ParentId = container.Id;
                repository.Save(contentType);


                Assert.AreEqual(container.Id, contentType.ParentId);
            }
        }

        [Test]
        public void Can_Delete_Container_Containing_Media_Types()
        {
            var provider = TestObjects.GetScopeProvider(LoggerFactory);
            using (var scope = provider.CreateScope())
            {
                var containerRepository = CreateContainerRepository(provider);
                var repository = CreateRepository(provider);

                var container = new EntityContainer(Constants.ObjectTypes.MediaType) { Name = "blah" };
                containerRepository.Save(container);


                IMediaType contentType = MockedContentTypes.CreateVideoMediaType();
                contentType.ParentId = container.Id;
                repository.Save(contentType);


                // Act
                containerRepository.Delete(container);


                var found = containerRepository.Get(container.Id);
                Assert.IsNull(found);

                contentType = repository.Get(contentType.Id);
                Assert.IsNotNull(contentType);
                Assert.AreEqual(-1, contentType.ParentId);
            }
        }

        [Test]
        public void Can_Perform_Add_On_MediaTypeRepository()
        {
            // Arrange
            var provider = TestObjects.GetScopeProvider(LoggerFactory);
            using (var scope = provider.CreateScope())
            {
                var repository = CreateRepository(provider);

                // Act
                var contentType = MockedContentTypes.CreateVideoMediaType();
                repository.Save(contentType);


                var fetched = repository.Get(contentType.Id);

                // Assert
                Assert.That(contentType.HasIdentity, Is.True);
                Assert.That(contentType.PropertyGroups.All(x => x.HasIdentity), Is.True);
                Assert.That(contentType.Path.Contains(","), Is.True);
                Assert.That(contentType.SortOrder, Is.GreaterThan(0));

                TestHelper.AssertPropertyValuesAreEqual(contentType, fetched, "yyyy-MM-dd HH:mm:ss", ignoreProperties: new[] { "UpdateDate" });
            }


        }

        [Test]
        public void Can_Perform_Update_On_MediaTypeRepository()
        {
            // Arrange
            var provider = TestObjects.GetScopeProvider(LoggerFactory);
            using (var scope = provider.CreateScope())
            {
                var repository = CreateRepository(provider);

                var videoMediaType = MockedContentTypes.CreateVideoMediaType();
                repository.Save(videoMediaType);


                // Act
                var mediaType = repository.Get(NodeDto.NodeIdSeed);

                mediaType.Thumbnail = "Doc2.png";
                mediaType.PropertyGroups["Media"].PropertyTypes.Add(new PropertyType(ShortStringHelper, "test", ValueStorageType.Ntext, "subtitle")
                    {
                        Name = "Subtitle",
                        Description = "Optional Subtitle",
                        Mandatory = false,
                        SortOrder = 1,
                        DataTypeId = -88
                    });
                repository.Save(mediaType);


                var dirty = ((MediaType) mediaType).IsDirty();

                // Assert
                Assert.That(mediaType.HasIdentity, Is.True);
                Assert.That(dirty, Is.False);
                Assert.That(mediaType.Thumbnail, Is.EqualTo("Doc2.png"));
                Assert.That(mediaType.PropertyTypes.Any(x => x.Alias == "subtitle"), Is.True);
            }
        }

        [Test]
        public void Can_Perform_Delete_On_MediaTypeRepository()
        {
            // Arrange
            var provider = TestObjects.GetScopeProvider(LoggerFactory);
            using (var scope = provider.CreateScope())
            {
                var repository = CreateRepository(provider);

                // Act
                var mediaType = MockedContentTypes.CreateVideoMediaType();
                repository.Save(mediaType);


                var contentType2 = repository.Get(mediaType.Id);
                repository.Delete(contentType2);


                var exists = repository.Exists(mediaType.Id);

                // Assert
                Assert.That(exists, Is.False);
            }
        }

        [Test]
        public void Can_Perform_Get_On_MediaTypeRepository()
        {
            // Arrange
            var provider = TestObjects.GetScopeProvider(LoggerFactory);
            using (var scope = provider.CreateScope())
            {
                var repository = CreateRepository(provider);

                // Act
                var mediaType = repository.Get(1033); //File

                // Assert
                Assert.That(mediaType, Is.Not.Null);
                Assert.That(mediaType.Id, Is.EqualTo(1033));
                Assert.That(mediaType.Name, Is.EqualTo(Constants.Conventions.MediaTypes.File));
            }
        }

        [Test]
        public void Can_Perform_Get_By_Guid_On_MediaTypeRepository()
        {
            // Arrange
            var provider = TestObjects.GetScopeProvider(LoggerFactory);
            using (var scope = provider.CreateScope())
            {
                var repository = CreateRepository(provider);

                var mediaType = repository.Get(1033); //File

                // Act
                mediaType = repository.Get(mediaType.Key);

                // Assert
                Assert.That(mediaType, Is.Not.Null);
                Assert.That(mediaType.Id, Is.EqualTo(1033));
                Assert.That(mediaType.Name, Is.EqualTo(Constants.Conventions.MediaTypes.File));
            }
        }

        [Test]
        public void Can_Perform_GetAll_On_MediaTypeRepository()
        {
            // Arrange
            var provider = TestObjects.GetScopeProvider(LoggerFactory);
            using (var scope = provider.CreateScope())
            {
                var repository = CreateRepository(provider);

                // Act
                var mediaTypes = repository.GetMany();
                int count =
                    scope.Database.ExecuteScalar<int>(
                        "SELECT COUNT(*) FROM umbracoNode WHERE nodeObjectType = @NodeObjectType",
                        new { NodeObjectType = Constants.ObjectTypes.MediaType });

                // Assert
                Assert.That(mediaTypes.Any(), Is.True);
                Assert.That(mediaTypes.Count(), Is.EqualTo(count));
            }
        }

        [Test]
        public void Can_Perform_GetAll_By_Guid_On_MediaTypeRepository()
        {
            // Arrange
            var provider = TestObjects.GetScopeProvider(LoggerFactory);
            using (var scope = provider.CreateScope())
            {
                var repository = CreateRepository(provider);

                var allGuidIds = repository.GetMany().Select(x => x.Key).ToArray();

                // Act

                var mediaTypes = ((IReadRepository<Guid, IMediaType>)repository).GetMany(allGuidIds);

                int count =
                    scope.Database.ExecuteScalar<int>(
                        "SELECT COUNT(*) FROM umbracoNode WHERE nodeObjectType = @NodeObjectType",
                        new { NodeObjectType = Constants.ObjectTypes.MediaType });

                // Assert
                Assert.That(mediaTypes.Any(), Is.True);
                Assert.That(mediaTypes.Count(), Is.EqualTo(count));
            }
        }

        [Test]
        public void Can_Perform_Exists_On_MediaTypeRepository()
        {
            // Arrange
            var provider = TestObjects.GetScopeProvider(LoggerFactory);
            using (var scope = provider.CreateScope())
            {
                var repository = CreateRepository(provider);

                // Act
                var exists = repository.Exists(1032); //Image

                // Assert
                Assert.That(exists, Is.True);
            }
        }

        [Test]
        public void Can_Update_MediaType_With_PropertyType_Removed()
        {
            // Arrange
            var provider = TestObjects.GetScopeProvider(LoggerFactory);
            using (var scope = provider.CreateScope())
            {
                var repository = CreateRepository(provider);

                var mediaType = MockedContentTypes.CreateVideoMediaType();
                repository.Save(mediaType);


                // Act
                var mediaTypeV2 = repository.Get(NodeDto.NodeIdSeed);
                mediaTypeV2.PropertyGroups["Media"].PropertyTypes.Remove("title");
                repository.Save(mediaTypeV2);


                var mediaTypeV3 = repository.Get(NodeDto.NodeIdSeed);

                // Assert
                Assert.That(mediaTypeV3.PropertyTypes.Any(x => x.Alias == "title"), Is.False);
                Assert.That(mediaTypeV2.PropertyGroups.Count, Is.EqualTo(mediaTypeV3.PropertyGroups.Count));
                Assert.That(mediaTypeV2.PropertyTypes.Count(), Is.EqualTo(mediaTypeV3.PropertyTypes.Count()));
            }
        }

        [Test]
        public void Can_Verify_PropertyTypes_On_Video_MediaType()
        {
            // Arrange
            var provider = TestObjects.GetScopeProvider(LoggerFactory);
            using (var scope = provider.CreateScope())
            {
                var repository = CreateRepository(provider);

                var mediaType = MockedContentTypes.CreateVideoMediaType();
                repository.Save(mediaType);


                // Act
                var contentType = repository.Get(NodeDto.NodeIdSeed);

                // Assert
                Assert.That(contentType.PropertyTypes.Count(), Is.EqualTo(2));
                Assert.That(contentType.PropertyGroups.Count(), Is.EqualTo(1));
            }
        }

        [Test]
        public void Can_Verify_PropertyTypes_On_File_MediaType()
        {
            // Arrange
            var provider = TestObjects.GetScopeProvider(LoggerFactory);
            using (var scope = provider.CreateScope())
            {
                var repository = CreateRepository(provider);

                // Act
                var contentType = repository.Get(1033); //File

                // Assert
                Assert.That(contentType.PropertyTypes.Count(), Is.EqualTo(3));
                Assert.That(contentType.PropertyGroups.Count(), Is.EqualTo(1));
            }
        }

        [TearDown]
        public override void TearDown()
        {
            base.TearDown();
        }
    }
}<|MERGE_RESOLUTION|>--- conflicted
+++ resolved
@@ -23,13 +23,8 @@
         private MediaTypeRepository CreateRepository(IScopeProvider provider)
         {
             var cacheHelper = AppCaches.Disabled;
-<<<<<<< HEAD
-            var globalSettings = new GlobalSettingsBuilder().Build();
+            var globalSettings = new GlobalSettings();
             var templateRepository = new TemplateRepository((IScopeAccessor)provider, cacheHelper, LoggerFactory.CreateLogger<TemplateRepository>(), TestObjects.GetFileSystemsMock(), IOHelper, ShortStringHelper);
-=======
-            var globalSettings = new GlobalSettings();
-            var templateRepository = new TemplateRepository((IScopeAccessor)provider, cacheHelper, Logger, TestObjects.GetFileSystemsMock(), IOHelper, ShortStringHelper);
->>>>>>> 9a6b75d5
             var commonRepository = new ContentTypeCommonRepository((IScopeAccessor)provider, templateRepository, AppCaches, ShortStringHelper);
             var languageRepository = new LanguageRepository((IScopeAccessor)provider, AppCaches, LoggerFactory.CreateLogger<LanguageRepository>(), Microsoft.Extensions.Options.Options.Create(globalSettings));
             return new MediaTypeRepository((IScopeAccessor) provider, AppCaches.Disabled, LoggerFactory.CreateLogger<MediaTypeRepository>(), commonRepository, languageRepository, ShortStringHelper);
