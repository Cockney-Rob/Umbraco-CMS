--- conflicted
+++ resolved
@@ -35,19 +35,11 @@
             var globalSettings = new GlobalSettingsBuilder().Build();
             var templateRepository = Mock.Of<ITemplateRepository>();
             var commonRepository = new ContentTypeCommonRepository(accessor, templateRepository, AppCaches, ShortStringHelper);
-<<<<<<< HEAD
-            var languageRepository = new LanguageRepository(accessor, AppCaches.Disabled, LoggerFactory_.CreateLogger<LanguageRepository>(), TestObjects.GetGlobalSettings());
+            var languageRepository = new LanguageRepository(accessor, AppCaches.Disabled, LoggerFactory_.CreateLogger<LanguageRepository>(), Microsoft.Extensions.Options.Options.Create(globalSettings));
             memberTypeRepository = new MemberTypeRepository(accessor, AppCaches.Disabled, LoggerFactory_.CreateLogger<MemberTypeRepository>(), commonRepository, languageRepository, ShortStringHelper);
             memberGroupRepository = new MemberGroupRepository(accessor, AppCaches.Disabled, LoggerFactory_.CreateLogger<MemberGroupRepository>());
             var tagRepo = new TagRepository(accessor, AppCaches.Disabled, LoggerFactory_.CreateLogger<TagRepository>());
             var relationTypeRepository = new RelationTypeRepository(accessor, AppCaches.Disabled, LoggerFactory_.CreateLogger<RelationTypeRepository>());
-=======
-            var languageRepository = new LanguageRepository(accessor, AppCaches.Disabled, Logger, Microsoft.Extensions.Options.Options.Create(globalSettings));
-            memberTypeRepository = new MemberTypeRepository(accessor, AppCaches.Disabled, Logger, commonRepository, languageRepository, ShortStringHelper);
-            memberGroupRepository = new MemberGroupRepository(accessor, AppCaches.Disabled, Logger);
-            var tagRepo = new TagRepository(accessor, AppCaches.Disabled, Logger);
-            var relationTypeRepository = new RelationTypeRepository(accessor, AppCaches.Disabled, Logger);
->>>>>>> d7ab7d3d
             var entityRepository = new EntityRepository(accessor);
             var relationRepository = new RelationRepository(accessor, LoggerFactory_.CreateLogger<RelationRepository>(), relationTypeRepository, entityRepository);
             var propertyEditors = new Lazy<PropertyEditorCollection>(() => new PropertyEditorCollection(new DataEditorCollection(Enumerable.Empty<IDataEditor>())));
