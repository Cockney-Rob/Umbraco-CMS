--- conflicted
+++ resolved
@@ -1,834 +1,417 @@
-<<<<<<< HEAD
-﻿using System;
-using System.Linq;
-using NUnit.Framework;
-using Umbraco.Core;
-using Umbraco.Core.Models;
-using Umbraco.Core.Models.Rdbms;
-using Umbraco.Core.Persistence;
-using Umbraco.Core.Persistence.Caching;
-using Umbraco.Core.Persistence.Querying;
-using Umbraco.Core.Persistence.Repositories;
-using Umbraco.Core.Persistence.UnitOfWork;
-using Umbraco.Tests.TestHelpers;
-using Umbraco.Tests.TestHelpers.Entities;
-
-namespace Umbraco.Tests.Persistence.Repositories
-{
-    [TestFixture]
-    public class MemberRepositoryTest : BaseDatabaseFactoryTest
-    {
-        [SetUp]
-        public override void Initialize()
-        {
-            base.Initialize();
-        }
-
-        [TearDown]
-        public override void TearDown()
-        {
-            base.TearDown();
-        }
-
-        private MemberRepository CreateRepository(IDatabaseUnitOfWork unitOfWork, out MemberTypeRepository memberTypeRepository, out MemberGroupRepository memberGroupRepository)
-        {
-            memberTypeRepository = new MemberTypeRepository(unitOfWork, NullCacheProvider.Current);
-            memberGroupRepository = new MemberGroupRepository(unitOfWork, NullCacheProvider.Current, CacheHelper.CreateDisabledCacheHelper());
-            var tagRepo = new TagsRepository(unitOfWork, NullCacheProvider.Current);
-            var repository = new MemberRepository(unitOfWork, NullCacheProvider.Current, memberTypeRepository, memberGroupRepository, tagRepo);
-            return repository;
-        }
-
-        [Test]
-        public void Can_Instantiate_Repository_From_Resolver()
-        {
-            // Arrange
-            var provider = new PetaPocoUnitOfWorkProvider();
-            var unitOfWork = provider.GetUnitOfWork();
-
-            // Act
-            var repository = RepositoryResolver.Current.ResolveByType<IMemberRepository>(unitOfWork);
-
-            // Assert
-            Assert.That(repository, Is.Not.Null);
-        }
-
-        [Test]
-        public void MemberRepository_Can_Get_Member_By_Id()
-        {
-            var provider = new PetaPocoUnitOfWorkProvider();
-            var unitOfWork = provider.GetUnitOfWork();
-            MemberTypeRepository memberTypeRepository;
-            MemberGroupRepository memberGroupRepository;
-            using (var repository = CreateRepository(unitOfWork, out memberTypeRepository, out memberGroupRepository))
-            {
-                var member = CreateTestMember();
-
-                member = repository.Get(member.Id);
-
-                Assert.That(member, Is.Not.Null);
-                Assert.That(member.HasIdentity, Is.True);
-            }
-        }
-
-        [Test]
-        public void Can_Get_Members_By_Ids()
-        {
-            var provider = new PetaPocoUnitOfWorkProvider();
-            var unitOfWork = provider.GetUnitOfWork();
-            MemberTypeRepository memberTypeRepository;
-            MemberGroupRepository memberGroupRepository;
-            using (var repository = CreateRepository(unitOfWork, out memberTypeRepository, out memberGroupRepository))
-            {
-                var type = CreateTestMemberType();
-                var m1 = CreateTestMember(type, "Test 1", "test1@test.com", "pass1", "test1");
-                var m2 = CreateTestMember(type, "Test 2", "test2@test.com", "pass2", "test2");
-
-                var members = repository.GetAll(m1.Id, m2.Id);
-
-                Assert.That(members, Is.Not.Null);
-                Assert.That(members.Count(), Is.EqualTo(2));
-                Assert.That(members.Any(x => x == null), Is.False);
-                Assert.That(members.Any(x => x.HasIdentity == false), Is.False);
-            }
-        }
-
-        [Test]
-        public void MemberRepository_Can_Get_All_Members()
-        {
-            var provider = new PetaPocoUnitOfWorkProvider();
-            var unitOfWork = provider.GetUnitOfWork();
-            MemberTypeRepository memberTypeRepository;
-            MemberGroupRepository memberGroupRepository;
-            using (var repository = CreateRepository(unitOfWork, out memberTypeRepository, out memberGroupRepository))
-            {
-                var type = CreateTestMemberType();
-                for (var i = 0; i < 5; i++)
-                {
-                    CreateTestMember(type, "Test " + i, "test" + i + "@test.com", "pass" + i, "test" + i);
-                }
-
-                var members = repository.GetAll();
-
-                Assert.That(members, Is.Not.Null);
-                Assert.That(members.Any(x => x == null), Is.False);
-                Assert.That(members.Count(), Is.EqualTo(5));
-                Assert.That(members.Any(x => x.HasIdentity == false), Is.False);
-            }
-        }
-
-        [Test]
-        public void MemberRepository_Can_Perform_GetByQuery_With_Key()
-        {
-            // Arrange
-            var provider = new PetaPocoUnitOfWorkProvider();
-            var unitOfWork = provider.GetUnitOfWork();
-            MemberTypeRepository memberTypeRepository;
-            MemberGroupRepository memberGroupRepository;
-            using (var repository = CreateRepository(unitOfWork, out memberTypeRepository, out memberGroupRepository))
-            {
-                var key = Guid.NewGuid();
-                var member = CreateTestMember(key: key);
-
-                // Act
-                var query = Query<IMember>.Builder.Where(x => x.Key == key);
-                var result = repository.GetByQuery(query);
-
-                // Assert
-                Assert.That(result.Count(), Is.EqualTo(1));
-                Assert.That(result.First().Id, Is.EqualTo(member.Id));
-            }
-        }
-
-        [Test, NUnit.Framework.Ignore]
-        public void MemberRepository_Can_Perform_GetByQuery_With_Property_Value()
-        {
-            // Arrange
-            var provider = new PetaPocoUnitOfWorkProvider();
-            var unitOfWork = provider.GetUnitOfWork();
-            MemberTypeRepository memberTypeRepository;
-            MemberGroupRepository memberGroupRepository;
-            using (var repository = CreateRepository(unitOfWork, out memberTypeRepository, out memberGroupRepository))
-            {
-
-                // Act
-                var query = Query<IMember>.Builder.Where(x => ((Member) x).ShortStringPropertyValue.EndsWith("piquet_h"));
-                var result = repository.GetByQuery(query);
-
-                // Assert
-                Assert.That(result.Any(x => x == null), Is.False);
-                Assert.That(result.Count(), Is.EqualTo(1));
-                Assert.That(result.First().Id, Is.EqualTo(1341));
-            }
-        }
-
-        [Test, NUnit.Framework.Ignore]
-        public void MemberRepository_Can_Perform_GetByQuery_With_Property_Alias_And_Value()
-        {
-            // Arrange
-            var provider = new PetaPocoUnitOfWorkProvider();
-            var unitOfWork = provider.GetUnitOfWork();
-            MemberTypeRepository memberTypeRepository;
-            MemberGroupRepository memberGroupRepository;
-            using (var repository = CreateRepository(unitOfWork, out memberTypeRepository, out memberGroupRepository))
-            {
-
-                // Act
-                var query = Query<IMember>.Builder.Where(x => ((Member) x).LongStringPropertyValue.Contains("1095") && ((Member) x).PropertyTypeAlias == "headshot");
-                var result = repository.GetByQuery(query);
-
-                // Assert
-                Assert.That(result.Any(x => x == null), Is.False);
-                Assert.That(result.Count(), Is.EqualTo(5));
-            }
-        }
-
-        [Test]
-        public void Can_Persist_Member()
-        {
-            var provider = new PetaPocoUnitOfWorkProvider();
-            var unitOfWork = provider.GetUnitOfWork();
-            MemberTypeRepository memberTypeRepository;
-            MemberGroupRepository memberGroupRepository;
-            using (var repository = CreateRepository(unitOfWork, out memberTypeRepository, out memberGroupRepository))
-            {
-                var member = CreateTestMember();
-
-                var sut = repository.Get(member.Id);
-
-                Assert.That(sut, Is.Not.Null);
-                Assert.That(sut.HasIdentity, Is.True);      
-                Assert.That(sut.Properties.Any(x => x.HasIdentity == false || x.Id == 0), Is.False);
-                Assert.That(sut.Name, Is.EqualTo("Johnny Hefty"));
-                Assert.That(sut.Email, Is.EqualTo("johnny@example.com"));
-                Assert.That(sut.Password, Is.EqualTo("123"));
-                Assert.That(sut.Username, Is.EqualTo("hefty"));      
-            }
-        }
-
-        [Test]
-        public void New_Member_Has_Built_In_Properties_By_Default()
-        {
-            var provider = new PetaPocoUnitOfWorkProvider();
-            var unitOfWork = provider.GetUnitOfWork();
-            MemberTypeRepository memberTypeRepository;
-            MemberGroupRepository memberGroupRepository;
-            using (var repository = CreateRepository(unitOfWork, out memberTypeRepository, out memberGroupRepository))
-            {
-                var memberType = MockedContentTypes.CreateSimpleMemberType();
-                memberTypeRepository.AddOrUpdate(memberType);
-                unitOfWork.Commit();
-
-                var member = MockedMember.CreateSimpleMember(memberType, "Johnny Hefty", "johnny@example.com", "123", "hefty");
-                repository.AddOrUpdate(member);
-                unitOfWork.Commit();
-
-                var sut = repository.Get(member.Id);
-
-                Assert.That(sut.ContentType.PropertyGroups.Count(), Is.EqualTo(2));
-                Assert.That(sut.ContentType.PropertyTypes.Count(), Is.EqualTo(3 + Constants.Conventions.Member.GetStandardPropertyTypeStubs().Count));
-                Assert.That(sut.Properties.Count(), Is.EqualTo(3 + Constants.Conventions.Member.GetStandardPropertyTypeStubs().Count));
-                Assert.That(sut.Properties.Any(x => x.HasIdentity == false || x.Id == 0), Is.False);
-                var grp = sut.PropertyGroups.FirstOrDefault(x => x.Name == Constants.Conventions.Member.StandardPropertiesGroupName);
-                Assert.IsNotNull(grp);
-                var aliases = Constants.Conventions.Member.GetStandardPropertyTypeStubs().Select(x => x.Key).ToArray();
-                foreach (var p in sut.PropertyTypes.Where(x => aliases.Contains(x.Alias)))
-                {
-                    Assert.AreEqual(grp.Id, p.PropertyGroupId.Value);
-                }
-            }
-        }
-
-        [Test]
-        public void MemberRepository_Does_Not_Replace_Password_When_Null()
-        {
-            IMember sut;
-            var provider = new PetaPocoUnitOfWorkProvider();
-            var unitOfWork = provider.GetUnitOfWork();
-            MemberTypeRepository memberTypeRepository;
-            MemberGroupRepository memberGroupRepository;
-            using (var repository = CreateRepository(unitOfWork, out memberTypeRepository, out memberGroupRepository))
-            {
-                var memberType = MockedContentTypes.CreateSimpleMemberType();
-                memberTypeRepository.AddOrUpdate(memberType);
-                unitOfWork.Commit();
-
-                var member = MockedMember.CreateSimpleMember(memberType, "Johnny Hefty", "johnny@example.com", "123", "hefty");
-                repository.AddOrUpdate(member);
-                unitOfWork.Commit();
-
-                sut = repository.Get(member.Id);
-                //when the password is null it will not overwrite what is already there.
-                sut.Password = null;
-                repository.AddOrUpdate(sut);
-                unitOfWork.Commit();
-                sut = repository.Get(member.Id);
-
-                Assert.That(sut.Password, Is.EqualTo("123"));
-            }
-        }
-
-        [Test]
-        public void MemberRepository_Can_Update_Email_And_Login_When_Changed()
-        {
-            IMember sut;
-            var provider = new PetaPocoUnitOfWorkProvider();
-            var unitOfWork = provider.GetUnitOfWork();
-            MemberTypeRepository memberTypeRepository;
-            MemberGroupRepository memberGroupRepository;
-            using (var repository = CreateRepository(unitOfWork, out memberTypeRepository, out memberGroupRepository))
-            {
-                var memberType = MockedContentTypes.CreateSimpleMemberType();
-                memberTypeRepository.AddOrUpdate(memberType);
-                unitOfWork.Commit();
-
-                var member = MockedMember.CreateSimpleMember(memberType, "Johnny Hefty", "johnny@example.com", "123", "hefty");
-                repository.AddOrUpdate(member);
-                unitOfWork.Commit();
-
-                sut = repository.Get(member.Id);
-                sut.Username = "This is new";
-                sut.Email = "thisisnew@hello.com";
-                repository.AddOrUpdate(sut);
-                unitOfWork.Commit();
-                sut = repository.Get(member.Id);
-
-                Assert.That(sut.Email, Is.EqualTo("thisisnew@hello.com"));
-                Assert.That(sut.Username, Is.EqualTo("This is new"));
-            }
-        }
-
-        [Test]
-        public void Can_Create_Correct_Subquery()
-        {
-            var query = Query<IMember>.Builder.Where(x =>
-                        ((Member) x).LongStringPropertyValue.Contains("1095") &&
-                        ((Member) x).PropertyTypeAlias == "headshot");
-
-            var sqlSubquery = GetSubquery();
-            var translator = new SqlTranslator<IMember>(sqlSubquery, query);
-            var subquery = translator.Translate();
-            var sql = GetBaseQuery(false)
-                .Append(new Sql("WHERE umbracoNode.id IN (" + subquery.SQL + ")", subquery.Arguments))
-                .OrderByDescending<ContentVersionDto>(x => x.VersionDate)
-                .OrderBy<NodeDto>(x => x.SortOrder);
-
-            Console.WriteLine(sql.SQL);
-            Assert.That(sql.SQL, Is.Not.Empty);
-        }
-
-        private IMember CreateTestMember(IMemberType memberType = null, string name = null, string email = null, string password = null, string username = null, Guid? key = null)
-        {
-            var provider = new PetaPocoUnitOfWorkProvider();
-            var unitOfWork = provider.GetUnitOfWork();
-            MemberTypeRepository memberTypeRepository;
-            MemberGroupRepository memberGroupRepository;
-            using (var repository = CreateRepository(unitOfWork, out memberTypeRepository, out memberGroupRepository))
-            {
-                if (memberType == null)
-                {
-                    memberType = MockedContentTypes.CreateSimpleMemberType();
-                    memberTypeRepository.AddOrUpdate(memberType);
-                    unitOfWork.Commit();    
-                }
-
-                var member = MockedMember.CreateSimpleMember(memberType, name ?? "Johnny Hefty", email ?? "johnny@example.com", password ?? "123", username ?? "hefty", key);
-                repository.AddOrUpdate(member);
-                unitOfWork.Commit();
-
-                return member;
-            }
-        }
-
-        private IMemberType CreateTestMemberType()
-        {
-            var provider = new PetaPocoUnitOfWorkProvider();
-            var unitOfWork = provider.GetUnitOfWork();
-            MemberTypeRepository memberTypeRepository;
-            MemberGroupRepository memberGroupRepository;
-            using (var repository = CreateRepository(unitOfWork, out memberTypeRepository, out memberGroupRepository))
-            {
-                var memberType = MockedContentTypes.CreateSimpleMemberType();
-                memberTypeRepository.AddOrUpdate(memberType);
-                unitOfWork.Commit();
-                return memberType;
-            }
-        }
-
-        private Sql GetBaseQuery(bool isCount)
-        {
-            if (isCount)
-            {
-                var sqlCount = new Sql()
-                    .Select("COUNT(*)")
-                    .From<NodeDto>()
-                    .InnerJoin<ContentDto>().On<ContentDto, NodeDto>(left => left.NodeId, right => right.NodeId)
-                    .InnerJoin<ContentTypeDto>().On<ContentTypeDto, ContentDto>(left => left.NodeId, right => right.ContentTypeId)
-                    .InnerJoin<ContentVersionDto>().On<ContentVersionDto, NodeDto>(left => left.NodeId, right => right.NodeId)
-                    .InnerJoin<MemberDto>().On<MemberDto, ContentDto>(left => left.NodeId, right => right.NodeId)
-                    .Where<NodeDto>(x => x.NodeObjectType == NodeObjectTypeId);
-                return sqlCount;
-            }
-
-            var sql = new Sql();
-            sql.Select("umbracoNode.*", "cmsContent.contentType", "cmsContentType.alias AS ContentTypeAlias", "cmsContentVersion.VersionId",
-                "cmsContentVersion.VersionDate", "cmsContentVersion.LanguageLocale", "cmsMember.Email",
-                "cmsMember.LoginName", "cmsMember.Password", "cmsPropertyData.id AS PropertyDataId", "cmsPropertyData.propertytypeid",
-                "cmsPropertyData.dataDate", "cmsPropertyData.dataInt", "cmsPropertyData.dataNtext", "cmsPropertyData.dataNvarchar",
-                "cmsPropertyType.id", "cmsPropertyType.Alias", "cmsPropertyType.Description",
-                "cmsPropertyType.Name", "cmsPropertyType.mandatory", "cmsPropertyType.validationRegExp",
-                "cmsPropertyType.helpText", "cmsPropertyType.sortOrder AS PropertyTypeSortOrder", "cmsPropertyType.propertyTypeGroupId",
-                "cmsPropertyType.dataTypeId", "cmsDataType.propertyEditorAlias", "cmsDataType.dbType")
-                .From<NodeDto>()
-                .InnerJoin<ContentDto>().On<ContentDto, NodeDto>(left => left.NodeId, right => right.NodeId)
-                .InnerJoin<ContentTypeDto>().On<ContentTypeDto, ContentDto>(left => left.NodeId, right => right.ContentTypeId)
-                .InnerJoin<ContentVersionDto>().On<ContentVersionDto, NodeDto>(left => left.NodeId, right => right.NodeId)
-                .InnerJoin<MemberDto>().On<MemberDto, ContentDto>(left => left.NodeId, right => right.NodeId)
-                .LeftJoin<PropertyTypeDto>().On<PropertyTypeDto, ContentDto>(left => left.ContentTypeId, right => right.ContentTypeId)
-                .LeftJoin<DataTypeDto>().On<DataTypeDto, PropertyTypeDto>(left => left.DataTypeId, right => right.DataTypeId)
-                .LeftJoin<PropertyDataDto>().On<PropertyDataDto, PropertyTypeDto>(left => left.PropertyTypeId, right => right.Id)
-                .Append("AND cmsPropertyData.versionId = cmsContentVersion.VersionId")
-                .Where<NodeDto>(x => x.NodeObjectType == NodeObjectTypeId);
-            return sql;
-        }
-
-        private Sql GetSubquery()
-        {
-            var sql = new Sql();
-            sql.Select("umbracoNode.id")
-                .From<NodeDto>()
-                .InnerJoin<ContentDto>().On<ContentDto, NodeDto>(left => left.NodeId, right => right.NodeId)
-                .InnerJoin<ContentTypeDto>().On<ContentTypeDto, ContentDto>(left => left.NodeId, right => right.ContentTypeId)
-                .InnerJoin<ContentVersionDto>().On<ContentVersionDto, NodeDto>(left => left.NodeId, right => right.NodeId)
-                .InnerJoin<MemberDto>().On<MemberDto, ContentDto>(left => left.NodeId, right => right.NodeId)
-                .LeftJoin<PropertyTypeDto>().On<PropertyTypeDto, ContentDto>(left => left.ContentTypeId, right => right.ContentTypeId)
-                .LeftJoin<DataTypeDto>().On<DataTypeDto, PropertyTypeDto>(left => left.DataTypeId, right => right.DataTypeId)
-                .LeftJoin<PropertyDataDto>().On<PropertyDataDto, PropertyTypeDto>(left => left.PropertyTypeId, right => right.Id)
-                .Append("AND cmsPropertyData.versionId = cmsContentVersion.VersionId")
-                .Where<NodeDto>(x => x.NodeObjectType == NodeObjectTypeId);
-            return sql;
-        }
-
-        private Guid NodeObjectTypeId
-        {
-            get { return new Guid(Constants.ObjectTypes.Member); }
-        }
-    }
-=======
-﻿using System;
-using System.Linq;
-using NUnit.Framework;
-using Umbraco.Core;
-using Umbraco.Core.Models;
-using Umbraco.Core.Models.Rdbms;
-using Umbraco.Core.Persistence;
-using Umbraco.Core.Persistence.Caching;
-using Umbraco.Core.Persistence.Querying;
-using Umbraco.Core.Persistence.Repositories;
-using Umbraco.Core.Persistence.UnitOfWork;
-using Umbraco.Tests.TestHelpers;
-using Umbraco.Tests.TestHelpers.Entities;
-
-namespace Umbraco.Tests.Persistence.Repositories
-{
-    [DatabaseTestBehavior(DatabaseBehavior.NewDbFileAndSchemaPerTest)]
-    [TestFixture]
-    public class MemberRepositoryTest : BaseDatabaseFactoryTest
-    {
-        [SetUp]
-        public override void Initialize()
-        {
-            base.Initialize();
-        }
-
-        [TearDown]
-        public override void TearDown()
-        {
-            base.TearDown();
-        }
-
-        private MemberRepository CreateRepository(IDatabaseUnitOfWork unitOfWork, out MemberTypeRepository memberTypeRepository, out MemberGroupRepository memberGroupRepository)
-        {
-            memberTypeRepository = new MemberTypeRepository(unitOfWork, NullCacheProvider.Current);
-            memberGroupRepository = new MemberGroupRepository(unitOfWork, NullCacheProvider.Current, CacheHelper.CreateDisabledCacheHelper());
-            var repository = new MemberRepository(unitOfWork, NullCacheProvider.Current, memberTypeRepository, memberGroupRepository);
-            return repository;
-        }
-
-        [Test]
-        public void Can_Instantiate_Repository_From_Resolver()
-        {
-            // Arrange
-            var provider = new PetaPocoUnitOfWorkProvider();
-            var unitOfWork = provider.GetUnitOfWork();
-
-            // Act
-            var repository = RepositoryResolver.Current.ResolveByType<IMemberRepository>(unitOfWork);
-
-            // Assert
-            Assert.That(repository, Is.Not.Null);
-        }
-
-        [Test]
-        public void MemberRepository_Can_Get_Member_By_Id()
-        {
-            var provider = new PetaPocoUnitOfWorkProvider();
-            var unitOfWork = provider.GetUnitOfWork();
-            MemberTypeRepository memberTypeRepository;
-            MemberGroupRepository memberGroupRepository;
-            using (var repository = CreateRepository(unitOfWork, out memberTypeRepository, out memberGroupRepository))
-            {
-                var member = CreateTestMember();
-
-                member = repository.Get(member.Id);
-
-                Assert.That(member, Is.Not.Null);
-                Assert.That(member.HasIdentity, Is.True);
-            }
-        }
-
-        [Test]
-        public void Can_Get_Members_By_Ids()
-        {
-            var provider = new PetaPocoUnitOfWorkProvider();
-            var unitOfWork = provider.GetUnitOfWork();
-            MemberTypeRepository memberTypeRepository;
-            MemberGroupRepository memberGroupRepository;
-            using (var repository = CreateRepository(unitOfWork, out memberTypeRepository, out memberGroupRepository))
-            {
-                var type = CreateTestMemberType();
-                var m1 = CreateTestMember(type, "Test 1", "test1@test.com", "pass1", "test1");
-                var m2 = CreateTestMember(type, "Test 2", "test2@test.com", "pass2", "test2");
-
-                var members = repository.GetAll(m1.Id, m2.Id);
-
-                Assert.That(members, Is.Not.Null);
-                Assert.That(members.Count(), Is.EqualTo(2));
-                Assert.That(members.Any(x => x == null), Is.False);
-                Assert.That(members.Any(x => x.HasIdentity == false), Is.False);
-            }
-        }
-
-        [Test]
-        public void MemberRepository_Can_Get_All_Members()
-        {
-            var provider = new PetaPocoUnitOfWorkProvider();
-            var unitOfWork = provider.GetUnitOfWork();
-            MemberTypeRepository memberTypeRepository;
-            MemberGroupRepository memberGroupRepository;
-            using (var repository = CreateRepository(unitOfWork, out memberTypeRepository, out memberGroupRepository))
-            {
-                var type = CreateTestMemberType();
-                for (var i = 0; i < 5; i++)
-                {
-                    CreateTestMember(type, "Test " + i, "test" + i + "@test.com", "pass" + i, "test" + i);
-                }
-
-                var members = repository.GetAll();
-
-                Assert.That(members, Is.Not.Null);
-                Assert.That(members.Any(x => x == null), Is.False);
-                Assert.That(members.Count(), Is.EqualTo(5));
-                Assert.That(members.Any(x => x.HasIdentity == false), Is.False);
-            }
-        }
-
-        [Test]
-        public void MemberRepository_Can_Perform_GetByQuery_With_Key()
-        {
-            // Arrange
-            var provider = new PetaPocoUnitOfWorkProvider();
-            var unitOfWork = provider.GetUnitOfWork();
-            MemberTypeRepository memberTypeRepository;
-            MemberGroupRepository memberGroupRepository;
-            using (var repository = CreateRepository(unitOfWork, out memberTypeRepository, out memberGroupRepository))
-            {
-                var key = Guid.NewGuid();
-                var member = CreateTestMember(key: key);
-
-                // Act
-                var query = Query<IMember>.Builder.Where(x => x.Key == key);
-                var result = repository.GetByQuery(query);
-
-                // Assert
-                Assert.That(result.Count(), Is.EqualTo(1));
-                Assert.That(result.First().Id, Is.EqualTo(member.Id));
-            }
-        }
-
-        [Test, NUnit.Framework.Ignore]
-        public void MemberRepository_Can_Perform_GetByQuery_With_Property_Value()
-        {
-            // Arrange
-            var provider = new PetaPocoUnitOfWorkProvider();
-            var unitOfWork = provider.GetUnitOfWork();
-            MemberTypeRepository memberTypeRepository;
-            MemberGroupRepository memberGroupRepository;
-            using (var repository = CreateRepository(unitOfWork, out memberTypeRepository, out memberGroupRepository))
-            {
-
-                // Act
-                var query = Query<IMember>.Builder.Where(x => ((Member) x).ShortStringPropertyValue.EndsWith("piquet_h"));
-                var result = repository.GetByQuery(query);
-
-                // Assert
-                Assert.That(result.Any(x => x == null), Is.False);
-                Assert.That(result.Count(), Is.EqualTo(1));
-                Assert.That(result.First().Id, Is.EqualTo(1341));
-            }
-        }
-
-        [Test, NUnit.Framework.Ignore]
-        public void MemberRepository_Can_Perform_GetByQuery_With_Property_Alias_And_Value()
-        {
-            // Arrange
-            var provider = new PetaPocoUnitOfWorkProvider();
-            var unitOfWork = provider.GetUnitOfWork();
-            MemberTypeRepository memberTypeRepository;
-            MemberGroupRepository memberGroupRepository;
-            using (var repository = CreateRepository(unitOfWork, out memberTypeRepository, out memberGroupRepository))
-            {
-
-                // Act
-                var query = Query<IMember>.Builder.Where(x => ((Member) x).LongStringPropertyValue.Contains("1095") && ((Member) x).PropertyTypeAlias == "headshot");
-                var result = repository.GetByQuery(query);
-
-                // Assert
-                Assert.That(result.Any(x => x == null), Is.False);
-                Assert.That(result.Count(), Is.EqualTo(5));
-            }
-        }
-
-        [Test]
-        public void Can_Persist_Member()
-        {
-            var provider = new PetaPocoUnitOfWorkProvider();
-            var unitOfWork = provider.GetUnitOfWork();
-            MemberTypeRepository memberTypeRepository;
-            MemberGroupRepository memberGroupRepository;
-            using (var repository = CreateRepository(unitOfWork, out memberTypeRepository, out memberGroupRepository))
-            {
-                var member = CreateTestMember();
-
-                var sut = repository.Get(member.Id);
-
-                Assert.That(sut, Is.Not.Null);
-                Assert.That(sut.HasIdentity, Is.True);      
-                Assert.That(sut.Properties.Any(x => x.HasIdentity == false || x.Id == 0), Is.False);
-                Assert.That(sut.Name, Is.EqualTo("Johnny Hefty"));
-                Assert.That(sut.Email, Is.EqualTo("johnny@example.com"));
-                Assert.That(sut.Password, Is.EqualTo("123"));
-                Assert.That(sut.Username, Is.EqualTo("hefty"));      
-            }
-        }
-
-        [Test]
-        public void New_Member_Has_Built_In_Properties_By_Default()
-        {
-            var provider = new PetaPocoUnitOfWorkProvider();
-            var unitOfWork = provider.GetUnitOfWork();
-            MemberTypeRepository memberTypeRepository;
-            MemberGroupRepository memberGroupRepository;
-            using (var repository = CreateRepository(unitOfWork, out memberTypeRepository, out memberGroupRepository))
-            {
-                var memberType = MockedContentTypes.CreateSimpleMemberType();
-                memberTypeRepository.AddOrUpdate(memberType);
-                unitOfWork.Commit();
-
-                var member = MockedMember.CreateSimpleMember(memberType, "Johnny Hefty", "johnny@example.com", "123", "hefty");
-                repository.AddOrUpdate(member);
-                unitOfWork.Commit();
-
-                var sut = repository.Get(member.Id);
-
-                Assert.That(sut.ContentType.PropertyGroups.Count(), Is.EqualTo(2));
-                Assert.That(sut.ContentType.PropertyTypes.Count(), Is.EqualTo(3 + Constants.Conventions.Member.GetStandardPropertyTypeStubs().Count));
-                Assert.That(sut.Properties.Count(), Is.EqualTo(3 + Constants.Conventions.Member.GetStandardPropertyTypeStubs().Count));
-                Assert.That(sut.Properties.Any(x => x.HasIdentity == false || x.Id == 0), Is.False);
-                var grp = sut.PropertyGroups.FirstOrDefault(x => x.Name == Constants.Conventions.Member.StandardPropertiesGroupName);
-                Assert.IsNotNull(grp);
-                var aliases = Constants.Conventions.Member.GetStandardPropertyTypeStubs().Select(x => x.Key).ToArray();
-                foreach (var p in sut.PropertyTypes.Where(x => aliases.Contains(x.Alias)))
-                {
-                    Assert.AreEqual(grp.Id, p.PropertyGroupId.Value);
-                }
-            }
-        }
-
-        [Test]
-        public void MemberRepository_Does_Not_Replace_Password_When_Null()
-        {
-            IMember sut;
-            var provider = new PetaPocoUnitOfWorkProvider();
-            var unitOfWork = provider.GetUnitOfWork();
-            MemberTypeRepository memberTypeRepository;
-            MemberGroupRepository memberGroupRepository;
-            using (var repository = CreateRepository(unitOfWork, out memberTypeRepository, out memberGroupRepository))
-            {
-                var memberType = MockedContentTypes.CreateSimpleMemberType();
-                memberTypeRepository.AddOrUpdate(memberType);
-                unitOfWork.Commit();
-
-                var member = MockedMember.CreateSimpleMember(memberType, "Johnny Hefty", "johnny@example.com", "123", "hefty");
-                repository.AddOrUpdate(member);
-                unitOfWork.Commit();
-
-                sut = repository.Get(member.Id);
-                //when the password is null it will not overwrite what is already there.
-                sut.Password = null;
-                repository.AddOrUpdate(sut);
-                unitOfWork.Commit();
-                sut = repository.Get(member.Id);
-
-                Assert.That(sut.Password, Is.EqualTo("123"));
-            }
-        }
-
-        [Test]
-        public void MemberRepository_Can_Update_Email_And_Login_When_Changed()
-        {
-            IMember sut;
-            var provider = new PetaPocoUnitOfWorkProvider();
-            var unitOfWork = provider.GetUnitOfWork();
-            MemberTypeRepository memberTypeRepository;
-            MemberGroupRepository memberGroupRepository;
-            using (var repository = CreateRepository(unitOfWork, out memberTypeRepository, out memberGroupRepository))
-            {
-                var memberType = MockedContentTypes.CreateSimpleMemberType();
-                memberTypeRepository.AddOrUpdate(memberType);
-                unitOfWork.Commit();
-
-                var member = MockedMember.CreateSimpleMember(memberType, "Johnny Hefty", "johnny@example.com", "123", "hefty");
-                repository.AddOrUpdate(member);
-                unitOfWork.Commit();
-
-                sut = repository.Get(member.Id);
-                sut.Username = "This is new";
-                sut.Email = "thisisnew@hello.com";
-                repository.AddOrUpdate(sut);
-                unitOfWork.Commit();
-                sut = repository.Get(member.Id);
-
-                Assert.That(sut.Email, Is.EqualTo("thisisnew@hello.com"));
-                Assert.That(sut.Username, Is.EqualTo("This is new"));
-            }
-        }
-
-        [Test]
-        public void Can_Create_Correct_Subquery()
-        {
-            var query = Query<IMember>.Builder.Where(x =>
-                        ((Member) x).LongStringPropertyValue.Contains("1095") &&
-                        ((Member) x).PropertyTypeAlias == "headshot");
-
-            var sqlSubquery = GetSubquery();
-            var translator = new SqlTranslator<IMember>(sqlSubquery, query);
-            var subquery = translator.Translate();
-            var sql = GetBaseQuery(false)
-                .Append(new Sql("WHERE umbracoNode.id IN (" + subquery.SQL + ")", subquery.Arguments))
-                .OrderByDescending<ContentVersionDto>(x => x.VersionDate)
-                .OrderBy<NodeDto>(x => x.SortOrder);
-
-            Console.WriteLine(sql.SQL);
-            Assert.That(sql.SQL, Is.Not.Empty);
-        }
-
-        private IMember CreateTestMember(IMemberType memberType = null, string name = null, string email = null, string password = null, string username = null, Guid? key = null)
-        {
-            var provider = new PetaPocoUnitOfWorkProvider();
-            var unitOfWork = provider.GetUnitOfWork();
-            MemberTypeRepository memberTypeRepository;
-            MemberGroupRepository memberGroupRepository;
-            using (var repository = CreateRepository(unitOfWork, out memberTypeRepository, out memberGroupRepository))
-            {
-                if (memberType == null)
-                {
-                    memberType = MockedContentTypes.CreateSimpleMemberType();
-                    memberTypeRepository.AddOrUpdate(memberType);
-                    unitOfWork.Commit();    
-                }
-
-                var member = MockedMember.CreateSimpleMember(memberType, name ?? "Johnny Hefty", email ?? "johnny@example.com", password ?? "123", username ?? "hefty", key);
-                repository.AddOrUpdate(member);
-                unitOfWork.Commit();
-
-                return member;
-            }
-        }
-
-        private IMemberType CreateTestMemberType()
-        {
-            var provider = new PetaPocoUnitOfWorkProvider();
-            var unitOfWork = provider.GetUnitOfWork();
-            MemberTypeRepository memberTypeRepository;
-            MemberGroupRepository memberGroupRepository;
-            using (var repository = CreateRepository(unitOfWork, out memberTypeRepository, out memberGroupRepository))
-            {
-                var memberType = MockedContentTypes.CreateSimpleMemberType();
-                memberTypeRepository.AddOrUpdate(memberType);
-                unitOfWork.Commit();
-                return memberType;
-            }
-        }
-
-        private Sql GetBaseQuery(bool isCount)
-        {
-            if (isCount)
-            {
-                var sqlCount = new Sql()
-                    .Select("COUNT(*)")
-                    .From<NodeDto>()
-                    .InnerJoin<ContentDto>().On<ContentDto, NodeDto>(left => left.NodeId, right => right.NodeId)
-                    .InnerJoin<ContentTypeDto>().On<ContentTypeDto, ContentDto>(left => left.NodeId, right => right.ContentTypeId)
-                    .InnerJoin<ContentVersionDto>().On<ContentVersionDto, NodeDto>(left => left.NodeId, right => right.NodeId)
-                    .InnerJoin<MemberDto>().On<MemberDto, ContentDto>(left => left.NodeId, right => right.NodeId)
-                    .Where<NodeDto>(x => x.NodeObjectType == NodeObjectTypeId);
-                return sqlCount;
-            }
-
-            var sql = new Sql();
-            sql.Select("umbracoNode.*", "cmsContent.contentType", "cmsContentType.alias AS ContentTypeAlias", "cmsContentVersion.VersionId",
-                "cmsContentVersion.VersionDate", "cmsContentVersion.LanguageLocale", "cmsMember.Email",
-                "cmsMember.LoginName", "cmsMember.Password", "cmsPropertyData.id AS PropertyDataId", "cmsPropertyData.propertytypeid",
-                "cmsPropertyData.dataDate", "cmsPropertyData.dataInt", "cmsPropertyData.dataNtext", "cmsPropertyData.dataNvarchar",
-                "cmsPropertyType.id", "cmsPropertyType.Alias", "cmsPropertyType.Description",
-                "cmsPropertyType.Name", "cmsPropertyType.mandatory", "cmsPropertyType.validationRegExp",
-                "cmsPropertyType.helpText", "cmsPropertyType.sortOrder AS PropertyTypeSortOrder", "cmsPropertyType.propertyTypeGroupId",
-                "cmsPropertyType.dataTypeId", "cmsDataType.controlId", "cmsDataType.dbType")
-                .From<NodeDto>()
-                .InnerJoin<ContentDto>().On<ContentDto, NodeDto>(left => left.NodeId, right => right.NodeId)
-                .InnerJoin<ContentTypeDto>().On<ContentTypeDto, ContentDto>(left => left.NodeId, right => right.ContentTypeId)
-                .InnerJoin<ContentVersionDto>().On<ContentVersionDto, NodeDto>(left => left.NodeId, right => right.NodeId)
-                .InnerJoin<MemberDto>().On<MemberDto, ContentDto>(left => left.NodeId, right => right.NodeId)
-                .LeftJoin<PropertyTypeDto>().On<PropertyTypeDto, ContentDto>(left => left.ContentTypeId, right => right.ContentTypeId)
-                .LeftJoin<DataTypeDto>().On<DataTypeDto, PropertyTypeDto>(left => left.DataTypeId, right => right.DataTypeId)
-                .LeftJoin<PropertyDataDto>().On<PropertyDataDto, PropertyTypeDto>(left => left.PropertyTypeId, right => right.Id)
-                .Append("AND cmsPropertyData.versionId = cmsContentVersion.VersionId")
-                .Where<NodeDto>(x => x.NodeObjectType == NodeObjectTypeId);
-            return sql;
-        }
-
-        private Sql GetSubquery()
-        {
-            var sql = new Sql();
-            sql.Select("umbracoNode.id")
-                .From<NodeDto>()
-                .InnerJoin<ContentDto>().On<ContentDto, NodeDto>(left => left.NodeId, right => right.NodeId)
-                .InnerJoin<ContentTypeDto>().On<ContentTypeDto, ContentDto>(left => left.NodeId, right => right.ContentTypeId)
-                .InnerJoin<ContentVersionDto>().On<ContentVersionDto, NodeDto>(left => left.NodeId, right => right.NodeId)
-                .InnerJoin<MemberDto>().On<MemberDto, ContentDto>(left => left.NodeId, right => right.NodeId)
-                .LeftJoin<PropertyTypeDto>().On<PropertyTypeDto, ContentDto>(left => left.ContentTypeId, right => right.ContentTypeId)
-                .LeftJoin<DataTypeDto>().On<DataTypeDto, PropertyTypeDto>(left => left.DataTypeId, right => right.DataTypeId)
-                .LeftJoin<PropertyDataDto>().On<PropertyDataDto, PropertyTypeDto>(left => left.PropertyTypeId, right => right.Id)
-                .Append("AND cmsPropertyData.versionId = cmsContentVersion.VersionId")
-                .Where<NodeDto>(x => x.NodeObjectType == NodeObjectTypeId);
-            return sql;
-        }
-
-        private Guid NodeObjectTypeId
-        {
-            get { return new Guid(Constants.ObjectTypes.Member); }
-        }
-    }
->>>>>>> d19d1b3a
+﻿using System;
+using System.Linq;
+using NUnit.Framework;
+using Umbraco.Core;
+using Umbraco.Core.Models;
+using Umbraco.Core.Models.Rdbms;
+using Umbraco.Core.Persistence;
+using Umbraco.Core.Persistence.Caching;
+using Umbraco.Core.Persistence.Querying;
+using Umbraco.Core.Persistence.Repositories;
+using Umbraco.Core.Persistence.UnitOfWork;
+using Umbraco.Tests.TestHelpers;
+using Umbraco.Tests.TestHelpers.Entities;
+
+namespace Umbraco.Tests.Persistence.Repositories
+{
+    [DatabaseTestBehavior(DatabaseBehavior.NewDbFileAndSchemaPerTest)]
+    [TestFixture]
+    public class MemberRepositoryTest : BaseDatabaseFactoryTest
+    {
+        [SetUp]
+        public override void Initialize()
+        {
+            base.Initialize();
+        }
+
+        [TearDown]
+        public override void TearDown()
+        {
+            base.TearDown();
+        }
+
+        private MemberRepository CreateRepository(IDatabaseUnitOfWork unitOfWork, out MemberTypeRepository memberTypeRepository, out MemberGroupRepository memberGroupRepository)
+        {
+            memberTypeRepository = new MemberTypeRepository(unitOfWork, NullCacheProvider.Current);
+            memberGroupRepository = new MemberGroupRepository(unitOfWork, NullCacheProvider.Current, CacheHelper.CreateDisabledCacheHelper());
+            var tagRepo = new TagsRepository(unitOfWork, NullCacheProvider.Current);
+            var repository = new MemberRepository(unitOfWork, NullCacheProvider.Current, memberTypeRepository, memberGroupRepository, tagRepo);
+            return repository;
+        }
+
+        [Test]
+        public void Can_Instantiate_Repository_From_Resolver()
+        {
+            // Arrange
+            var provider = new PetaPocoUnitOfWorkProvider();
+            var unitOfWork = provider.GetUnitOfWork();
+
+            // Act
+            var repository = RepositoryResolver.Current.ResolveByType<IMemberRepository>(unitOfWork);
+
+            // Assert
+            Assert.That(repository, Is.Not.Null);
+        }
+
+        [Test]
+        public void MemberRepository_Can_Get_Member_By_Id()
+        {
+            var provider = new PetaPocoUnitOfWorkProvider();
+            var unitOfWork = provider.GetUnitOfWork();
+            MemberTypeRepository memberTypeRepository;
+            MemberGroupRepository memberGroupRepository;
+            using (var repository = CreateRepository(unitOfWork, out memberTypeRepository, out memberGroupRepository))
+            {
+                var member = CreateTestMember();
+
+                member = repository.Get(member.Id);
+
+                Assert.That(member, Is.Not.Null);
+                Assert.That(member.HasIdentity, Is.True);
+            }
+        }
+
+        [Test]
+        public void Can_Get_Members_By_Ids()
+        {
+            var provider = new PetaPocoUnitOfWorkProvider();
+            var unitOfWork = provider.GetUnitOfWork();
+            MemberTypeRepository memberTypeRepository;
+            MemberGroupRepository memberGroupRepository;
+            using (var repository = CreateRepository(unitOfWork, out memberTypeRepository, out memberGroupRepository))
+            {
+                var type = CreateTestMemberType();
+                var m1 = CreateTestMember(type, "Test 1", "test1@test.com", "pass1", "test1");
+                var m2 = CreateTestMember(type, "Test 2", "test2@test.com", "pass2", "test2");
+
+                var members = repository.GetAll(m1.Id, m2.Id);
+
+                Assert.That(members, Is.Not.Null);
+                Assert.That(members.Count(), Is.EqualTo(2));
+                Assert.That(members.Any(x => x == null), Is.False);
+                Assert.That(members.Any(x => x.HasIdentity == false), Is.False);
+            }
+        }
+
+        [Test]
+        public void MemberRepository_Can_Get_All_Members()
+        {
+            var provider = new PetaPocoUnitOfWorkProvider();
+            var unitOfWork = provider.GetUnitOfWork();
+            MemberTypeRepository memberTypeRepository;
+            MemberGroupRepository memberGroupRepository;
+            using (var repository = CreateRepository(unitOfWork, out memberTypeRepository, out memberGroupRepository))
+            {
+                var type = CreateTestMemberType();
+                for (var i = 0; i < 5; i++)
+                {
+                    CreateTestMember(type, "Test " + i, "test" + i + "@test.com", "pass" + i, "test" + i);
+                }
+
+                var members = repository.GetAll();
+
+                Assert.That(members, Is.Not.Null);
+                Assert.That(members.Any(x => x == null), Is.False);
+                Assert.That(members.Count(), Is.EqualTo(5));
+                Assert.That(members.Any(x => x.HasIdentity == false), Is.False);
+            }
+        }
+
+        [Test]
+        public void MemberRepository_Can_Perform_GetByQuery_With_Key()
+        {
+            // Arrange
+            var provider = new PetaPocoUnitOfWorkProvider();
+            var unitOfWork = provider.GetUnitOfWork();
+            MemberTypeRepository memberTypeRepository;
+            MemberGroupRepository memberGroupRepository;
+            using (var repository = CreateRepository(unitOfWork, out memberTypeRepository, out memberGroupRepository))
+            {
+                var key = Guid.NewGuid();
+                var member = CreateTestMember(key: key);
+
+                // Act
+                var query = Query<IMember>.Builder.Where(x => x.Key == key);
+                var result = repository.GetByQuery(query);
+
+                // Assert
+                Assert.That(result.Count(), Is.EqualTo(1));
+                Assert.That(result.First().Id, Is.EqualTo(member.Id));
+            }
+        }
+
+        [Test, NUnit.Framework.Ignore]
+        public void MemberRepository_Can_Perform_GetByQuery_With_Property_Value()
+        {
+            // Arrange
+            var provider = new PetaPocoUnitOfWorkProvider();
+            var unitOfWork = provider.GetUnitOfWork();
+            MemberTypeRepository memberTypeRepository;
+            MemberGroupRepository memberGroupRepository;
+            using (var repository = CreateRepository(unitOfWork, out memberTypeRepository, out memberGroupRepository))
+            {
+
+                // Act
+                var query = Query<IMember>.Builder.Where(x => ((Member) x).ShortStringPropertyValue.EndsWith("piquet_h"));
+                var result = repository.GetByQuery(query);
+
+                // Assert
+                Assert.That(result.Any(x => x == null), Is.False);
+                Assert.That(result.Count(), Is.EqualTo(1));
+                Assert.That(result.First().Id, Is.EqualTo(1341));
+            }
+        }
+
+        [Test, NUnit.Framework.Ignore]
+        public void MemberRepository_Can_Perform_GetByQuery_With_Property_Alias_And_Value()
+        {
+            // Arrange
+            var provider = new PetaPocoUnitOfWorkProvider();
+            var unitOfWork = provider.GetUnitOfWork();
+            MemberTypeRepository memberTypeRepository;
+            MemberGroupRepository memberGroupRepository;
+            using (var repository = CreateRepository(unitOfWork, out memberTypeRepository, out memberGroupRepository))
+            {
+
+                // Act
+                var query = Query<IMember>.Builder.Where(x => ((Member) x).LongStringPropertyValue.Contains("1095") && ((Member) x).PropertyTypeAlias == "headshot");
+                var result = repository.GetByQuery(query);
+
+                // Assert
+                Assert.That(result.Any(x => x == null), Is.False);
+                Assert.That(result.Count(), Is.EqualTo(5));
+            }
+        }
+
+        [Test]
+        public void Can_Persist_Member()
+        {
+            var provider = new PetaPocoUnitOfWorkProvider();
+            var unitOfWork = provider.GetUnitOfWork();
+            MemberTypeRepository memberTypeRepository;
+            MemberGroupRepository memberGroupRepository;
+            using (var repository = CreateRepository(unitOfWork, out memberTypeRepository, out memberGroupRepository))
+            {
+                var member = CreateTestMember();
+
+                var sut = repository.Get(member.Id);
+
+                Assert.That(sut, Is.Not.Null);
+                Assert.That(sut.HasIdentity, Is.True);      
+                Assert.That(sut.Properties.Any(x => x.HasIdentity == false || x.Id == 0), Is.False);
+                Assert.That(sut.Name, Is.EqualTo("Johnny Hefty"));
+                Assert.That(sut.Email, Is.EqualTo("johnny@example.com"));
+                Assert.That(sut.Password, Is.EqualTo("123"));
+                Assert.That(sut.Username, Is.EqualTo("hefty"));      
+            }
+        }
+
+        [Test]
+        public void New_Member_Has_Built_In_Properties_By_Default()
+        {
+            var provider = new PetaPocoUnitOfWorkProvider();
+            var unitOfWork = provider.GetUnitOfWork();
+            MemberTypeRepository memberTypeRepository;
+            MemberGroupRepository memberGroupRepository;
+            using (var repository = CreateRepository(unitOfWork, out memberTypeRepository, out memberGroupRepository))
+            {
+                var memberType = MockedContentTypes.CreateSimpleMemberType();
+                memberTypeRepository.AddOrUpdate(memberType);
+                unitOfWork.Commit();
+
+                var member = MockedMember.CreateSimpleMember(memberType, "Johnny Hefty", "johnny@example.com", "123", "hefty");
+                repository.AddOrUpdate(member);
+                unitOfWork.Commit();
+
+                var sut = repository.Get(member.Id);
+
+                Assert.That(sut.ContentType.PropertyGroups.Count(), Is.EqualTo(2));
+                Assert.That(sut.ContentType.PropertyTypes.Count(), Is.EqualTo(3 + Constants.Conventions.Member.GetStandardPropertyTypeStubs().Count));
+                Assert.That(sut.Properties.Count(), Is.EqualTo(3 + Constants.Conventions.Member.GetStandardPropertyTypeStubs().Count));
+                Assert.That(sut.Properties.Any(x => x.HasIdentity == false || x.Id == 0), Is.False);
+                var grp = sut.PropertyGroups.FirstOrDefault(x => x.Name == Constants.Conventions.Member.StandardPropertiesGroupName);
+                Assert.IsNotNull(grp);
+                var aliases = Constants.Conventions.Member.GetStandardPropertyTypeStubs().Select(x => x.Key).ToArray();
+                foreach (var p in sut.PropertyTypes.Where(x => aliases.Contains(x.Alias)))
+                {
+                    Assert.AreEqual(grp.Id, p.PropertyGroupId.Value);
+                }
+            }
+        }
+
+        [Test]
+        public void MemberRepository_Does_Not_Replace_Password_When_Null()
+        {
+            IMember sut;
+            var provider = new PetaPocoUnitOfWorkProvider();
+            var unitOfWork = provider.GetUnitOfWork();
+            MemberTypeRepository memberTypeRepository;
+            MemberGroupRepository memberGroupRepository;
+            using (var repository = CreateRepository(unitOfWork, out memberTypeRepository, out memberGroupRepository))
+            {
+                var memberType = MockedContentTypes.CreateSimpleMemberType();
+                memberTypeRepository.AddOrUpdate(memberType);
+                unitOfWork.Commit();
+
+                var member = MockedMember.CreateSimpleMember(memberType, "Johnny Hefty", "johnny@example.com", "123", "hefty");
+                repository.AddOrUpdate(member);
+                unitOfWork.Commit();
+
+                sut = repository.Get(member.Id);
+                //when the password is null it will not overwrite what is already there.
+                sut.Password = null;
+                repository.AddOrUpdate(sut);
+                unitOfWork.Commit();
+                sut = repository.Get(member.Id);
+
+                Assert.That(sut.Password, Is.EqualTo("123"));
+            }
+        }
+
+        [Test]
+        public void MemberRepository_Can_Update_Email_And_Login_When_Changed()
+        {
+            IMember sut;
+            var provider = new PetaPocoUnitOfWorkProvider();
+            var unitOfWork = provider.GetUnitOfWork();
+            MemberTypeRepository memberTypeRepository;
+            MemberGroupRepository memberGroupRepository;
+            using (var repository = CreateRepository(unitOfWork, out memberTypeRepository, out memberGroupRepository))
+            {
+                var memberType = MockedContentTypes.CreateSimpleMemberType();
+                memberTypeRepository.AddOrUpdate(memberType);
+                unitOfWork.Commit();
+
+                var member = MockedMember.CreateSimpleMember(memberType, "Johnny Hefty", "johnny@example.com", "123", "hefty");
+                repository.AddOrUpdate(member);
+                unitOfWork.Commit();
+
+                sut = repository.Get(member.Id);
+                sut.Username = "This is new";
+                sut.Email = "thisisnew@hello.com";
+                repository.AddOrUpdate(sut);
+                unitOfWork.Commit();
+                sut = repository.Get(member.Id);
+
+                Assert.That(sut.Email, Is.EqualTo("thisisnew@hello.com"));
+                Assert.That(sut.Username, Is.EqualTo("This is new"));
+            }
+        }
+
+        [Test]
+        public void Can_Create_Correct_Subquery()
+        {
+            var query = Query<IMember>.Builder.Where(x =>
+                        ((Member) x).LongStringPropertyValue.Contains("1095") &&
+                        ((Member) x).PropertyTypeAlias == "headshot");
+
+            var sqlSubquery = GetSubquery();
+            var translator = new SqlTranslator<IMember>(sqlSubquery, query);
+            var subquery = translator.Translate();
+            var sql = GetBaseQuery(false)
+                .Append(new Sql("WHERE umbracoNode.id IN (" + subquery.SQL + ")", subquery.Arguments))
+                .OrderByDescending<ContentVersionDto>(x => x.VersionDate)
+                .OrderBy<NodeDto>(x => x.SortOrder);
+
+            Console.WriteLine(sql.SQL);
+            Assert.That(sql.SQL, Is.Not.Empty);
+        }
+
+        private IMember CreateTestMember(IMemberType memberType = null, string name = null, string email = null, string password = null, string username = null, Guid? key = null)
+        {
+            var provider = new PetaPocoUnitOfWorkProvider();
+            var unitOfWork = provider.GetUnitOfWork();
+            MemberTypeRepository memberTypeRepository;
+            MemberGroupRepository memberGroupRepository;
+            using (var repository = CreateRepository(unitOfWork, out memberTypeRepository, out memberGroupRepository))
+            {
+                if (memberType == null)
+                {
+                    memberType = MockedContentTypes.CreateSimpleMemberType();
+                    memberTypeRepository.AddOrUpdate(memberType);
+                    unitOfWork.Commit();    
+                }
+
+                var member = MockedMember.CreateSimpleMember(memberType, name ?? "Johnny Hefty", email ?? "johnny@example.com", password ?? "123", username ?? "hefty", key);
+                repository.AddOrUpdate(member);
+                unitOfWork.Commit();
+
+                return member;
+            }
+        }
+
+        private IMemberType CreateTestMemberType()
+        {
+            var provider = new PetaPocoUnitOfWorkProvider();
+            var unitOfWork = provider.GetUnitOfWork();
+            MemberTypeRepository memberTypeRepository;
+            MemberGroupRepository memberGroupRepository;
+            using (var repository = CreateRepository(unitOfWork, out memberTypeRepository, out memberGroupRepository))
+            {
+                var memberType = MockedContentTypes.CreateSimpleMemberType();
+                memberTypeRepository.AddOrUpdate(memberType);
+                unitOfWork.Commit();
+                return memberType;
+            }
+        }
+
+        private Sql GetBaseQuery(bool isCount)
+        {
+            if (isCount)
+            {
+                var sqlCount = new Sql()
+                    .Select("COUNT(*)")
+                    .From<NodeDto>()
+                    .InnerJoin<ContentDto>().On<ContentDto, NodeDto>(left => left.NodeId, right => right.NodeId)
+                    .InnerJoin<ContentTypeDto>().On<ContentTypeDto, ContentDto>(left => left.NodeId, right => right.ContentTypeId)
+                    .InnerJoin<ContentVersionDto>().On<ContentVersionDto, NodeDto>(left => left.NodeId, right => right.NodeId)
+                    .InnerJoin<MemberDto>().On<MemberDto, ContentDto>(left => left.NodeId, right => right.NodeId)
+                    .Where<NodeDto>(x => x.NodeObjectType == NodeObjectTypeId);
+                return sqlCount;
+            }
+
+            var sql = new Sql();
+            sql.Select("umbracoNode.*", "cmsContent.contentType", "cmsContentType.alias AS ContentTypeAlias", "cmsContentVersion.VersionId",
+                "cmsContentVersion.VersionDate", "cmsContentVersion.LanguageLocale", "cmsMember.Email",
+                "cmsMember.LoginName", "cmsMember.Password", "cmsPropertyData.id AS PropertyDataId", "cmsPropertyData.propertytypeid",
+                "cmsPropertyData.dataDate", "cmsPropertyData.dataInt", "cmsPropertyData.dataNtext", "cmsPropertyData.dataNvarchar",
+                "cmsPropertyType.id", "cmsPropertyType.Alias", "cmsPropertyType.Description",
+                "cmsPropertyType.Name", "cmsPropertyType.mandatory", "cmsPropertyType.validationRegExp",
+                "cmsPropertyType.helpText", "cmsPropertyType.sortOrder AS PropertyTypeSortOrder", "cmsPropertyType.propertyTypeGroupId",
+                "cmsPropertyType.dataTypeId", "cmsDataType.propertyEditorAlias", "cmsDataType.dbType")
+                .From<NodeDto>()
+                .InnerJoin<ContentDto>().On<ContentDto, NodeDto>(left => left.NodeId, right => right.NodeId)
+                .InnerJoin<ContentTypeDto>().On<ContentTypeDto, ContentDto>(left => left.NodeId, right => right.ContentTypeId)
+                .InnerJoin<ContentVersionDto>().On<ContentVersionDto, NodeDto>(left => left.NodeId, right => right.NodeId)
+                .InnerJoin<MemberDto>().On<MemberDto, ContentDto>(left => left.NodeId, right => right.NodeId)
+                .LeftJoin<PropertyTypeDto>().On<PropertyTypeDto, ContentDto>(left => left.ContentTypeId, right => right.ContentTypeId)
+                .LeftJoin<DataTypeDto>().On<DataTypeDto, PropertyTypeDto>(left => left.DataTypeId, right => right.DataTypeId)
+                .LeftJoin<PropertyDataDto>().On<PropertyDataDto, PropertyTypeDto>(left => left.PropertyTypeId, right => right.Id)
+                .Append("AND cmsPropertyData.versionId = cmsContentVersion.VersionId")
+                .Where<NodeDto>(x => x.NodeObjectType == NodeObjectTypeId);
+            return sql;
+        }
+
+        private Sql GetSubquery()
+        {
+            var sql = new Sql();
+            sql.Select("umbracoNode.id")
+                .From<NodeDto>()
+                .InnerJoin<ContentDto>().On<ContentDto, NodeDto>(left => left.NodeId, right => right.NodeId)
+                .InnerJoin<ContentTypeDto>().On<ContentTypeDto, ContentDto>(left => left.NodeId, right => right.ContentTypeId)
+                .InnerJoin<ContentVersionDto>().On<ContentVersionDto, NodeDto>(left => left.NodeId, right => right.NodeId)
+                .InnerJoin<MemberDto>().On<MemberDto, ContentDto>(left => left.NodeId, right => right.NodeId)
+                .LeftJoin<PropertyTypeDto>().On<PropertyTypeDto, ContentDto>(left => left.ContentTypeId, right => right.ContentTypeId)
+                .LeftJoin<DataTypeDto>().On<DataTypeDto, PropertyTypeDto>(left => left.DataTypeId, right => right.DataTypeId)
+                .LeftJoin<PropertyDataDto>().On<PropertyDataDto, PropertyTypeDto>(left => left.PropertyTypeId, right => right.Id)
+                .Append("AND cmsPropertyData.versionId = cmsContentVersion.VersionId")
+                .Where<NodeDto>(x => x.NodeObjectType == NodeObjectTypeId);
+            return sql;
+        }
+
+        private Guid NodeObjectTypeId
+        {
+            get { return new Guid(Constants.ObjectTypes.Member); }
+        }
+    }
 }