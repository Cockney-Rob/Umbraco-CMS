--- conflicted
+++ resolved
@@ -32,11 +32,7 @@
             base.SetUp();
 
             _fileSystems = Mock.Of<IFileSystems>();
-<<<<<<< HEAD
-            _fileSystem = new PhysicalFileSystem(IOHelper, HostingEnvironment, LoggerFactory_.CreateLogger<PhysicalFileSystem>(), SettingsForTests.GenerateMockGlobalSettings().UmbracoCssPath);
-=======
-            _fileSystem = new PhysicalFileSystem(IOHelper, HostingEnvironment, Logger, new GlobalSettings().UmbracoCssPath);
->>>>>>> d7ab7d3d
+            _fileSystem = new PhysicalFileSystem(IOHelper, HostingEnvironment, LoggerFactory_.CreateLogger<PhysicalFileSystem>(), new GlobalSettings().UmbracoCssPath);
             Mock.Get(_fileSystems).Setup(x => x.StylesheetsFileSystem).Returns(_fileSystem);
             var stream = CreateStream("body {background:#EE7600; color:#FFF;}");
             _fileSystem.AddFile("styles.css", stream);
