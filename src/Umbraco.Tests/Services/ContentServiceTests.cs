--- conflicted
+++ resolved
@@ -1,4 +1,3 @@
-<<<<<<< HEAD
 ﻿using System;
 using System.Collections;
 using System.Collections.Generic;
@@ -2971,2978 +2970,4 @@
             return repository;
         }
     }
-}
-=======
-﻿using System;
-using System.Collections;
-using System.Collections.Generic;
-using System.Diagnostics;
-using System.Linq;
-using System.Threading;
-using Moq;
-using NUnit.Framework;
-using Umbraco.Core;
-using Umbraco.Core.Configuration.UmbracoSettings;
-using Umbraco.Core.IO;
-using Umbraco.Core.Models;
-using Umbraco.Core.Models.Membership;
-using LightInject;
-using Umbraco.Core.Persistence.Repositories;
-using Umbraco.Core.Services;
-using Umbraco.Tests.TestHelpers.Entities;
-using Umbraco.Core.Events;
-using Umbraco.Core.Logging;
-using Umbraco.Core.Persistence.Dtos;
-using Umbraco.Core.Persistence.Repositories.Implement;
-using Umbraco.Core.PropertyEditors;
-using Umbraco.Core.Scoping;
-using Umbraco.Core.Services.Implement;
-using Umbraco.Tests.Testing;
-using Umbraco.Web.PropertyEditors;
-using System.Reflection;
-
-namespace Umbraco.Tests.Services
-{
-    /// <summary>
-    /// Tests covering all methods in the ContentService class.
-    /// This is more of an integration test as it involves multiple layers
-    /// as well as configuration.
-    /// </summary>
-    [TestFixture]
-    [UmbracoTest(Database = UmbracoTestOptions.Database.NewSchemaPerTest, PublishedRepositoryEvents = true, WithApplication = true)]
-    public class ContentServiceTests : TestWithSomeContentBase
-    {
-        //TODO Add test to verify there is only ONE newest document/content in {Constants.DatabaseSchema.Tables.Document} table after updating.
-        //TODO Add test to delete specific version (with and without deleting prior versions) and versions by date.
-
-        public override void SetUp()
-        {
-            base.SetUp();
-            ContentRepositoryBase.ThrowOnWarning = true;
-        }
-
-        public override void TearDown()
-        {
-            ContentRepositoryBase.ThrowOnWarning = false;
-            base.TearDown();
-        }
-
-        protected override void Compose()
-        {
-            base.Compose();
-
-            // fixme - do it differently
-            Container.Register(factory => factory.GetInstance<ServiceContext>().TextService);
-        }
-
-        /// <summary>
-        /// Used to list out all ambiguous events that will require dispatching with a name
-        /// </summary>
-        [Test]
-        public void List_Ambiguous_Events()
-        {
-            var events = ServiceContext.ContentService.GetType().GetEvents(BindingFlags.Static | BindingFlags.Public);
-            var typedEventHandler = typeof(TypedEventHandler<,>);
-            foreach(var e in events)
-            {
-                //only continue if this is a TypedEventHandler
-                if (!e.EventHandlerType.IsGenericType) continue;
-                var typeDef = e.EventHandlerType.GetGenericTypeDefinition();
-                if (typedEventHandler != typeDef) continue;
-
-                //get the event arg type
-                var eventArgType = e.EventHandlerType.GenericTypeArguments[1];
-
-                var found = EventNameExtractor.FindEvent(typeof(ContentService), eventArgType, EventNameExtractor.MatchIngNames);
-                if (!found.Success && found.Result.Error == EventNameExtractorError.Ambiguous)
-                {
-                    Console.WriteLine($"Ambiguous event, source: {typeof(ContentService)}, args: {eventArgType}");
-                }
-            }
-        }
-
-        [Test]
-        public void Create_Blueprint()
-        {
-            var contentService = ServiceContext.ContentService;
-            var contentTypeService = ServiceContext.ContentTypeService;
-
-            var contentType = MockedContentTypes.CreateTextpageContentType();
-            ServiceContext.FileService.SaveTemplate(contentType.DefaultTemplate);
-            contentTypeService.Save(contentType);
-
-            var blueprint = MockedContent.CreateTextpageContent(contentType, "hello", -1);
-            blueprint.SetValue("title", "blueprint 1");
-            blueprint.SetValue("bodyText", "blueprint 2");
-            blueprint.SetValue("keywords", "blueprint 3");
-            blueprint.SetValue("description", "blueprint 4");
-
-            contentService.SaveBlueprint(blueprint);
-
-            var found = contentService.GetBlueprintsForContentTypes().ToArray();
-            Assert.AreEqual(1, found.Length);
-
-            //ensures it's not found by normal content
-            var contentFound = contentService.GetById(found[0].Id);
-            Assert.IsNull(contentFound);
-        }
-
-        [Test]
-        public void Delete_Blueprint()
-        {
-            var contentService = ServiceContext.ContentService;
-            var contentTypeService = ServiceContext.ContentTypeService;
-
-            var contentType = MockedContentTypes.CreateTextpageContentType();
-            ServiceContext.FileService.SaveTemplate(contentType.DefaultTemplate);
-            contentTypeService.Save(contentType);
-
-            var blueprint = MockedContent.CreateTextpageContent(contentType, "hello", -1);
-            blueprint.SetValue("title", "blueprint 1");
-            blueprint.SetValue("bodyText", "blueprint 2");
-            blueprint.SetValue("keywords", "blueprint 3");
-            blueprint.SetValue("description", "blueprint 4");
-
-            contentService.SaveBlueprint(blueprint);
-
-            contentService.DeleteBlueprint(blueprint);
-
-            var found = contentService.GetBlueprintsForContentTypes().ToArray();
-            Assert.AreEqual(0, found.Length);
-        }
-
-        [Test]
-        public void Create_Content_From_Blueprint()
-        {
-            var contentService = ServiceContext.ContentService;
-            var contentTypeService = ServiceContext.ContentTypeService;
-
-            var contentType = MockedContentTypes.CreateTextpageContentType();
-            ServiceContext.FileService.SaveTemplate(contentType.DefaultTemplate);
-            contentTypeService.Save(contentType);
-
-            var blueprint = MockedContent.CreateTextpageContent(contentType, "hello", -1);
-            blueprint.SetValue("title", "blueprint 1");
-            blueprint.SetValue("bodyText", "blueprint 2");
-            blueprint.SetValue("keywords", "blueprint 3");
-            blueprint.SetValue("description", "blueprint 4");
-
-            contentService.SaveBlueprint(blueprint);
-
-            var fromBlueprint = contentService.CreateContentFromBlueprint(blueprint, "hello world");
-            contentService.Save(fromBlueprint);
-
-            Assert.IsTrue(fromBlueprint.HasIdentity);
-            Assert.AreEqual("blueprint 1", fromBlueprint.Properties["title"].GetValue());
-            Assert.AreEqual("blueprint 2", fromBlueprint.Properties["bodyText"].GetValue());
-            Assert.AreEqual("blueprint 3", fromBlueprint.Properties["keywords"].GetValue());
-            Assert.AreEqual("blueprint 4", fromBlueprint.Properties["description"].GetValue());
-        }
-
-        [Test]
-        public void Get_All_Blueprints()
-        {
-            var contentService = ServiceContext.ContentService;
-            var contentTypeService = ServiceContext.ContentTypeService;
-
-            var ct1 = MockedContentTypes.CreateTextpageContentType("ct1");
-            ServiceContext.FileService.SaveTemplate(ct1.DefaultTemplate);
-            contentTypeService.Save(ct1);
-            var ct2 = MockedContentTypes.CreateTextpageContentType("ct2");
-            ServiceContext.FileService.SaveTemplate(ct2.DefaultTemplate);
-            contentTypeService.Save(ct2);
-
-            for (int i = 0; i < 10; i++)
-            {
-                var blueprint = MockedContent.CreateTextpageContent(i % 2 == 0 ? ct1 : ct2, "hello" + i, -1);
-                contentService.SaveBlueprint(blueprint);
-            }
-
-            var found = contentService.GetBlueprintsForContentTypes().ToArray();
-            Assert.AreEqual(10, found.Length);
-
-            found = contentService.GetBlueprintsForContentTypes(ct1.Id).ToArray();
-            Assert.AreEqual(5, found.Length);
-
-            found = contentService.GetBlueprintsForContentTypes(ct2.Id).ToArray();
-            Assert.AreEqual(5, found.Length);
-        }
-
-        /// <summary>
-        /// Ensures that we don't unpublish all nodes when a node is deleted that has an invalid path of -1
-        /// Note: it is actually the MoveToRecycleBin happening on the initial deletion of a node through the UI
-        /// that causes the issue.
-        /// Regression test: http://issues.umbraco.org/issue/U4-9336
-        /// </summary>
-        [Test]
-        [Ignore("not applicable to v8")]
-
-        // fixme - this test was imported from 7.6 BUT it makes no sense for v8
-        // we should trust the PATH, full stop
-
-        public void Moving_Node_To_Recycle_Bin_With_Invalid_Path()
-        {
-            var contentService = ServiceContext.ContentService;
-            var root = ServiceContext.ContentService.GetById(NodeDto.NodeIdSeed + 1);
-            root.TryPublishValues();
-            Assert.IsTrue(contentService.SaveAndPublish(root).Success);
-            var content = contentService.CreateAndSave("Test", -1, "umbTextpage", 0);
-            content.TryPublishValues();
-            Assert.IsTrue(contentService.SaveAndPublish(content).Success);
-            var hierarchy = CreateContentHierarchy().OrderBy(x => x.Level).ToArray();
-            contentService.Save(hierarchy, 0);
-            foreach (var c in hierarchy)
-            {
-                c.TryPublishValues();
-                Assert.IsTrue(contentService.SaveAndPublish(c).Success);
-            }
-
-            //now make the data corrupted :/
-            using (var scope = ScopeProvider.CreateScope())
-            {
-                scope.Database.Execute("UPDATE umbracoNode SET path = '-1' WHERE id = @id", new { id = content.Id });
-                scope.Complete();
-            }
-
-            //re-get with the corrupt path
-            content = contentService.GetById(content.Id);
-
-            // here we get all descendants by the path of the node being moved to bin, and unpublish all of them.
-            // since the path is invalid, there's logic in here to fix that if it's possible and re-persist the entity.
-            var moveResult = ServiceContext.ContentService.MoveToRecycleBin(content);
-
-            Assert.IsTrue(moveResult.Success);
-
-            //re-get with the fixed/moved path
-            content = contentService.GetById(content.Id);
-
-            Assert.AreEqual("-1,-20," + content.Id, content.Path);
-
-            //re-get
-            hierarchy = contentService.GetByIds(hierarchy.Select(x => x.Id).ToArray()).OrderBy(x => x.Level).ToArray();
-
-            Assert.That(hierarchy.All(c => c.Trashed == false), Is.True);
-            Assert.That(hierarchy.All(c => c.Path.StartsWith("-1,-20") == false), Is.True);
-        }
-
-        [Test]
-        public void Remove_Scheduled_Publishing_Date()
-        {
-            // Arrange
-            var contentService = ServiceContext.ContentService;
-
-            // Act
-            var content = contentService.CreateAndSave("Test", -1, "umbTextpage", 0);
-
-            content.ReleaseDate = DateTime.Now.AddHours(2);
-            contentService.Save(content, 0);
-
-            content = contentService.GetById(content.Id);
-            content.ReleaseDate = null;
-            contentService.Save(content, 0);
-
-
-            // Assert
-            content.TryPublishValues();
-            Assert.IsTrue(contentService.SaveAndPublish(content).Success);
-        }
-
-        [Test]
-        public void Get_Top_Version_Ids()
-        {
-            // Arrange
-            var contentService = ServiceContext.ContentService;
-
-            // Act
-            var content = contentService.CreateAndSave("Test", -1, "umbTextpage", 0);
-            for (var i = 0; i < 20; i++)
-            {
-                content.SetValue("bodyText", "hello world " + Guid.NewGuid());
-                content.TryPublishValues();
-                contentService.SaveAndPublish(content);
-            }
-
-            // Assert
-            var allVersions = contentService.GetVersionIds(content.Id, int.MaxValue);
-            Assert.AreEqual(21, allVersions.Count());
-
-            var topVersions = contentService.GetVersionIds(content.Id, 4);
-            Assert.AreEqual(4, topVersions.Count());
-        }
-
-        [Test]
-        public void Get_By_Ids_Sorted()
-        {
-            // Arrange
-            var contentService = ServiceContext.ContentService;
-
-            // Act
-            var results = new List<IContent>();
-            for (var i = 0; i < 20; i++)
-            {
-                results.Add(contentService.CreateAndSave("Test", -1, "umbTextpage", 0));
-            }
-
-            var sortedGet = contentService.GetByIds(new[] {results[10].Id, results[5].Id, results[12].Id}).ToArray();
-
-            // Assert
-            Assert.AreEqual(sortedGet[0].Id, results[10].Id);
-            Assert.AreEqual(sortedGet[1].Id, results[5].Id);
-            Assert.AreEqual(sortedGet[2].Id, results[12].Id);
-        }
-
-        [Test]
-        public void Count_All()
-        {
-            // Arrange
-            var contentService = ServiceContext.ContentService;
-
-            // Act
-            for (int i = 0; i < 20; i++)
-            {
-                contentService.CreateAndSave("Test", -1, "umbTextpage", 0);
-            }
-
-            // Assert
-            Assert.AreEqual(24, contentService.Count());
-        }
-
-        [Test]
-        public void Count_By_Content_Type()
-        {
-            // Arrange
-            var contentService = ServiceContext.ContentService;
-            var contentTypeService = ServiceContext.ContentTypeService;
-            var contentType = MockedContentTypes.CreateSimpleContentType("umbBlah", "test Doc Type");
-            contentTypeService.Save(contentType);
-
-            // Act
-            for (int i = 0; i < 20; i++)
-            {
-                contentService.CreateAndSave("Test", -1, "umbBlah", 0);
-            }
-
-            // Assert
-            Assert.AreEqual(20, contentService.Count(documentTypeAlias: "umbBlah"));
-        }
-
-        [Test]
-        public void Count_Children()
-        {
-            // Arrange
-            var contentService = ServiceContext.ContentService;
-            var contentTypeService = ServiceContext.ContentTypeService;
-            var contentType = MockedContentTypes.CreateSimpleContentType("umbBlah", "test Doc Type");
-            contentTypeService.Save(contentType);
-            var parent = contentService.CreateAndSave("Test", -1, "umbBlah", 0);
-
-            // Act
-            for (int i = 0; i < 20; i++)
-            {
-                contentService.CreateAndSave("Test", parent, "umbBlah");
-            }
-
-            // Assert
-            Assert.AreEqual(20, contentService.CountChildren(parent.Id));
-        }
-
-        [Test]
-        public void Count_Descendants()
-        {
-            // Arrange
-            var contentService = ServiceContext.ContentService;
-            var contentTypeService = ServiceContext.ContentTypeService;
-            var contentType = MockedContentTypes.CreateSimpleContentType("umbBlah", "test Doc Type");
-            contentTypeService.Save(contentType);
-            var parent = contentService.CreateAndSave("Test", -1, "umbBlah", 0);
-
-            // Act
-            IContent current = parent;
-            for (int i = 0; i < 20; i++)
-            {
-                current = contentService.CreateAndSave("Test", current, "umbBlah");
-            }
-
-            // Assert
-            Assert.AreEqual(20, contentService.CountDescendants(parent.Id));
-        }
-
-        [Test]
-        public void GetAncestors_Returns_Empty_List_When_Path_Is_Null()
-        {
-            // Arrange
-            var contentService = ServiceContext.ContentService;
-
-            // Act
-            var current = new Mock<IContent>();
-            var res = contentService.GetAncestors(current.Object);
-
-            // Assert
-            Assert.IsEmpty(res);
-        }
-
-        [Test]
-        public void TagsAreUpdatedWhenContentIsTrashedAndUnTrashed_One()
-        {
-            var contentService = ServiceContext.ContentService;
-            var contentTypeService = ServiceContext.ContentTypeService;
-            var tagService = ServiceContext.TagService;
-            var contentType = MockedContentTypes.CreateSimpleContentType("umbMandatory", "Mandatory Doc Type", true);
-            contentType.PropertyGroups.First().PropertyTypes.Add(
-                new PropertyType("test", ValueStorageType.Ntext, "tags")
-                {
-                    DataTypeId = 1041
-                });
-            contentTypeService.Save(contentType);
-
-            var content1 = MockedContent.CreateSimpleContent(contentType, "Tagged content 1", -1);
-            content1.AssignTags("tags", new[] { "hello", "world", "some", "tags", "plus" });
-            content1.TryPublishValues();
-            contentService.SaveAndPublish(content1);
-
-            var content2 = MockedContent.CreateSimpleContent(contentType, "Tagged content 2", -1);
-            content2.AssignTags("tags", new[] { "hello", "world", "some", "tags" });
-            content2.TryPublishValues();
-            contentService.SaveAndPublish(content2);
-
-            // verify
-            var tags = tagService.GetTagsForEntity(content1.Id);
-            Assert.AreEqual(5, tags.Count());
-            var allTags = tagService.GetAllContentTags();
-            Assert.AreEqual(5, allTags.Count());
-
-            contentService.MoveToRecycleBin(content1);
-
-            // fixme - killing the rest of this test
-            // this is not working consistently even in 7 when unpublishing a branch
-            // in 8, tags never go away - one has to check that the entity is published and not trashed
-            return;
-
-            // no more tags for this entity
-            tags = tagService.GetTagsForEntity(content1.Id);
-            Assert.AreEqual(0, tags.Count());
-
-            // tags still assigned to content2 are still there
-            allTags = tagService.GetAllContentTags();
-            Assert.AreEqual(4, allTags.Count());
-
-            contentService.Move(content1, -1);
-
-            Assert.IsFalse(content1.Published);
-
-            // no more tags for this entity
-            tags = tagService.GetTagsForEntity(content1.Id);
-            Assert.AreEqual(0, tags.Count());
-
-            // tags still assigned to content2 are still there
-            allTags = tagService.GetAllContentTags();
-            Assert.AreEqual(4, allTags.Count());
-
-            content1.TryPublishValues();
-            contentService.SaveAndPublish(content1);
-
-            Assert.IsTrue(content1.Published);
-
-            // tags are back
-            tags = tagService.GetTagsForEntity(content1.Id);
-            Assert.AreEqual(5, tags.Count());
-
-            // tags are back
-            allTags = tagService.GetAllContentTags();
-            Assert.AreEqual(5, allTags.Count());
-        }
-
-        [Test]
-        public void TagsAreUpdatedWhenContentIsTrashedAndUnTrashed_All()
-        {
-            var contentService = ServiceContext.ContentService;
-            var contentTypeService = ServiceContext.ContentTypeService;
-            var tagService = ServiceContext.TagService;
-            var contentType = MockedContentTypes.CreateSimpleContentType("umbMandatory", "Mandatory Doc Type", true);
-            contentType.PropertyGroups.First().PropertyTypes.Add(
-                new PropertyType("test", ValueStorageType.Ntext, "tags")
-                {
-                    DataTypeId = 1041
-                });
-            contentTypeService.Save(contentType);
-
-            var content1 = MockedContent.CreateSimpleContent(contentType, "Tagged content 1", -1);
-            content1.AssignTags("tags", new[] { "hello", "world", "some", "tags", "bam" });
-            content1.TryPublishValues();
-            contentService.SaveAndPublish(content1);
-
-            var content2 = MockedContent.CreateSimpleContent(contentType, "Tagged content 2", -1);
-            content2.AssignTags("tags", new[] { "hello", "world", "some", "tags" });
-            content2.TryPublishValues();
-            contentService.SaveAndPublish(content2);
-
-            // verify
-            var tags = tagService.GetTagsForEntity(content1.Id);
-            Assert.AreEqual(5, tags.Count());
-            var allTags = tagService.GetAllContentTags();
-            Assert.AreEqual(5, allTags.Count());
-
-            contentService.Unpublish(content1);
-            contentService.Unpublish(content2);
-
-            // fixme - killing the rest of this test
-            // this is not working consistently even in 7 when unpublishing a branch
-            // in 8, tags never go away - one has to check that the entity is published and not trashed
-            return;
-
-            // no more tags
-            tags = tagService.GetTagsForEntity(content1.Id);
-            Assert.AreEqual(0, tags.Count());
-
-            // no more tags
-            allTags = tagService.GetAllContentTags();
-            Assert.AreEqual(0, allTags.Count());
-
-            contentService.Move(content1, -1);
-            contentService.Move(content2, -1);
-
-            // no more tags
-            tags = tagService.GetTagsForEntity(content1.Id);
-            Assert.AreEqual(0, tags.Count());
-
-            // no more tags
-            allTags = tagService.GetAllContentTags();
-            Assert.AreEqual(0, allTags.Count());
-
-            content1.TryPublishValues();
-            contentService.SaveAndPublish(content1);
-            content2.TryPublishValues();
-            contentService.SaveAndPublish(content2);
-
-            // tags are back
-            tags = tagService.GetTagsForEntity(content1.Id);
-            Assert.AreEqual(5, tags.Count());
-
-            // tags are back
-            allTags = tagService.GetAllContentTags();
-            Assert.AreEqual(5, allTags.Count());
-        }
-
-        [Test]
-        [Ignore("U4-8442, will need to be fixed eventually.")]
-        public void TagsAreUpdatedWhenContentIsTrashedAndUnTrashed_Tree()
-        {
-            var contentService = ServiceContext.ContentService;
-            var contentTypeService = ServiceContext.ContentTypeService;
-            var tagService = ServiceContext.TagService;
-            var contentType = MockedContentTypes.CreateSimpleContentType("umbMandatory", "Mandatory Doc Type", true);
-            contentType.PropertyGroups.First().PropertyTypes.Add(
-                new PropertyType("test", ValueStorageType.Ntext, "tags")
-                {
-                    DataTypeId = 1041
-                });
-            contentTypeService.Save(contentType);
-
-            var content1 = MockedContent.CreateSimpleContent(contentType, "Tagged content 1", -1);
-            content1.AssignTags("tags", new[] { "hello", "world", "some", "tags", "plus" });
-            content1.TryPublishValues();
-            contentService.SaveAndPublish(content1);
-
-            var content2 = MockedContent.CreateSimpleContent(contentType, "Tagged content 2", content1.Id);
-            content2.AssignTags("tags", new[] { "hello", "world", "some", "tags" });
-            content2.TryPublishValues();
-            contentService.SaveAndPublish(content2);
-
-            // verify
-            var tags = tagService.GetTagsForEntity(content1.Id);
-            Assert.AreEqual(5, tags.Count());
-            var allTags = tagService.GetAllContentTags();
-            Assert.AreEqual(5, allTags.Count());
-
-            contentService.MoveToRecycleBin(content1);
-
-            // no more tags
-            tags = tagService.GetTagsForEntity(content1.Id);
-            Assert.AreEqual(0, tags.Count());
-            tags = tagService.GetTagsForEntity(content2.Id);
-            Assert.AreEqual(0, tags.Count());
-
-            // no more tags
-            allTags = tagService.GetAllContentTags();
-            Assert.AreEqual(0, allTags.Count());
-
-            contentService.Move(content1, -1);
-
-            Assert.IsFalse(content1.Published);
-
-            // no more tags
-            tags = tagService.GetTagsForEntity(content1.Id);
-            Assert.AreEqual(0, tags.Count());
-            tags = tagService.GetTagsForEntity(content2.Id);
-            Assert.AreEqual(0, tags.Count());
-
-            // no more tags
-            allTags = tagService.GetAllContentTags();
-            Assert.AreEqual(0, allTags.Count());
-
-            content1.TryPublishValues();
-            contentService.SaveAndPublish(content1);
-
-            Assert.IsTrue(content1.Published);
-
-            // tags are back
-            tags = tagService.GetTagsForEntity(content1.Id);
-            Assert.AreEqual(5, tags.Count());
-
-            // fixme tag & tree issue
-            // when we publish, we 'just' publish the top one and not the ones below = fails
-            // what we should do is... NOT clear tags when unpublishing or trashing or...
-            // and just update the tag service to NOT return anything related to trashed or
-            // unpublished entities (since trashed is set on ALL entities in the trashed branch)
-            tags = tagService.GetTagsForEntity(content2.Id); // including that one!
-            Assert.AreEqual(4, tags.Count());
-
-            // tags are back
-            allTags = tagService.GetAllContentTags();
-            Assert.AreEqual(5, allTags.Count());
-        }
-
-        [Test]
-        public void TagsAreUpdatedWhenContentIsUnpublishedAndRePublished()
-        {
-            var contentService = ServiceContext.ContentService;
-            var contentTypeService = ServiceContext.ContentTypeService;
-            var tagService = ServiceContext.TagService;
-            var contentType = MockedContentTypes.CreateSimpleContentType("umbMandatory", "Mandatory Doc Type", true);
-            contentType.PropertyGroups.First().PropertyTypes.Add(
-                new PropertyType("test", ValueStorageType.Ntext, "tags")
-                {
-                    DataTypeId = 1041
-                });
-            contentTypeService.Save(contentType);
-
-            var content1 = MockedContent.CreateSimpleContent(contentType, "Tagged content 1", -1);
-            content1.AssignTags("tags", new[] { "hello", "world", "some", "tags", "bam" });
-            content1.TryPublishValues();
-            contentService.SaveAndPublish(content1);
-
-            var content2 = MockedContent.CreateSimpleContent(contentType, "Tagged content 2", -1);
-            content2.AssignTags("tags", new[] { "hello", "world", "some", "tags" });
-            content2.TryPublishValues();
-            contentService.SaveAndPublish(content2);
-
-            contentService.Unpublish(content1);
-            contentService.Unpublish(content2);
-
-            // fixme - killing the rest of this test
-            // this is not working consistently even in 7 when unpublishing a branch
-            // in 8, tags never go away - one has to check that the entity is published and not trashed
-            return;
-
-            var tags = tagService.GetTagsForEntity(content1.Id);
-            Assert.AreEqual(0, tags.Count());
-            var allTags = tagService.GetAllContentTags();
-            Assert.AreEqual(0, allTags.Count());
-
-            content2.TryPublishValues();
-            contentService.SaveAndPublish(content2);
-
-            tags = tagService.GetTagsForEntity(content2.Id);
-            Assert.AreEqual(4, tags.Count());
-            allTags = tagService.GetAllContentTags();
-            Assert.AreEqual(4, allTags.Count());
-        }
-
-        [Test]
-        [Ignore("U4-8442, will need to be fixed eventually.")]
-        public void TagsAreUpdatedWhenContentIsUnpublishedAndRePublished_Tree()
-        {
-            var contentService = ServiceContext.ContentService;
-            var contentTypeService = ServiceContext.ContentTypeService;
-            var tagService = ServiceContext.TagService;
-            var contentType = MockedContentTypes.CreateSimpleContentType("umbMandatory", "Mandatory Doc Type", true);
-            contentType.PropertyGroups.First().PropertyTypes.Add(
-                new PropertyType("test", ValueStorageType.Ntext, "tags")
-                {
-                    DataTypeId = 1041
-                });
-            contentTypeService.Save(contentType);
-
-            var content1 = MockedContent.CreateSimpleContent(contentType, "Tagged content 1", -1);
-            content1.AssignTags("tags", new[] { "hello", "world", "some", "tags", "bam" });
-            content1.TryPublishValues();
-            contentService.SaveAndPublish(content1);
-
-            var content2 = MockedContent.CreateSimpleContent(contentType, "Tagged content 2", content1);
-            content2.AssignTags("tags", new[] { "hello", "world", "some", "tags" });
-            content2.TryPublishValues();
-            contentService.SaveAndPublish(content2);
-
-            contentService.Unpublish(content1);
-
-            var tags = tagService.GetTagsForEntity(content1.Id);
-            Assert.AreEqual(0, tags.Count());
-
-            // fixme tag & tree issue
-            // when we (un)publish, we 'just' publish the top one and not the ones below = fails
-            // see similar note above
-            tags = tagService.GetTagsForEntity(content2.Id);
-            Assert.AreEqual(0, tags.Count());
-            var allTags = tagService.GetAllContentTags();
-            Assert.AreEqual(0, allTags.Count());
-
-            content1.TryPublishValues();
-            contentService.SaveAndPublish(content1);
-
-            tags = tagService.GetTagsForEntity(content2.Id);
-            Assert.AreEqual(4, tags.Count());
-            allTags = tagService.GetAllContentTags();
-            Assert.AreEqual(5, allTags.Count());
-        }
-
-        [Test]
-        public void Create_Tag_Data_Bulk_Publish_Operation()
-        {
-            //Arrange
-            var contentService = ServiceContext.ContentService;
-            var contentTypeService = ServiceContext.ContentTypeService;
-            var dataTypeService = ServiceContext.DataTypeService;
-
-            //set configuration
-            var dataType = dataTypeService.GetDataType(1041);
-            dataType.Configuration = new TagConfiguration
-            {
-                Group = "test",
-                StorageType = TagsStorageType.Csv
-            };
-
-            var contentType = MockedContentTypes.CreateSimpleContentType("umbMandatory", "Mandatory Doc Type", true);
-            contentType.PropertyGroups.First().PropertyTypes.Add(
-                new PropertyType("test", ValueStorageType.Ntext, "tags")
-                {
-                    DataTypeId = 1041
-                });
-            contentTypeService.Save(contentType);
-            contentType.AllowedContentTypes = new[] { new ContentTypeSort(new Lazy<int>(() => contentType.Id), 0, contentType.Alias) };
-
-            var content = MockedContent.CreateSimpleContent(contentType, "Tagged content", -1);
-            content.AssignTags("tags", new[] { "hello", "world", "some", "tags" });
-            contentService.Save(content);
-
-            var child1 = MockedContent.CreateSimpleContent(contentType, "child 1 content", content.Id);
-            child1.AssignTags("tags", new[] { "hello1", "world1", "some1" });
-            contentService.Save(child1);
-
-            var child2 = MockedContent.CreateSimpleContent(contentType, "child 2 content", content.Id);
-            child2.AssignTags("tags", new[] { "hello2", "world2" });
-            contentService.Save(child2);
-
-            // Act
-            contentService.SaveAndPublishBranch(content, true);
-
-            // Assert
-            var propertyTypeId = contentType.PropertyTypes.Single(x => x.Alias == "tags").Id;
-
-            using (var scope = ScopeProvider.CreateScope())
-            {
-                Assert.AreEqual(4, scope.Database.ExecuteScalar<int>(
-                    "SELECT COUNT(*) FROM cmsTagRelationship WHERE nodeId=@nodeId AND propertyTypeId=@propTypeId",
-                    new { nodeId = content.Id, propTypeId = propertyTypeId }));
-
-                Assert.AreEqual(3, scope.Database.ExecuteScalar<int>(
-                    "SELECT COUNT(*) FROM cmsTagRelationship WHERE nodeId=@nodeId AND propertyTypeId=@propTypeId",
-                    new { nodeId = child1.Id, propTypeId = propertyTypeId }));
-
-                Assert.AreEqual(2, scope.Database.ExecuteScalar<int>(
-                    "SELECT COUNT(*) FROM cmsTagRelationship WHERE nodeId=@nodeId AND propertyTypeId=@propTypeId",
-                    new { nodeId = child2.Id, propTypeId = propertyTypeId }));
-
-                scope.Complete();
-            }
-        }
-
-        [Test]
-        public void Does_Not_Create_Tag_Data_For_Non_Published_Version()
-        {
-            var contentService = ServiceContext.ContentService;
-            var contentTypeService = ServiceContext.ContentTypeService;
-
-            // create content type with a tag property
-            var contentType = MockedContentTypes.CreateSimpleContentType("umbMandatory", "Mandatory Doc Type", true);
-            contentType.PropertyGroups.First().PropertyTypes.Add(new PropertyType("test", ValueStorageType.Ntext, "tags") { DataTypeId = 1041 });
-            contentTypeService.Save(contentType);
-
-            // create a content with tags and publish
-            var content = MockedContent.CreateSimpleContent(contentType, "Tagged content", -1);
-            content.AssignTags("tags", new[] { "hello", "world", "some", "tags" });
-            content.TryPublishValues();
-            contentService.SaveAndPublish(content);
-
-            // edit tags and save
-            content.AssignTags("tags", new[] { "another", "world" }, merge: true);
-            contentService.Save(content);
-
-            // the (edit) property does contain all tags
-            Assert.AreEqual(5, content.Properties["tags"].GetValue().ToString().Split(',').Distinct().Count());
-
-            // but the database still contains the initial two tags
-            var propertyTypeId = contentType.PropertyTypes.Single(x => x.Alias == "tags").Id;
-            using (var scope = ScopeProvider.CreateScope())
-            {
-                Assert.AreEqual(4, scope.Database.ExecuteScalar<int>(
-                    "SELECT COUNT(*) FROM cmsTagRelationship WHERE nodeId=@nodeId AND propertyTypeId=@propTypeId",
-                    new { nodeId = content.Id, propTypeId = propertyTypeId }));
-                scope.Complete();
-            }
-        }
-
-        [Test]
-        public void Can_Replace_Tag_Data_To_Published_Content()
-        {
-            //Arrange
-            var contentService = ServiceContext.ContentService;
-            var contentTypeService = ServiceContext.ContentTypeService;
-            var contentType = MockedContentTypes.CreateSimpleContentType("umbMandatory", "Mandatory Doc Type", true);
-            contentType.PropertyGroups.First().PropertyTypes.Add(
-                new PropertyType("test", ValueStorageType.Ntext, "tags")
-                    {
-                        DataTypeId = 1041
-                    });
-            contentTypeService.Save(contentType);
-
-            var content = MockedContent.CreateSimpleContent(contentType, "Tagged content", -1);
-
-
-            // Act
-            content.AssignTags("tags", new[] { "hello", "world", "some", "tags" });
-            content.TryPublishValues();
-            contentService.SaveAndPublish(content);
-
-            // Assert
-            Assert.AreEqual(4, content.Properties["tags"].GetValue().ToString().Split(',').Distinct().Count());
-            var propertyTypeId = contentType.PropertyTypes.Single(x => x.Alias == "tags").Id;
-            using (var scope = ScopeProvider.CreateScope())
-            {
-                Assert.AreEqual(4, scope.Database.ExecuteScalar<int>(
-                    "SELECT COUNT(*) FROM cmsTagRelationship WHERE nodeId=@nodeId AND propertyTypeId=@propTypeId",
-                    new { nodeId = content.Id, propTypeId = propertyTypeId }));
-
-                scope.Complete();
-            }
-        }
-
-        [Test]
-        public void Can_Append_Tag_Data_To_Published_Content()
-        {
-            //Arrange
-            var contentService = ServiceContext.ContentService;
-            var contentTypeService = ServiceContext.ContentTypeService;
-            var contentType = MockedContentTypes.CreateSimpleContentType("umbMandatory", "Mandatory Doc Type", true);
-            contentType.PropertyGroups.First().PropertyTypes.Add(
-                new PropertyType("test", ValueStorageType.Ntext, "tags")
-                {
-                    DataTypeId = 1041
-                });
-            contentTypeService.Save(contentType);
-            var content = MockedContent.CreateSimpleContent(contentType, "Tagged content", -1);
-            content.AssignTags("tags", new[] { "hello", "world", "some", "tags" });
-            content.TryPublishValues();
-            contentService.SaveAndPublish(content);
-
-            // Act
-            content.AssignTags("tags", new[] { "another", "world" }, merge: true);
-            content.TryPublishValues();
-            contentService.SaveAndPublish(content);
-
-            // Assert
-            Assert.AreEqual(5, content.Properties["tags"].GetValue().ToString().Split(',').Distinct().Count());
-            var propertyTypeId = contentType.PropertyTypes.Single(x => x.Alias == "tags").Id;
-            using (var scope = ScopeProvider.CreateScope())
-            {
-                Assert.AreEqual(5, scope.Database.ExecuteScalar<int>(
-                    "SELECT COUNT(*) FROM cmsTagRelationship WHERE nodeId=@nodeId AND propertyTypeId=@propTypeId",
-                    new { nodeId = content.Id, propTypeId = propertyTypeId }));
-
-                scope.Complete();
-            }
-        }
-
-        [Test]
-        public void Can_Remove_Tag_Data_To_Published_Content()
-        {
-            //Arrange
-            var contentService = ServiceContext.ContentService;
-            var contentTypeService = ServiceContext.ContentTypeService;
-            var contentType = MockedContentTypes.CreateSimpleContentType("umbMandatory", "Mandatory Doc Type", true);
-            contentType.PropertyGroups.First().PropertyTypes.Add(
-                new PropertyType("test", ValueStorageType.Ntext, "tags")
-                {
-                    DataTypeId = 1041
-                });
-            contentTypeService.Save(contentType);
-            var content = MockedContent.CreateSimpleContent(contentType, "Tagged content", -1);
-            content.AssignTags("tags", new[] { "hello", "world", "some", "tags" });
-            content.TryPublishValues();
-            contentService.SaveAndPublish(content);
-
-            // Act
-            content.RemoveTags("tags", new[] { "some", "world" });
-            content.TryPublishValues();
-            contentService.SaveAndPublish(content);
-
-            // Assert
-            Assert.AreEqual(2, content.Properties["tags"].GetValue().ToString().Split(',').Distinct().Count());
-            var propertyTypeId = contentType.PropertyTypes.Single(x => x.Alias == "tags").Id;
-            using (var scope = ScopeProvider.CreateScope())
-            {
-                Assert.AreEqual(2, scope.Database.ExecuteScalar<int>(
-                    "SELECT COUNT(*) FROM cmsTagRelationship WHERE nodeId=@nodeId AND propertyTypeId=@propTypeId",
-                    new { nodeId = content.Id, propTypeId = propertyTypeId }));
-
-                scope.Complete();
-            }
-        }
-
-        [Test]
-        public void Can_Remove_Property_Type()
-        {
-            // Arrange
-            var contentService = ServiceContext.ContentService;
-
-            // Act
-            var content = contentService.Create("Test", -1, "umbTextpage", 0);
-
-            // Assert
-            Assert.That(content, Is.Not.Null);
-            Assert.That(content.HasIdentity, Is.False);
-        }
-
-        [Test]
-        public void Can_Create_Content()
-        {
-            // Arrange
-            var contentService = ServiceContext.ContentService;
-
-            // Act
-            var content = contentService.Create("Test", -1, "umbTextpage", 0);
-
-            // Assert
-            Assert.That(content, Is.Not.Null);
-            Assert.That(content.HasIdentity, Is.False);
-        }
-
-        [Test]
-        public void Can_Create_Content_Without_Explicitly_Set_User()
-        {
-            // Arrange
-            var contentService = ServiceContext.ContentService;
-
-            // Act
-            var content = contentService.Create("Test", -1, "umbTextpage");
-
-            // Assert
-            Assert.That(content, Is.Not.Null);
-            Assert.That(content.HasIdentity, Is.False);
-            Assert.That(content.CreatorId, Is.EqualTo(0)); //Default to 0 (unknown) since we didn't explicitly set this in the Create call
-        }
-
-        [Test]
-        public void Can_Save_New_Content_With_Explicit_User()
-        {
-            var user = new User
-                {
-                    Name = "Test",
-                    Email = "test@test.com",
-                    Username = "test",
-                RawPasswordValue = "test"
-                };
-            ServiceContext.UserService.Save(user);
-            var content = new Content("Test", -1, ServiceContext.ContentTypeService.Get("umbTextpage"));
-
-            // Act
-            ServiceContext.ContentService.Save(content, (int)user.Id);
-
-            // Assert
-            Assert.That(content.CreatorId, Is.EqualTo(user.Id));
-            Assert.That(content.WriterId, Is.EqualTo(user.Id));
-        }
-
-        [Test]
-        public void Cannot_Create_Content_With_Non_Existing_ContentType_Alias()
-        {
-            // Arrange
-            var contentService = ServiceContext.ContentService;
-
-            // Act & Assert
-            Assert.Throws<Exception>(() => contentService.Create("Test", -1, "umbAliasDoesntExist"));
-        }
-
-        [Test]
-        public void Cannot_Save_Content_With_Empty_Name()
-        {
-            // Arrange
-            var contentService = ServiceContext.ContentService;
-            var content = new Content(string.Empty, -1, ServiceContext.ContentTypeService.Get("umbTextpage"));
-
-            // Act & Assert
-            Assert.Throws<InvalidOperationException>(() => contentService.Save(content));
-        }
-
-        [Test]
-        public void Can_Get_Content_By_Id()
-        {
-            // Arrange
-            var contentService = ServiceContext.ContentService;
-
-            // Act
-            var content = contentService.GetById(NodeDto.NodeIdSeed + 2 );
-
-            // Assert
-            Assert.That(content, Is.Not.Null);
-            Assert.That(content.Id, Is.EqualTo(NodeDto.NodeIdSeed + 2));
-        }
-
-        [Test]
-        public void Can_Get_Content_By_Guid_Key()
-        {
-            // Arrange
-            var contentService = ServiceContext.ContentService;
-
-            // Act
-            var content = contentService.GetById(new Guid("B58B3AD4-62C2-4E27-B1BE-837BD7C533E0"));
-
-            // Assert
-            Assert.That(content, Is.Not.Null);
-            Assert.That(content.Id, Is.EqualTo(NodeDto.NodeIdSeed + 2));
-        }
-
-        [Test]
-        public void Can_Get_Content_By_Level()
-        {
-            // Arrange
-            var contentService = ServiceContext.ContentService;
-
-            // Act
-            var contents = contentService.GetByLevel(2).ToList();
-
-            // Assert
-            Assert.That(contents, Is.Not.Null);
-            Assert.That(contents.Any(), Is.True);
-            Assert.That(contents.Count(), Is.GreaterThanOrEqualTo(2));
-        }
-
-        [Test]
-        public void Can_Get_Children_Of_Content_Id()
-        {
-            // Arrange
-            var contentService = ServiceContext.ContentService;
-
-            // Act
-            var contents = contentService.GetChildren(NodeDto.NodeIdSeed + 2).ToList();
-
-            // Assert
-            Assert.That(contents, Is.Not.Null);
-            Assert.That(contents.Any(), Is.True);
-            Assert.That(contents.Count(), Is.GreaterThanOrEqualTo(2));
-        }
-
-        [Test]
-        public void Can_Get_Descendents_Of_Content()
-        {
-            // Arrange
-            var contentService = ServiceContext.ContentService;
-            var hierarchy = CreateContentHierarchy();
-            contentService.Save(hierarchy, 0);
-
-            // Act
-            var contents = contentService.GetDescendants(NodeDto.NodeIdSeed + 2).ToList();
-
-            // Assert
-            Assert.That(contents, Is.Not.Null);
-            Assert.That(contents.Any(), Is.True);
-            Assert.That(contents.Count(), Is.EqualTo(52));
-        }
-
-        [Test]
-        public void Can_Get_All_Versions_Of_Content()
-        {
-            var contentService = ServiceContext.ContentService;
-
-            var parent = ServiceContext.ContentService.GetById(NodeDto.NodeIdSeed + 2);
-            Assert.IsFalse(parent.Published);
-            parent.TryPublishValues();
-            ServiceContext.ContentService.SaveAndPublish(parent); // publishing parent, so Text Page 2 can be updated.
-
-            var content = contentService.GetById(NodeDto.NodeIdSeed + 4);
-            Assert.IsFalse(content.Published);
-            var versions = contentService.GetVersions(NodeDto.NodeIdSeed + 4).ToList();
-            Assert.AreEqual(1, versions.Count);
-
-            var version1 = content.VersionId;
-            Console.WriteLine($"1 e={content.VersionId} p={content.PublishedVersionId}");
-
-            content.Name = "Text Page 2 Updated";
-            content.SetValue("author", "Jane Doe");
-            content.TryPublishValues();
-            contentService.SaveAndPublish(content); // publishes the current version, creates a version
-
-            var version2 = content.VersionId;
-            Console.WriteLine($"2 e={content.VersionId} p={content.PublishedVersionId}");
-
-            content.Name = "Text Page 2 ReUpdated";
-            content.SetValue("author", "Bob Hope");
-            content.TryPublishValues();
-            contentService.SaveAndPublish(content); // publishes again, creates a version
-
-            var version3 = content.VersionId;
-            Console.WriteLine($"3 e={content.VersionId} p={content.PublishedVersionId}");
-
-            var content1 = contentService.GetById(content.Id);
-            Assert.AreEqual("Bob Hope", content1.GetValue("author"));
-            Assert.AreEqual("Bob Hope", content1.GetValue("author", published: true));
-
-            content.Name = "Text Page 2 ReReUpdated";
-            content.SetValue("author", "John Farr");
-            contentService.Save(content); // no new version
-
-            content1 = contentService.GetById(content.Id);
-            Assert.AreEqual("John Farr", content1.GetValue("author"));
-            Assert.AreEqual("Bob Hope", content1.GetValue("author", published: true));
-
-            versions = contentService.GetVersions(NodeDto.NodeIdSeed + 4).ToList();
-            Assert.AreEqual(3, versions.Count);
-
-            // versions come with most recent first
-            Assert.AreEqual(version3, versions[0].VersionId); // the edited version
-            Assert.AreEqual(version2, versions[1].VersionId); // the published version
-            Assert.AreEqual(version1, versions[2].VersionId); // the previously published version
-
-            // p is always the same, published version
-            // e is changing, actual version we're loading
-            Console.WriteLine();
-            foreach (var version in ((IEnumerable<IContent>) versions).Reverse())
-                Console.WriteLine($"+ e={((Content) version).VersionId} p={((Content) version).PublishedVersionId}");
-
-            // and proper values
-            // first, the current (edited) version, with edited and published versions
-            Assert.AreEqual("John Farr", versions[0].GetValue("author")); // current version has the edited value
-            Assert.AreEqual("Bob Hope", versions[0].GetValue("author", published: true)); // and the published published value
-
-            // then, the current (published) version, with edited == published
-            Assert.AreEqual("Bob Hope", versions[1].GetValue("author")); // own edited version
-            Assert.AreEqual("Bob Hope", versions[1].GetValue("author", published: true)); // and published
-
-            // then, the first published version - with values as 'edited'
-            Assert.AreEqual("Jane Doe", versions[2].GetValue("author")); // own edited version
-            Assert.AreEqual("Bob Hope", versions[2].GetValue("author", published: true)); // and published
-        }
-
-        [Test]
-        public void Can_Get_Root_Content()
-        {
-            // Arrange
-            var contentService = ServiceContext.ContentService;
-
-            // Act
-            var contents = contentService.GetRootContent().ToList();
-
-            // Assert
-            Assert.That(contents, Is.Not.Null);
-            Assert.That(contents.Any(), Is.True);
-            Assert.That(contents.Count(), Is.EqualTo(1));
-        }
-
-        [Test]
-        public void Can_Get_Content_For_Expiration()
-        {
-            // Arrange
-            var contentService = ServiceContext.ContentService;
-            var root = contentService.GetById(NodeDto.NodeIdSeed + 2);
-            root.TryPublishValues();
-            contentService.SaveAndPublish(root);
-            var content = contentService.GetById(NodeDto.NodeIdSeed + 4);
-            content.ExpireDate = DateTime.Now.AddSeconds(1);
-            content.TryPublishValues();
-            contentService.SaveAndPublish(content);
-
-            // Act
-            Thread.Sleep(new TimeSpan(0, 0, 0, 2));
-            var contents = contentService.GetContentForExpiration().ToList();
-
-            // Assert
-            Assert.That(contents, Is.Not.Null);
-            Assert.That(contents.Any(), Is.True);
-            Assert.That(contents.Count(), Is.EqualTo(1));
-        }
-
-        [Test]
-        public void Can_Get_Content_For_Release()
-        {
-            // Arrange
-            var contentService = ServiceContext.ContentService;
-
-            // Act
-            var contents = contentService.GetContentForRelease().ToList();
-
-            // Assert
-            Assert.That(DateTime.Now.AddMinutes(-5) <= DateTime.Now);
-            Assert.That(contents, Is.Not.Null);
-            Assert.That(contents.Any(), Is.True);
-            Assert.That(contents.Count(), Is.EqualTo(1));
-        }
-
-        [Test]
-        public void Can_Get_Content_In_RecycleBin()
-        {
-            // Arrange
-            var contentService = ServiceContext.ContentService;
-
-            // Act
-            var contents = contentService.GetContentInRecycleBin().ToList();
-
-            // Assert
-            Assert.That(contents, Is.Not.Null);
-            Assert.That(contents.Any(), Is.True);
-            Assert.That(contents.Count(), Is.EqualTo(1));
-        }
-
-        [Test]
-        public void Can_UnPublish_Content()
-        {
-            // Arrange
-            var contentService = ServiceContext.ContentService;
-            var content = contentService.GetById(NodeDto.NodeIdSeed + 2);
-            content.TryPublishValues();
-            var published = contentService.SaveAndPublish(content, 0);
-
-            using (var scope = ScopeProvider.CreateScope())
-            {
-                Assert.IsTrue(scope.Database.Exists<ContentXmlDto>(content.Id));
-            }
-
-            // Act
-            var unpublished = contentService.Unpublish(content, userId: 0);
-
-            // Assert
-            Assert.That(published.Success, Is.True);
-            Assert.That(unpublished.Success, Is.True);
-            Assert.That(content.Published, Is.False);
-
-            using (var scope = ScopeProvider.CreateScope())
-            {
-                Assert.IsFalse(scope.Database.Exists<ContentXmlDto>(content.Id));
-            }
-        }
-
-        [Test]
-        public void Can_Publish_Content()
-        {
-            // Arrange
-            var contentService = ServiceContext.ContentService;
-            var content = contentService.GetById(NodeDto.NodeIdSeed + 2);
-
-            // Act
-            content.TryPublishValues();
-            var published = contentService.SaveAndPublish(content, 0);
-
-            // Assert
-            Assert.That(published.Success, Is.True);
-            Assert.That(content.Published, Is.True);
-        }
-
-        [Test]
-        public void IsPublishable()
-        {
-            // Arrange
-            var contentService = ServiceContext.ContentService;
-            var parent = contentService.Create("parent", -1, "umbTextpage");
-            parent.TryPublishValues();
-            contentService.SaveAndPublish(parent);
-            var content = contentService.Create("child", parent, "umbTextpage");
-            contentService.Save(content);
-
-            Assert.IsTrue(contentService.IsPathPublishable(content));
-            contentService.Unpublish(parent);
-            Assert.IsFalse(contentService.IsPathPublishable(content));
-        }
-
-        [Test]
-        public void Can_Publish_Content_WithEvents()
-        {
-            ContentService.Publishing += ContentServiceOnPublishing;
-
-            // tests that during 'publishing' event, what we get from the repo is the 'old' content,
-            // because 'publishing' fires before the 'saved' event ie before the content is actually
-            // saved
-
-            try
-            {
-                var contentService = ServiceContext.ContentService;
-                var content = contentService.GetById(NodeDto.NodeIdSeed + 2);
-                Assert.AreEqual("Home", content.Name);
-
-                content.Name = "foo";
-                content.TryPublishValues();
-                var published = contentService.SaveAndPublish(content, 0);
-
-                Assert.That(published.Success, Is.True);
-                Assert.That(content.Published, Is.True);
-
-                var e = ServiceContext.ContentService.GetById(content.Id);
-                Assert.AreEqual("foo", e.Name);
-            }
-            finally
-            {
-                ContentService.Publishing -= ContentServiceOnPublishing;
-            }
-        }
-
-        private void ContentServiceOnPublishing(IContentService sender, PublishEventArgs<IContent> args)
-        {
-            Assert.AreEqual(1, args.PublishedEntities.Count());
-            var entity = args.PublishedEntities.First();
-            Assert.AreEqual("foo", entity.Name);
-
-            var e = ServiceContext.ContentService.GetById(entity.Id);
-            Assert.AreEqual("Home", e.Name);
-        }
-
-        [Test]
-        public void Can_Publish_Only_Valid_Content()
-        {
-            var contentTypeService = ServiceContext.ContentTypeService;
-            var contentType = MockedContentTypes.CreateSimpleContentType("umbMandatory", "Mandatory Doc Type", true);
-            contentTypeService.Save(contentType);
-
-            const int parentId = NodeDto.NodeIdSeed + 2;
-
-            var contentService = ServiceContext.ContentService;
-            var content = MockedContent.CreateSimpleContent(contentType, "Invalid Content", parentId);
-            content.SetValue("author", string.Empty);
-            contentService.Save(content);
-
-            var parent = contentService.GetById(parentId);
-
-            var parentCanPublishValues = parent.TryPublishValues();
-            var parentPublished = contentService.SaveAndPublish(parent);
-
-            // parent can publish values
-            // and therefore can be published
-            Assert.IsTrue(parentCanPublishValues);
-            Assert.IsTrue(parentPublished.Success);
-            Assert.IsTrue(parent.Published);
-
-            var contentCanPublishValues = content.TryPublishValues();
-            var contentPublished = contentService.SaveAndPublish(content);
-
-            // content cannot publish values because they are invalid
-            Assert.IsFalse(contentCanPublishValues);
-            Assert.IsNotEmpty(content.ValidateProperties());
-
-            // and therefore cannot be published,
-            // because it did not have a published version at all
-            Assert.IsFalse(contentPublished.Success);
-            Assert.AreEqual(PublishResultType.FailedNoPublishedValues, contentPublished.Result);
-            Assert.IsFalse(content.Published);
-        }
-
-        // documents: an enumeration of documents, in tree order
-        // map: applies (if needed) PublishValue, returns a value indicating whether to proceed with the branch
-        private IEnumerable<IContent> MapPublishValues(IEnumerable<IContent> documents, Func<IContent, bool> map)
-        {
-            var exclude = new HashSet<int>();
-            foreach (var document in documents)
-            {
-                if (exclude.Contains(document.ParentId))
-                {
-                    exclude.Add(document.Id);
-                    continue;
-                }
-                if (!map(document))
-                {
-                    exclude.Add(document.Id);
-                    continue;
-                }
-                yield return document;
-            }
-        }
-
-        [Test]
-        public void Can_Publish_Content_Children()
-        {
-            const int parentId = NodeDto.NodeIdSeed + 2;
-
-            var contentService = ServiceContext.ContentService;
-            var parent = contentService.GetById(parentId);
-
-            Console.WriteLine(" " + parent.Id);
-            foreach (var x in contentService.GetDescendants(parent))
-                Console.WriteLine("          ".Substring(0, x.Level) + x.Id);
-            Console.WriteLine();
-
-            // publish parent & its branch
-            // only those that are not already published
-            // only invariant/neutral values
-            var parentPublished = contentService.SaveAndPublishBranch(parent, true);
-
-            foreach (var result in parentPublished)
-                Console.WriteLine("          ".Substring(0, result.Content.Level) + $"{result.Content.Id}: {result.Result}");
-
-            // everything should be successful
-            Assert.IsTrue(parentPublished.All(x => x.Success));
-            Assert.IsTrue(parent.Published);
-
-            var children = contentService.GetChildren(parentId);
-
-            // children are published including ... that was released 5 mins ago
-            Assert.IsTrue(children.First(x => x.Id == NodeDto.NodeIdSeed + 4).Published);
-        }
-
-        [Test]
-        public void Cannot_Publish_Expired_Content()
-        {
-            // Arrange
-            var contentService = ServiceContext.ContentService;
-            var content = contentService.GetById(NodeDto.NodeIdSeed + 4); //This Content expired 5min ago
-            content.ExpireDate = DateTime.Now.AddMinutes(-5);
-            contentService.Save(content);
-
-            var parent = contentService.GetById(NodeDto.NodeIdSeed + 2);
-            parent.TryPublishValues();
-            var parentPublished = contentService.SaveAndPublish(parent, 0);//Publish root Home node to enable publishing of 'NodeDto.NodeIdSeed + 3'
-
-            // Act
-            content.TryPublishValues();
-            var published = contentService.SaveAndPublish(content, 0);
-
-            // Assert
-            Assert.That(parentPublished.Success, Is.True);
-            Assert.That(published.Success, Is.False);
-            Assert.That(content.Published, Is.False);
-        }
-
-        [Test]
-        public void Cannot_Publish_Content_Awaiting_Release()
-        {
-            // Arrange
-            var contentService = ServiceContext.ContentService;
-            var content = contentService.GetById(NodeDto.NodeIdSeed + 3);
-            content.ReleaseDate = DateTime.Now.AddHours(2);
-            contentService.Save(content, 0);
-
-            var parent = contentService.GetById(NodeDto.NodeIdSeed + 2);
-            parent.TryPublishValues();
-            var parentPublished = contentService.SaveAndPublish(parent, 0);//Publish root Home node to enable publishing of 'NodeDto.NodeIdSeed + 3'
-
-            // Act
-            content.TryPublishValues();
-            var published = contentService.SaveAndPublish(content, 0);
-
-            // Assert
-            Assert.That(parentPublished.Success, Is.True);
-            Assert.That(published.Success, Is.False);
-            Assert.That(content.Published, Is.False);
-        }
-
-        [Test]
-        public void Cannot_Publish_Content_Where_Parent_Is_Unpublished()
-        {
-            // Arrange
-            var contentService = ServiceContext.ContentService;
-            var content = contentService.Create("Subpage with Unpublisehed Parent", NodeDto.NodeIdSeed + 2, "umbTextpage", 0);
-            contentService.Save(content, 0);
-
-            // Act
-            var published = contentService.SaveAndPublishBranch(content, true);
-
-            // Assert
-            Assert.That(published.All(x => x.Success), Is.False);
-            Assert.That(content.Published, Is.False);
-        }
-
-        [Test]
-        public void Cannot_Publish_Trashed_Content()
-        {
-            // Arrange
-            var contentService = ServiceContext.ContentService;
-            var content = contentService.GetById(NodeDto.NodeIdSeed + 5);
-
-            // Act
-            content.TryPublishValues();
-            var published = contentService.SaveAndPublish(content, 0);
-
-            // Assert
-            Assert.That(published.Success, Is.False);
-            Assert.That(content.Published, Is.False);
-            Assert.That(content.Trashed, Is.True);
-        }
-
-        [Test]
-        public void Can_Save_And_Publish_Content()
-        {
-            // Arrange
-            var contentService = ServiceContext.ContentService;
-            var content = contentService.Create("Home US", - 1, "umbTextpage", 0);
-            content.SetValue("author", "Barack Obama");
-
-            // Act
-            content.TryPublishValues();
-            var published = contentService.SaveAndPublish(content, 0);
-
-            // Assert
-            Assert.That(content.HasIdentity, Is.True);
-            Assert.That(content.Published, Is.True);
-            Assert.IsTrue(published.Success);
-        }
-
-        /// <summary>
-        /// Try to immitate a new child content item being created through the UI.
-        /// This content item will have no Id, Path or Identity.
-        /// It seems like this is wiped somewhere in the process when creating an item through the UI
-        /// and we need to make sure we handle nullchecks for these properties when creating content.
-        /// This is unfortunately not caught by the normal ContentService tests.
-        /// </summary>
-        [Test]
-        public void Can_Save_And_Publish_Content_And_Child_Without_Identity()
-        {
-            // Arrange
-            var contentService = ServiceContext.ContentService;
-            var content = contentService.Create("Home US", -1, "umbTextpage", 0);
-            content.SetValue("author", "Barack Obama");
-
-            // Act
-            content.TryPublishValues();
-            var published = contentService.SaveAndPublish(content, 0);
-            var childContent = contentService.Create("Child", content.Id, "umbTextpage", 0);
-            // Reset all identity properties
-            childContent.Id = 0;
-            childContent.Path = null;
-            ((Content)childContent).ResetIdentity();
-            childContent.TryPublishValues();
-            var childPublished = contentService.SaveAndPublish(childContent, 0);
-
-            // Assert
-            Assert.That(content.HasIdentity, Is.True);
-            Assert.That(content.Published, Is.True);
-            Assert.That(childContent.HasIdentity, Is.True);
-            Assert.That(childContent.Published, Is.True);
-            Assert.That(published.Success, Is.True);
-            Assert.That(childPublished.Success, Is.True);
-        }
-
-        [Test]
-        public void Can_Get_Published_Descendant_Versions()
-        {
-            // Arrange
-            var contentService = ServiceContext.ContentService;
-
-            var root = contentService.GetById(NodeDto.NodeIdSeed + 2);
-            root.TryPublishValues();
-            var rootPublished = contentService.SaveAndPublish(root);
-
-            var content = contentService.GetById(NodeDto.NodeIdSeed + 4);
-            content.Properties["title"].SetValue(content.Properties["title"].GetValue() + " Published");
-            content.TryPublishValues();
-            var contentPublished = contentService.SaveAndPublish(content);
-            var publishedVersion = content.VersionId;
-
-            content.Properties["title"].SetValue(content.Properties["title"].GetValue() + " Saved");
-            contentService.Save(content);
-            Assert.AreEqual(publishedVersion, content.VersionId);
-
-            // Act
-            var publishedDescendants = ((ContentService) contentService).GetPublishedDescendants(root).ToList();
-            Assert.AreNotEqual(0, publishedDescendants.Count);
-
-            // Assert
-            Assert.IsTrue(rootPublished.Success);
-            Assert.IsTrue(contentPublished.Success);
-
-            //Console.WriteLine(publishedVersion);
-            //foreach (var d in publishedDescendants) Console.WriteLine(d.Version);
-            Assert.IsTrue(publishedDescendants.Any(x => x.VersionId == publishedVersion));
-
-            //Ensure that the published content version has the correct property value and is marked as published
-            var publishedContentVersion = publishedDescendants.First(x => x.VersionId == publishedVersion);
-            Assert.That(publishedContentVersion.Published, Is.True);
-            Assert.That(publishedContentVersion.Properties["title"].GetValue(published: true), Contains.Substring("Published"));
-
-            // and has the correct draft properties
-            Assert.That(publishedContentVersion.Properties["title"].GetValue(), Contains.Substring("Saved"));
-
-            //Ensure that the latest version of the content is ok
-            var currentContent = contentService.GetById(NodeDto.NodeIdSeed + 4);
-            Assert.That(currentContent.Published, Is.True);
-            Assert.That(currentContent.Properties["title"].GetValue(published: true), Contains.Substring("Published"));
-            Assert.That(currentContent.Properties["title"].GetValue(), Contains.Substring("Saved"));
-            Assert.That(currentContent.VersionId, Is.EqualTo(publishedContentVersion.VersionId));
-        }
-
-        [Test]
-        public void Can_Save_Content()
-        {
-            // Arrange
-            var contentService = ServiceContext.ContentService;
-            var content = contentService.Create("Home US", - 1, "umbTextpage", 0);
-            content.SetValue("author", "Barack Obama");
-
-            // Act
-            contentService.Save(content, 0);
-
-            // Assert
-            Assert.That(content.HasIdentity, Is.True);
-        }
-
-        [Test]
-        public void Can_Bulk_Save_Content()
-        {
-            // Arrange
-            var contentService = ServiceContext.ContentService;
-            var contentTypeService = ServiceContext.ContentTypeService;
-
-            var contentType = contentTypeService.Get("umbTextpage");
-            Content subpage = MockedContent.CreateSimpleContent(contentType, "Text Subpage 1", NodeDto.NodeIdSeed + 2);
-            Content subpage2 = MockedContent.CreateSimpleContent(contentType, "Text Subpage 2", NodeDto.NodeIdSeed + 2);
-            var list = new List<IContent> {subpage, subpage2};
-
-            // Act
-            contentService.Save(list, 0);
-
-            // Assert
-            Assert.That(list.Any(x => !x.HasIdentity), Is.False);
-        }
-
-        [Test]
-        public void Can_Bulk_Save_New_Hierarchy_Content()
-        {
-            // Arrange
-            var contentService = ServiceContext.ContentService;
-            var hierarchy = CreateContentHierarchy().ToList();
-
-            // Act
-            contentService.Save(hierarchy, 0);
-
-            Assert.That(hierarchy.Any(), Is.True);
-            Assert.That(hierarchy.Any(x => x.HasIdentity == false), Is.False);
-            //all parent id's should be ok, they are lazy and if they equal zero an exception will be thrown
-            Assert.DoesNotThrow(() => hierarchy.Any(x => x.ParentId != 0));
-
-        }
-
-        [Test]
-        public void Can_Delete_Content_Of_Specific_ContentType()
-        {
-            // Arrange
-            var contentService = ServiceContext.ContentService;
-            var contentTypeService = ServiceContext.ContentTypeService;
-            var contentType = contentTypeService.Get("umbTextpage");
-
-            // Act
-            contentService.DeleteOfType(contentType.Id);
-            var rootContent = contentService.GetRootContent();
-            var contents = contentService.GetByType(contentType.Id);
-
-            // Assert
-            Assert.That(rootContent.Any(), Is.False);
-            Assert.That(contents.Any(x => !x.Trashed), Is.False);
-        }
-
-        [Test]
-        public void Can_Delete_Content()
-        {
-            // Arrange
-            var contentService = ServiceContext.ContentService;
-            var content = contentService.GetById(NodeDto.NodeIdSeed + 4);
-
-            // Act
-            contentService.Delete(content, 0);
-            var deleted = contentService.GetById(NodeDto.NodeIdSeed + 4);
-
-            // Assert
-            Assert.That(deleted, Is.Null);
-        }
-
-        [Test]
-        public void Can_Move_Content_To_RecycleBin()
-        {
-            // Arrange
-            var contentService = ServiceContext.ContentService;
-            var content = contentService.GetById(NodeDto.NodeIdSeed + 3);
-
-            // Act
-            contentService.MoveToRecycleBin(content, 0);
-
-            // Assert
-            Assert.That(content.ParentId, Is.EqualTo(-20));
-            Assert.That(content.Trashed, Is.True);
-        }
-
-        [Test]
-        public void Can_Move_Content_Structure_To_RecycleBin_And_Empty_RecycleBin()
-        {
-            var contentService = ServiceContext.ContentService;
-            var contentType = ServiceContext.ContentTypeService.Get("umbTextpage");
-
-            var subsubpage = MockedContent.CreateSimpleContent(contentType, "Text Page 3", NodeDto.NodeIdSeed + 3);
-            contentService.Save(subsubpage, 0);
-
-            var content = contentService.GetById(NodeDto.NodeIdSeed + 2);
-            var descendants = contentService.GetDescendants(content).ToList();
-            Assert.AreNotEqual(-20, content.ParentId);
-            Assert.IsFalse(content.Trashed);
-            Assert.AreEqual(3, descendants.Count);
-            Assert.IsFalse(descendants.Any(x => x.Path.StartsWith("-1,-20,")));
-            Assert.IsFalse(descendants.Any(x => x.Trashed));
-
-            contentService.MoveToRecycleBin(content, 0);
-            descendants = contentService.GetDescendants(content).ToList();
-
-            Assert.AreEqual(-20, content.ParentId);
-            Assert.IsTrue(content.Trashed);
-            Assert.AreEqual(3, descendants.Count);
-            Assert.IsTrue(descendants.All(x => x.Path.StartsWith("-1,-20,")));
-            Assert.True(descendants.All(x => x.Trashed));
-
-            contentService.EmptyRecycleBin();
-            var trashed = contentService.GetContentInRecycleBin();
-            Assert.IsEmpty(trashed);
-        }
-
-        [Test]
-        public void Can_Empty_RecycleBin()
-        {
-            // Arrange
-            var contentService = ServiceContext.ContentService;
-
-            // Act
-            contentService.EmptyRecycleBin();
-            var contents = contentService.GetContentInRecycleBin();
-
-            // Assert
-            Assert.That(contents.Any(), Is.False);
-        }
-
-        [Test]
-        public void Ensures_Permissions_Are_Retained_For_Copied_Descendants_With_Explicit_Permissions()
-        {
-            // Arrange
-            var userGroup = MockedUserGroup.CreateUserGroup("1");
-            ServiceContext.UserService.Save(userGroup);
-
-            var contentType = MockedContentTypes.CreateSimpleContentType("umbTextpage1", "Textpage");
-            contentType.AllowedContentTypes = new List<ContentTypeSort>
-            {
-                new ContentTypeSort(new Lazy<int>(() => contentType.Id), 0, contentType.Alias)
-            };
-            ServiceContext.FileService.SaveTemplate(contentType.DefaultTemplate);
-            ServiceContext.ContentTypeService.Save(contentType);
-
-            var parentPage = MockedContent.CreateSimpleContent(contentType);
-            ServiceContext.ContentService.Save(parentPage);
-
-            var childPage = MockedContent.CreateSimpleContent(contentType, "child", parentPage);
-            ServiceContext.ContentService.Save(childPage);
-            //assign explicit permissions to the child
-            ServiceContext.ContentService.SetPermission(childPage, 'A', new[] { userGroup.Id });
-
-            //Ok, now copy, what should happen is the childPage will retain it's own permissions
-            var parentPage2 = MockedContent.CreateSimpleContent(contentType);
-            ServiceContext.ContentService.Save(parentPage2);
-
-            var copy = ServiceContext.ContentService.Copy(childPage, parentPage2.Id, false, true);
-
-            //get the permissions and verify
-            var permissions = ServiceContext.UserService.GetPermissionsForPath(userGroup, copy.Path, fallbackToDefaultPermissions: true);
-            var allPermissions = permissions.GetAllPermissions().ToArray();
-            Assert.AreEqual(1, allPermissions.Length);
-            Assert.AreEqual("A", allPermissions[0]);
-        }
-
-        [Test]
-        public void Ensures_Permissions_Are_Inherited_For_Copied_Descendants()
-        {
-            // Arrange
-            var userGroup = MockedUserGroup.CreateUserGroup("1");
-            ServiceContext.UserService.Save(userGroup);
-
-            var contentType = MockedContentTypes.CreateSimpleContentType("umbTextpage1", "Textpage");
-            contentType.AllowedContentTypes = new List<ContentTypeSort>
-            {
-                new ContentTypeSort(new Lazy<int>(() => contentType.Id), 0, contentType.Alias)
-            };
-            ServiceContext.FileService.SaveTemplate(contentType.DefaultTemplate);
-            ServiceContext.ContentTypeService.Save(contentType);
-
-            var parentPage = MockedContent.CreateSimpleContent(contentType);
-            ServiceContext.ContentService.Save(parentPage);
-            ServiceContext.ContentService.SetPermission(parentPage, 'A', new[] { userGroup.Id });
-
-            var childPage1 = MockedContent.CreateSimpleContent(contentType, "child1", parentPage);
-            ServiceContext.ContentService.Save(childPage1);
-            var childPage2 = MockedContent.CreateSimpleContent(contentType, "child2", childPage1);
-            ServiceContext.ContentService.Save(childPage2);
-            var childPage3 = MockedContent.CreateSimpleContent(contentType, "child3", childPage2);
-            ServiceContext.ContentService.Save(childPage3);
-
-            //Verify that the children have the inherited permissions
-            var descendants = ServiceContext.ContentService.GetDescendants(parentPage).ToArray();
-            Assert.AreEqual(3, descendants.Length);
-
-            foreach (var descendant in descendants)
-            {
-                var permissions = ServiceContext.UserService.GetPermissionsForPath(userGroup, descendant.Path, fallbackToDefaultPermissions: true);
-                var allPermissions = permissions.GetAllPermissions().ToArray();
-                Assert.AreEqual(1, allPermissions.Length);
-                Assert.AreEqual("A", allPermissions[0]);
-            }
-
-            //create a new parent with a new permission structure
-            var parentPage2 = MockedContent.CreateSimpleContent(contentType);
-            ServiceContext.ContentService.Save(parentPage2);
-            ServiceContext.ContentService.SetPermission(parentPage2, 'B', new[] { userGroup.Id });
-
-            //Now copy, what should happen is the child pages will now have permissions inherited from the new parent
-            var copy = ServiceContext.ContentService.Copy(childPage1, parentPage2.Id, false, true);
-
-            descendants = ServiceContext.ContentService.GetDescendants(parentPage2).ToArray();
-            Assert.AreEqual(3, descendants.Length);
-
-            foreach (var descendant in descendants)
-            {
-                var permissions = ServiceContext.UserService.GetPermissionsForPath(userGroup, descendant.Path, fallbackToDefaultPermissions: true);
-                var allPermissions = permissions.GetAllPermissions().ToArray();
-                Assert.AreEqual(1, allPermissions.Length);
-                Assert.AreEqual("B", allPermissions[0]);
-            }
-        }
-
-        [Test]
-        public void Can_Empty_RecycleBin_With_Content_That_Has_All_Related_Data()
-        {
-            // Arrange
-            //need to:
-            // * add relations
-            // * add permissions
-            // * add notifications
-            // * public access
-            // * tags
-            // * domain
-            // * published & preview data
-            // * multiple versions
-
-            var contentType = MockedContentTypes.CreateAllTypesContentType("test", "test");
-            ServiceContext.ContentTypeService.Save(contentType, 0);
-
-            object obj =
-                new
-                {
-                    tags = "Hello,World"
-                };
-            var content1 = MockedContent.CreateBasicContent(contentType);
-            content1.PropertyValues(obj);
-            content1.ResetDirtyProperties(false);
-            ServiceContext.ContentService.Save(content1, 0);
-            content1.TryPublishValues();
-            Assert.IsTrue(ServiceContext.ContentService.SaveAndPublish(content1, 0).Success);
-            var content2 = MockedContent.CreateBasicContent(contentType);
-            content2.PropertyValues(obj);
-            content2.ResetDirtyProperties(false);
-            ServiceContext.ContentService.Save(content2, 0);
-            content2.TryPublishValues();
-            Assert.IsTrue(ServiceContext.ContentService.SaveAndPublish(content2, 0).Success);
-
-            var editorGroup = ServiceContext.UserService.GetUserGroupByAlias("editor");
-            editorGroup.StartContentId = content1.Id;
-            ServiceContext.UserService.Save(editorGroup);
-
-            var admin = ServiceContext.UserService.GetUserById(Constants.Security.SuperUserId);
-            admin.StartContentIds = new[] {content1.Id};
-            ServiceContext.UserService.Save(admin);
-
-            ServiceContext.RelationService.Save(new RelationType(Constants.ObjectTypes.Document, Constants.ObjectTypes.Document, "test"));
-            Assert.IsNotNull(ServiceContext.RelationService.Relate(content1, content2, "test"));
-
-            ServiceContext.PublicAccessService.Save(new PublicAccessEntry(content1, content2, content2, new List<PublicAccessRule>
-            {
-                new PublicAccessRule
-                {
-                    RuleType = "test",
-                    RuleValue = "test"
-                }
-            }));
-            Assert.IsTrue(ServiceContext.PublicAccessService.AddRule(content1, "test2", "test2").Success);
-
-            var user = ServiceContext.UserService.GetUserById(Constants.Security.SuperUserId);
-            var userGroup = ServiceContext.UserService.GetUserGroupByAlias(user.Groups.First().Alias);
-            Assert.IsNotNull(ServiceContext.NotificationService.CreateNotification(user, content1, "X"));
-
-            ServiceContext.ContentService.SetPermission(content1, 'A', new[] { userGroup.Id });
-
-            Assert.IsTrue(ServiceContext.DomainService.Save(new UmbracoDomain("www.test.com", "en-AU")
-            {
-                RootContentId = content1.Id
-            }).Success);
-
-            // Act
-            ServiceContext.ContentService.MoveToRecycleBin(content1);
-            ServiceContext.ContentService.EmptyRecycleBin();
-            var contents = ServiceContext.ContentService.GetContentInRecycleBin();
-
-            // Assert
-            Assert.That(contents.Any(), Is.False);
-        }
-
-        [Test]
-        public void Can_Move_Content()
-        {
-            // Arrange
-            var contentService = ServiceContext.ContentService;
-            var content = contentService.GetById(NodeDto.NodeIdSeed + 5);
-
-            // Act - moving out of recycle bin
-            contentService.Move(content, NodeDto.NodeIdSeed + 2);
-
-            // Assert
-            Assert.That(content.ParentId, Is.EqualTo(NodeDto.NodeIdSeed + 2));
-            Assert.That(content.Trashed, Is.False);
-            Assert.That(content.Published, Is.False);
-        }
-
-        [Test]
-        public void Can_Copy_Content()
-        {
-            // Arrange
-            var contentService = ServiceContext.ContentService;
-            var temp = contentService.GetById(NodeDto.NodeIdSeed + 4);
-
-            // Act
-            var copy = contentService.Copy(temp, temp.ParentId, false, 0);
-            var content = contentService.GetById(NodeDto.NodeIdSeed + 4);
-
-            // Assert
-            Assert.That(copy, Is.Not.Null);
-            Assert.That(copy.Id, Is.Not.EqualTo(content.Id));
-            Assert.AreNotSame(content, copy);
-            foreach (var property in copy.Properties)
-            {
-                Assert.AreEqual(property.GetValue(), content.Properties[property.Alias].GetValue());
-            }
-            //Assert.AreNotEqual(content.Name, copy.Name);
-        }
-
-        [Test]
-        public void Can_Copy_Recursive()
-        {
-            // Arrange
-            var contentService = ServiceContext.ContentService;
-            var temp = contentService.GetById(NodeDto.NodeIdSeed + 2);
-            Assert.AreEqual("Home", temp.Name);
-            Assert.AreEqual(2, temp.Children(contentService).Count());
-
-            // Act
-            var copy = contentService.Copy(temp, temp.ParentId, false, true, 0);
-            var content = contentService.GetById(NodeDto.NodeIdSeed + 2);
-
-            // Assert
-            Assert.That(copy, Is.Not.Null);
-            Assert.That(copy.Id, Is.Not.EqualTo(content.Id));
-            Assert.AreNotSame(content, copy);
-            Assert.AreEqual(2, copy.Children(contentService).Count());
-
-            var child = contentService.GetById(NodeDto.NodeIdSeed + 3);
-            var childCopy = copy.Children(contentService).First();
-            Assert.AreEqual(childCopy.Name, child.Name);
-            Assert.AreNotEqual(childCopy.Id, child.Id);
-            Assert.AreNotEqual(childCopy.Key, child.Key);
-        }
-
-        [Test]
-        public void Can_Copy_NonRecursive()
-        {
-            // Arrange
-            var contentService = ServiceContext.ContentService;
-            var temp = contentService.GetById(NodeDto.NodeIdSeed + 2);
-            Assert.AreEqual("Home", temp.Name);
-            Assert.AreEqual(2, temp.Children(contentService).Count());
-
-            // Act
-            var copy = contentService.Copy(temp, temp.ParentId, false, false, 0);
-            var content = contentService.GetById(NodeDto.NodeIdSeed + 2);
-
-            // Assert
-            Assert.That(copy, Is.Not.Null);
-            Assert.That(copy.Id, Is.Not.EqualTo(content.Id));
-            Assert.AreNotSame(content, copy);
-            Assert.AreEqual(0, copy.Children(contentService).Count());
-        }
-
-        [Test]
-        public void Can_Copy_Content_With_Tags()
-        {
-            const string propAlias = "tags";
-
-            var contentService = ServiceContext.ContentService;
-
-            // create a content type that has a 'tags' property
-            // the property needs to support tags, else nothing works of course!
-            var contentType = MockedContentTypes.CreateSimpleContentType3("umbTagsPage", "TagsPage");
-            contentType.Key = new Guid("78D96D30-1354-4A1E-8450-377764200C58");
-            ServiceContext.FileService.SaveTemplate(contentType.DefaultTemplate); // else, FK violation on contentType!
-            ServiceContext.ContentTypeService.Save(contentType);
-
-            var content = MockedContent.CreateSimpleContent(contentType, "Simple Tags Page", -1);
-            content.AssignTags(propAlias, new[] {"hello", "world"});
-            contentService.Save(content);
-
-            // value has been set but no tags have been created (not published)
-            Assert.AreEqual("hello,world", content.GetValue(propAlias));
-            var contentTags = ServiceContext.TagService.GetTagsForEntity(content.Id).ToArray();
-            Assert.AreEqual(0, contentTags.Length);
-
-            // reloading the content yields the same result
-            content = (Content) contentService.GetById(content.Id);
-            Assert.AreEqual("hello,world", content.GetValue(propAlias));
-            contentTags = ServiceContext.TagService.GetTagsForEntity(content.Id).ToArray();
-            Assert.AreEqual(0, contentTags.Length);
-
-            // publish
-            content.TryPublishValues();
-            contentService.SaveAndPublish(content);
-
-            // now tags have been set (published)
-            Assert.AreEqual("hello,world", content.GetValue(propAlias));
-            contentTags = ServiceContext.TagService.GetTagsForEntity(content.Id).ToArray();
-            Assert.AreEqual(2, contentTags.Length);
-
-            // copy
-            var copy = contentService.Copy(content, content.ParentId, false);
-
-            // copy is not published, so property has value, but no tags have been created
-            Assert.AreEqual("hello,world", copy.GetValue(propAlias));
-            var copiedTags = ServiceContext.TagService.GetTagsForEntity(copy.Id).ToArray();
-            Assert.AreEqual(0, copiedTags.Length);
-
-            // publish
-            copy.TryPublishValues();
-            contentService.SaveAndPublish(copy);
-
-            // now tags have been set (published)
-            copiedTags = ServiceContext.TagService.GetTagsForEntity(copy.Id).ToArray();
-
-            Assert.AreEqual(2, copiedTags.Length);
-            Assert.AreEqual("hello", copiedTags[0].Text);
-            Assert.AreEqual("world", copiedTags[1].Text);
-        }
-
-        [Test]
-        public void Can_Rollback_Version_On_Content()
-        {
-            // Arrange
-            var contentService = ServiceContext.ContentService;
-
-            var parent = ServiceContext.ContentService.GetById(NodeDto.NodeIdSeed + 2);
-            Assert.IsFalse(parent.Published);
-            parent.TryPublishValues();
-            ServiceContext.ContentService.SaveAndPublish(parent); // publishing parent, so Text Page 2 can be updated.
-
-            var content = contentService.GetById(NodeDto.NodeIdSeed + 4);
-            Assert.IsFalse(content.Published);
-
-            var versions = contentService.GetVersions(NodeDto.NodeIdSeed + 4).ToList();
-            Assert.AreEqual(1, versions.Count);
-
-            var version1 = content.VersionId;
-
-            content.Name = "Text Page 2 Updated";
-            content.SetValue("author", "Francis Doe");
-
-            // non published = edited
-            Assert.IsTrue(content.Edited);
-
-            content.TryPublishValues();
-            contentService.SaveAndPublish(content); // new version
-            var version2 = content.VersionId;
-            Assert.AreNotEqual(version1, version2);
-
-            Assert.IsTrue(content.Published);
-            Assert.IsFalse(content.Edited);
-            Assert.AreEqual("Francis Doe", contentService.GetById(content.Id).GetValue<string>("author")); // version2 author is Francis
-
-            Assert.AreEqual("Text Page 2 Updated", content.Name);
-            Assert.AreEqual("Text Page 2 Updated", content.PublishName);
-
-            content.Name = "Text Page 2 ReUpdated";
-            content.SetValue("author", "Jane Doe");
-
-            // is not actually 'edited' until changes have been saved
-            Assert.IsFalse(content.Edited);
-            contentService.Save(content); // just save changes
-            Assert.IsTrue(content.Edited);
-
-            Assert.AreEqual("Text Page 2 ReUpdated", content.Name);
-            Assert.AreEqual("Text Page 2 Updated", content.PublishName);
-
-            content.Name = "Text Page 2 ReReUpdated";
-
-            content.TryPublishValues();
-            contentService.SaveAndPublish(content); // new version
-            var version3 = content.VersionId;
-            Assert.AreNotEqual(version2, version3);
-
-            Assert.IsTrue(content.Published);
-            Assert.IsFalse(content.Edited);
-            Assert.AreEqual("Jane Doe", contentService.GetById(content.Id).GetValue<string>("author")); // version3 author is Jane
-
-            Assert.AreEqual("Text Page 2 ReReUpdated", content.Name);
-            Assert.AreEqual("Text Page 2 ReReUpdated", content.PublishName);
-
-            // here we have
-            // version1, first published version
-            // version2, second published version
-            // version3, third and current published version
-
-            // rollback all values to version1
-            var rollback = contentService.GetById(NodeDto.NodeIdSeed + 4);
-            var rollto = contentService.GetVersion(version1);
-            rollback.CopyValues(rollto);
-            rollback.Name = rollto.Name; // must do it explicitely
-            contentService.Save(rollback);
-
-            Assert.IsNotNull(rollback);
-            Assert.IsTrue(rollback.Published);
-            Assert.IsTrue(rollback.Edited);
-            Assert.AreEqual("Francis Doe", contentService.GetById(content.Id).GetValue<string>("author")); // author is now Francis again
-            Assert.AreEqual(version3, rollback.VersionId); // same version but with edits
-
-            // props and name have rolled back
-            Assert.AreEqual("Francis Doe", rollback.GetValue<string>("author"));
-            Assert.AreEqual("Text Page 2 Updated", rollback.Name);
-
-            // published props and name are still there
-            Assert.AreEqual("Jane Doe", rollback.GetValue<string>("author", published: true));
-            Assert.AreEqual("Text Page 2 ReReUpdated", rollback.PublishName);
-
-            // rollback all values to current version
-            // special because... current has edits... this really is equivalent to rolling back to version2
-            var rollback2 = contentService.GetById(NodeDto.NodeIdSeed + 4);
-            var rollto2 = contentService.GetVersion(version3);
-            rollback2.CopyValues(rollto2);
-            rollback2.Name = rollto2.PublishName; // must do it explicitely AND must pick the publish one!
-            contentService.Save(rollback2);
-
-            Assert.IsTrue(rollback2.Published);
-            Assert.IsFalse(rollback2.Edited); // all changes cleared!
-
-            Assert.AreEqual("Jane Doe", rollback2.GetValue<string>("author"));
-            Assert.AreEqual("Text Page 2 ReReUpdated", rollback2.Name);
-
-            // test rollback to self, again
-            content = contentService.GetById(content.Id);
-            Assert.AreEqual("Text Page 2 ReReUpdated", content.Name);
-            Assert.AreEqual("Jane Doe", content.GetValue<string>("author"));
-            content.TryPublishValues();
-            contentService.SaveAndPublish(content);
-            Assert.IsFalse(content.Edited);
-            content.Name = "Xxx";
-            content.SetValue("author", "Bob Doe");
-            contentService.Save(content);
-            Assert.IsTrue(content.Edited);
-            rollto = contentService.GetVersion(content.VersionId);
-            content.CopyValues(rollto);
-            content.Name = rollto.PublishName; // must do it explicitely AND must pick the publish one!
-            contentService.Save(content);
-            Assert.IsFalse(content.Edited);
-            Assert.AreEqual("Text Page 2 ReReUpdated", content.Name);
-            Assert.AreEqual("Jane Doe", content.GetValue("author"));
-        }
-
-        [Test]
-        public void Can_Save_Lazy_Content()
-        {
-            var contentType = ServiceContext.ContentTypeService.Get("umbTextpage");
-            var root = ServiceContext.ContentService.GetById(NodeDto.NodeIdSeed + 2);
-
-            var c = new Lazy<IContent>(() => MockedContent.CreateSimpleContent(contentType, "Hierarchy Simple Text Page", root.Id));
-            var c2 = new Lazy<IContent>(() => MockedContent.CreateSimpleContent(contentType, "Hierarchy Simple Text Subpage", c.Value.Id));
-            var list = new List<Lazy<IContent>> {c, c2};
-
-            using (var scope = ScopeProvider.CreateScope())
-            {
-                var repository = CreateRepository(ScopeProvider, out _);
-
-                foreach (var content in list)
-                {
-                    repository.Save(content.Value);
-                }
-
-                Assert.That(c.Value.HasIdentity, Is.True);
-                Assert.That(c2.Value.HasIdentity, Is.True);
-
-                Assert.That(c.Value.Id > 0, Is.True);
-                Assert.That(c2.Value.Id > 0, Is.True);
-
-                Assert.That(c.Value.ParentId > 0, Is.True);
-                Assert.That(c2.Value.ParentId > 0, Is.True);
-            }
-
-        }
-
-        [Test]
-        public void Can_Verify_Property_Types_On_Content()
-        {
-            // Arrange
-            var contentTypeService = ServiceContext.ContentTypeService;
-            var contentType = MockedContentTypes.CreateAllTypesContentType("allDataTypes", "All DataTypes");
-            contentTypeService.Save(contentType);
-            var contentService = ServiceContext.ContentService;
-            var content = MockedContent.CreateAllTypesContent(contentType, "Random Content", -1);
-            contentService.Save(content);
-            var id = content.Id;
-
-            // Act
-            var sut = contentService.GetById(id);
-
-            // Arrange
-            Assert.That(sut.GetValue<bool>("isTrue"), Is.True);
-            Assert.That(sut.GetValue<int>("number"), Is.EqualTo(42));
-            Assert.That(sut.GetValue<string>("bodyText"), Is.EqualTo("Lorem Ipsum Body Text Test"));
-            Assert.That(sut.GetValue<string>("singleLineText"), Is.EqualTo("Single Line Text Test"));
-            Assert.That(sut.GetValue<string>("multilineText"), Is.EqualTo("Multiple lines \n in one box"));
-            Assert.That(sut.GetValue<string>("upload"), Is.EqualTo("/media/1234/koala.jpg"));
-            Assert.That(sut.GetValue<string>("label"), Is.EqualTo("Non-editable label"));
-            //SD: This is failing because the 'content' call to GetValue<DateTime> always has empty milliseconds
-            //MCH: I'm guessing this is an issue because of the format the date is actually stored as, right? Cause we don't do any formatting when saving or loading
-            Assert.That(sut.GetValue<DateTime>("dateTime").ToString("G"), Is.EqualTo(content.GetValue<DateTime>("dateTime").ToString("G")));
-            Assert.That(sut.GetValue<string>("colorPicker"), Is.EqualTo("black"));
-            //that one is gone in 7.4
-            //Assert.That(sut.GetValue<string>("folderBrowser"), Is.Null);
-            Assert.That(sut.GetValue<string>("ddlMultiple"), Is.EqualTo("1234,1235"));
-            Assert.That(sut.GetValue<string>("rbList"), Is.EqualTo("random"));
-            Assert.That(sut.GetValue<DateTime>("date").ToString("G"), Is.EqualTo(content.GetValue<DateTime>("date").ToString("G")));
-            Assert.That(sut.GetValue<string>("ddl"), Is.EqualTo("1234"));
-            Assert.That(sut.GetValue<string>("chklist"), Is.EqualTo("randomc"));
-            Assert.That(sut.GetValue<Udi>("contentPicker"), Is.EqualTo(Udi.Create(Constants.UdiEntityType.Document, new Guid("74ECA1D4-934E-436A-A7C7-36CC16D4095C"))));
-            Assert.That(sut.GetValue<Udi>("mediaPicker"), Is.EqualTo(Udi.Create(Constants.UdiEntityType.Media, new Guid("44CB39C8-01E5-45EB-9CF8-E70AAF2D1691"))));
-            Assert.That(sut.GetValue<Udi>("memberPicker"), Is.EqualTo(Udi.Create(Constants.UdiEntityType.Member, new Guid("9A50A448-59C0-4D42-8F93-4F1D55B0F47D"))));
-            Assert.That(sut.GetValue<string>("relatedLinks"), Is.EqualTo("<links><link title=\"google\" link=\"http://google.com\" type=\"external\" newwindow=\"0\" /></links>"));
-            Assert.That(sut.GetValue<string>("tags"), Is.EqualTo("this,is,tags"));
-        }
-
-        [Test]
-        public void Can_Delete_Previous_Versions_Not_Latest()
-        {
-            // Arrange
-            var contentService = ServiceContext.ContentService;
-            var content = contentService.GetById(NodeDto.NodeIdSeed + 5);
-            var version = content.VersionId;
-
-            // Act
-            contentService.DeleteVersion(NodeDto.NodeIdSeed + 5, version, true, 0);
-            var sut = contentService.GetById(NodeDto.NodeIdSeed + 5);
-
-            // Assert
-            Assert.That(sut.VersionId, Is.EqualTo(version));
-        }
-
-        [Test]
-        public void Ensure_Content_Xml_Created()
-        {
-            var contentService = ServiceContext.ContentService;
-            var content = contentService.Create("Home US", -1, "umbTextpage", 0);
-            content.SetValue("author", "Barack Obama");
-
-            contentService.Save(content);
-
-            using (var scope = ScopeProvider.CreateScope())
-            {
-                Assert.IsFalse(scope.Database.Exists<ContentXmlDto>(content.Id));
-            }
-
-            content.TryPublishValues();
-            contentService.SaveAndPublish(content);
-
-            using (var scope = ScopeProvider.CreateScope())
-            {
-                Assert.IsTrue(scope.Database.Exists<ContentXmlDto>(content.Id));
-            }
-        }
-
-        [Test]
-        public void Ensure_Preview_Xml_Created()
-        {
-            var contentService = ServiceContext.ContentService;
-            var content = contentService.Create("Home US", -1, "umbTextpage", 0);
-            content.SetValue("author", "Barack Obama");
-
-            contentService.Save(content);
-
-            using (var scope = ScopeProvider.CreateScope())
-            {
-                Assert.IsTrue(scope.Database.SingleOrDefault<PreviewXmlDto>("WHERE nodeId=@nodeId", new{nodeId = content.Id}) != null);
-            }
-        }
-
-        [Test]
-        public void Can_Get_Paged_Children()
-        {
-            var service = ServiceContext.ContentService;
-            // Start by cleaning the "db"
-            var umbTextPage = service.GetById(new Guid("B58B3AD4-62C2-4E27-B1BE-837BD7C533E0"));
-            service.Delete(umbTextPage);
-
-            var contentType = MockedContentTypes.CreateSimpleContentType();
-            ServiceContext.ContentTypeService.Save(contentType);
-            for (int i = 0; i < 10; i++)
-            {
-                var c1 = MockedContent.CreateSimpleContent(contentType);
-                ServiceContext.ContentService.Save(c1);
-            }
-
-            long total;
-            var entities = service.GetPagedChildren(-1, 0, 6, out total).ToArray();
-            Assert.That(entities.Length, Is.EqualTo(6));
-            Assert.That(total, Is.EqualTo(10));
-            entities = service.GetPagedChildren(-1, 1, 6, out total).ToArray();
-            Assert.That(entities.Length, Is.EqualTo(4));
-            Assert.That(total, Is.EqualTo(10));
-        }
-
-        [Test]
-        public void Can_Get_Paged_Children_Dont_Get_Descendants()
-        {
-            var service = ServiceContext.ContentService;
-            // Start by cleaning the "db"
-            var umbTextPage = service.GetById(new Guid("B58B3AD4-62C2-4E27-B1BE-837BD7C533E0"));
-            service.Delete(umbTextPage);
-
-            var contentType = MockedContentTypes.CreateSimpleContentType();
-            ServiceContext.ContentTypeService.Save(contentType);
-            // only add 9 as we also add a content with children
-            for (int i = 0; i < 9; i++)
-            {
-                var c1 = MockedContent.CreateSimpleContent(contentType);
-                ServiceContext.ContentService.Save(c1);
-            }
-
-            var willHaveChildren = MockedContent.CreateSimpleContent(contentType);
-            ServiceContext.ContentService.Save(willHaveChildren);
-            for (int i = 0; i < 10; i++)
-            {
-                var c1 = MockedContent.CreateSimpleContent(contentType, "Content" + i, willHaveChildren.Id);
-                ServiceContext.ContentService.Save(c1);
-            }
-
-            long total;
-            // children in root including the folder - not the descendants in the folder
-            var entities = service.GetPagedChildren(-1, 0, 6, out total).ToArray();
-            Assert.That(entities.Length, Is.EqualTo(6));
-            Assert.That(total, Is.EqualTo(10));
-            entities = service.GetPagedChildren(-1, 1, 6, out total).ToArray();
-            Assert.That(entities.Length, Is.EqualTo(4));
-            Assert.That(total, Is.EqualTo(10));
-
-            // children in folder
-            entities = service.GetPagedChildren(willHaveChildren.Id, 0, 6, out total).ToArray();
-            Assert.That(entities.Length, Is.EqualTo(6));
-            Assert.That(total, Is.EqualTo(10));
-            entities = service.GetPagedChildren(willHaveChildren.Id, 1, 6, out total).ToArray();
-            Assert.That(entities.Length, Is.EqualTo(4));
-            Assert.That(total, Is.EqualTo(10));
-        }
-
-        [Test]
-        public void PublishingTest()
-        {
-            var contentType = new ContentType(-1)
-            {
-                Alias = "foo",
-                Name = "Foo"
-            };
-
-            var properties = new PropertyTypeCollection(true)
-            {
-                new PropertyType("test", ValueStorageType.Ntext) { Alias = "title", Name = "Title", Mandatory = false, DataTypeId = -88 },
-            };
-
-            contentType.PropertyGroups.Add(new PropertyGroup(properties) { Name = "content" });
-
-            contentType.SetDefaultTemplate(new Template("Textpage", "textpage"));
-            ServiceContext.FileService.SaveTemplate(contentType.DefaultTemplate); // else, FK violation on contentType!
-            ServiceContext.ContentTypeService.Save(contentType);
-
-            var contentService = ServiceContext.ContentService;
-            var content = contentService.Create("foo", -1, "foo");
-            contentService.Save(content);
-
-            Assert.IsFalse(content.Published);
-            Assert.IsTrue(content.Edited);
-
-            content = contentService.GetById(content.Id);
-            Assert.IsFalse(content.Published);
-            Assert.IsTrue(content.Edited);
-
-            content.SetValue("title", "foo");
-            Assert.IsTrue(content.Edited);
-
-            contentService.Save(content);
-
-            Assert.IsFalse(content.Published);
-            Assert.IsTrue(content.Edited);
-
-            content = contentService.GetById(content.Id);
-            Assert.IsFalse(content.Published);
-            Assert.IsTrue(content.Edited);
-
-            var versions = contentService.GetVersions(content.Id);
-            Assert.AreEqual(1, versions.Count());
-
-            // publish content
-            // becomes Published, !Edited
-            // creates a new version
-            // can get published property values
-            content.TryPublishValues();
-            contentService.SaveAndPublish(content);
-
-            Assert.IsTrue(content.Published);
-            Assert.IsFalse(content.Edited);
-
-            content = contentService.GetById(content.Id);
-            Assert.IsTrue(content.Published);
-            Assert.IsFalse(content.Edited);
-
-            versions = contentService.GetVersions(content.Id);
-            Assert.AreEqual(2, versions.Count());
-
-            Assert.AreEqual("foo", content.GetValue("title", published: true));
-            Assert.AreEqual("foo", content.GetValue("title"));
-
-            // unpublish content
-            // becomes !Published, Edited
-            contentService.Unpublish(content);
-
-            Assert.IsFalse(content.Published);
-            Assert.IsTrue(content.Edited);
-
-            Assert.AreEqual("foo", content.GetValue("title", published: true));
-            Assert.AreEqual("foo", content.GetValue("title"));
-
-            var vpk = ((Content) content).VersionId;
-            var ppk = ((Content) content).PublishedVersionId;
-
-            content = contentService.GetById(content.Id);
-            Assert.IsFalse(content.Published);
-            Assert.IsTrue(content.Edited);
-
-            // fixme - depending on 1 line in ContentBaseFactory.BuildEntity
-            // the published infos can be gone or not
-            // if gone, it's not consistent with above
-            Assert.AreEqual(vpk, ((Content) content).VersionId);
-            Assert.AreEqual(ppk, ((Content) content).PublishedVersionId); // still there
-
-            // fixme - depending on 1 line in ContentRepository.MapDtoToContent
-            // the published values can be null or not
-            // if null, it's not consistent with above
-            //Assert.IsNull(content.GetValue("title", published:  true));
-            Assert.AreEqual("foo", content.GetValue("title", published: true)); // still there
-            Assert.AreEqual("foo", content.GetValue("title"));
-
-            versions = contentService.GetVersions(content.Id);
-            Assert.AreEqual(2, versions.Count());
-
-            // ah - we have a problem here - since we're not published we don't have published values
-            // and therefore we cannot "just" republish the content - we need to publish some values
-            // so... that's not really an option
-            //
-            //contentService.SaveAndPublish(content);
-
-            // fixme - what shall we do of all this?
-            /*
-            // this basically republishes a content
-            // what if it never was published?
-            // what if it has changes?
-            // do we want to "publish" only some variants, or the entire content?
-            contentService.Publish(content);
-
-            Assert.IsTrue(content.Published);
-            Assert.IsFalse(content.Edited);
-
-            // fixme - should it be 2 or 3
-            versions = contentService.GetVersions(content.Id);
-            Assert.AreEqual(2, versions.Count());
-
-            // fixme - now test rollbacks
-            var version = contentService.GetByVersion(content.Id); // test that it gets a version - should be GetVersion
-            var previousVersion = contentService.GetVersions(content.Id).Skip(1).FirstOrDefault(); // need an optimized way to do this
-            content.CopyValues(version); // copies the edited value - always
-            content.Template = version.Template;
-            content.Name = version.Name;
-            contentService.Save(content); // this is effectively a rollback?
-            contentService.Rollback(content); // just kill the method and offer options on values + template + name...
-            */
-        }
-
-        [Test]
-        public void Ensure_Invariant_Name()
-        {
-            var languageService = ServiceContext.LocalizationService;
-
-            var langUk = new Language("en-UK") { IsDefaultVariantLanguage = true };
-            var langFr = new Language("fr-FR");            
-
-            languageService.Save(langFr);
-            languageService.Save(langUk);
-
-            var contentTypeService = ServiceContext.ContentTypeService;
-
-            var contentType = contentTypeService.Get("umbTextpage");
-            contentType.Variations = ContentVariation.InvariantNeutral | ContentVariation.CultureNeutral;
-            contentType.AddPropertyType(new PropertyType(Constants.PropertyEditors.Aliases.TextBox, ValueStorageType.Nvarchar, "prop") { Variations = ContentVariation.CultureNeutral });
-            contentTypeService.Save(contentType);
-
-            var contentService = ServiceContext.ContentService;
-            var content = new Content(null, -1, contentType);
-
-            content.SetName("name-us", langUk.IsoCode);
-            content.SetName("name-fr", langFr.IsoCode);
-            contentService.Save(content);
-
-            //the name will be set to the default culture variant name
-            Assert.AreEqual("name-us", content.Name);
-
-            //fixme - should we always sync the invariant name even on update? see EnsureInvariantNameValues
-            ////updating the default culture variant name should also update the invariant name so they stay in sync
-            //content.SetName("name-us-2", langUk.IsoCode);
-            //contentService.Save(content);
-            //Assert.AreEqual("name-us-2", content.Name);
-        }
-
-        [Test]
-        public void Ensure_Unique_Culture_Names()
-        {
-            var languageService = ServiceContext.LocalizationService;
-
-            var langUk = new Language("en-UK") { IsDefaultVariantLanguage = true };
-            var langFr = new Language("fr-FR");
-
-            languageService.Save(langFr);
-            languageService.Save(langUk);
-
-            var contentTypeService = ServiceContext.ContentTypeService;
-
-            var contentType = contentTypeService.Get("umbTextpage");
-            contentType.Variations = ContentVariation.InvariantNeutral | ContentVariation.CultureNeutral;
-            contentType.AddPropertyType(new PropertyType(Constants.PropertyEditors.Aliases.TextBox, ValueStorageType.Nvarchar, "prop") { Variations = ContentVariation.CultureNeutral });
-            contentTypeService.Save(contentType);
-
-            var contentService = ServiceContext.ContentService;
-
-            var content = new Content(null, -1, contentType);
-            content.SetName("root", langUk.IsoCode);
-            contentService.Save(content);
-
-            for (var i = 0; i < 5; i++)
-            {
-                var child = new Content(null, content, contentType);
-                child.SetName("child", langUk.IsoCode);
-                contentService.Save(child);
-                Assert.AreEqual("child" + (i == 0 ? "" : " (" + (i).ToString() + ")"), child.GetName(langUk.IsoCode));
-
-                //Save it again to ensure that the unique check is not performed again against it's own name
-                contentService.Save(child);
-                Assert.AreEqual("child" + (i == 0 ? "" : " (" + (i).ToString() + ")"), child.GetName(langUk.IsoCode));
-            }
-        }
-
-        [Test]
-        public void Can_SaveRead_Variations()
-        {
-            var languageService = ServiceContext.LocalizationService;
-
-            var langFr = new Language("fr-FR");
-            var langUk = new Language("en-UK");
-            var langDe = new Language("de-DE");
-
-            languageService.Save(langFr);
-            languageService.Save(langUk);
-            languageService.Save(langDe);
-
-            var contentTypeService = ServiceContext.ContentTypeService;
-
-            // fixme
-            // contentType.Variations is InvariantNeutral | CultureNeutral
-            // propertyType.Variations can only be a subset of contentType.Variations - ie cannot *add* anything
-            //  (at least, we should validate this)
-            // but then,
-            // if the contentType supports InvariantNeutral | CultureNeutral,
-            //    the propertyType should support InvariantNeutral, or both, but not solely CultureNeutral?
-            //  but does this mean that CultureNeutral implies InvariantNeutral?
-            //  can a contentType *not* support InvariantNeutral?
-
-            var contentType = contentTypeService.Get("umbTextpage");
-            contentType.Variations = ContentVariation.InvariantNeutral | ContentVariation.CultureNeutral;
-            contentType.AddPropertyType(new PropertyType(Constants.PropertyEditors.Aliases.TextBox, ValueStorageType.Nvarchar, "prop") { Variations = ContentVariation.CultureNeutral });
-            contentTypeService.Save(contentType);
-
-            var contentService = ServiceContext.ContentService;
-            var content = contentService.Create("Home US", - 1, "umbTextpage");
-
-            // act
-
-            content.SetValue("author", "Barack Obama");
-            content.SetValue("prop", "value-fr1", langFr.IsoCode);
-            content.SetValue("prop", "value-uk1", langUk.IsoCode);
-            content.SetName("name-fr", langFr.IsoCode);
-            content.SetName("name-uk", langUk.IsoCode);
-            contentService.Save(content);
-
-            // content has been saved,
-            // it has names, but no publishNames, and no published cultures
-
-            var content2 = contentService.GetById(content.Id);
-
-            Assert.AreEqual("Home US", content2.Name);
-            Assert.AreEqual("name-fr", content2.GetName(langFr.IsoCode));
-            Assert.AreEqual("name-uk", content2.GetName(langUk.IsoCode));
-
-            Assert.AreEqual("value-fr1", content2.GetValue("prop", langFr.IsoCode));
-            Assert.AreEqual("value-uk1", content2.GetValue("prop", langUk.IsoCode));
-            Assert.IsNull(content2.GetValue("prop", langFr.IsoCode, published: true));
-            Assert.IsNull(content2.GetValue("prop", langUk.IsoCode, published: true));
-
-            Assert.IsNull(content2.PublishName);
-            Assert.IsNull(content2.GetPublishName(langFr.IsoCode));
-            Assert.IsNull(content2.GetPublishName(langUk.IsoCode));
-
-            // only fr and uk have a name, and are available
-            AssertPerCulture(content, (x, c) => x.IsCultureAvailable(c), (langFr, true), (langUk, true), (langDe, false));
-            AssertPerCulture(content2, (x, c) => x.IsCultureAvailable(c), (langFr, true), (langUk, true), (langDe, false));
-
-            // nothing has been published yet
-            AssertPerCulture(content, (x, c) => x.IsCulturePublished(c), (langFr, false), (langUk, false), (langDe, false));
-            AssertPerCulture(content2, (x, c) => x.IsCulturePublished(c), (langFr, false), (langUk, false), (langDe, false));
-
-            // not published => must be edited
-            AssertPerCulture(content, (x, c) => x.IsCultureEdited(c), (langFr, true), (langUk, true), (langDe, true));
-            AssertPerCulture(content2, (x, c) => x.IsCultureEdited(c), (langFr, true), (langUk, true), (langDe, true));
-
-            // act
-
-            content.TryPublishValues(langFr.IsoCode);
-            content.TryPublishValues(langUk.IsoCode);
-            contentService.SaveAndPublish(content);
-
-            // both FR and UK have been published,
-            // and content has been published,
-            // it has names, publishNames, and published cultures
-
-            content2 = contentService.GetById(content.Id);
-
-            Assert.AreEqual("Home US", content2.Name);
-            Assert.AreEqual("name-fr", content2.GetName(langFr.IsoCode));
-            Assert.AreEqual("name-uk", content2.GetName(langUk.IsoCode));
-
-            // we haven't published InvariantNeutral, but a document cannot be published without an invariant name,
-            // so when we tried and published for the first time above the french culture, the french name was used
-            // to populate the invariant name
-            Assert.AreEqual("name-fr", content2.PublishName);
-
-            Assert.AreEqual("name-fr", content2.GetPublishName(langFr.IsoCode));
-            Assert.AreEqual("name-uk", content2.GetPublishName(langUk.IsoCode));
-
-            Assert.AreEqual("value-fr1", content2.GetValue("prop", langFr.IsoCode));
-            Assert.AreEqual("value-uk1", content2.GetValue("prop", langUk.IsoCode));
-            Assert.AreEqual("value-fr1", content2.GetValue("prop", langFr.IsoCode, published: true));
-            Assert.AreEqual("value-uk1", content2.GetValue("prop", langUk.IsoCode, published: true));
-
-            // no change
-            AssertPerCulture(content, (x, c) => x.IsCultureAvailable(c), (langFr, true), (langUk, true), (langDe, false));
-            AssertPerCulture(content2, (x, c) => x.IsCultureAvailable(c), (langFr, true), (langUk, true), (langDe, false));
-
-            // fr and uk have been published now
-            AssertPerCulture(content, (x, c) => x.IsCulturePublished(c), (langFr, true), (langUk, true), (langDe, false));
-            AssertPerCulture(content2, (x, c) => x.IsCulturePublished(c), (langFr, true), (langUk, true), (langDe, false));
-
-            // fr and uk, published without changes, not edited
-            AssertPerCulture(content, (x, c) => x.IsCultureEdited(c), (langFr, false), (langUk, false), (langDe, true));
-            AssertPerCulture(content2, (x, c) => x.IsCultureEdited(c), (langFr, false), (langUk, false), (langDe, true));
-
-            AssertPerCulture(content, (x, c) => x.GetCulturePublishDate(c) == DateTime.MinValue, (langFr, false), (langUk, false)); // DE would throw
-            AssertPerCulture(content2, (x, c) => x.GetCulturePublishDate(c) == DateTime.MinValue, (langFr, false), (langUk, false)); // DE would throw
-
-            // note that content and content2 culture published dates might be slightly different due to roundtrip to database
-
-
-            // act
-
-            content.TryPublishValues();
-            contentService.SaveAndPublish(content);
-
-            // now it has publish name for invariant neutral
-
-            content2 = contentService.GetById(content.Id);
-
-            Assert.AreEqual("Home US", content2.PublishName);
-
-
-            // act
-
-            content.SetName("Home US2", null);
-            content.SetName("name-fr2", langFr.IsoCode);
-            content.SetName("name-uk2", langUk.IsoCode);
-            content.SetValue("author", "Barack Obama2");
-            content.SetValue("prop", "value-fr2", langFr.IsoCode);
-            content.SetValue("prop", "value-uk2", langUk.IsoCode);
-            contentService.Save(content);
-
-            // content has been saved,
-            // it has updated names, unchanged publishNames, and published cultures
-
-            content2 = contentService.GetById(content.Id);
-
-            Assert.AreEqual("Home US2", content2.Name);
-            Assert.AreEqual("name-fr2", content2.GetName(langFr.IsoCode));
-            Assert.AreEqual("name-uk2", content2.GetName(langUk.IsoCode));
-
-            Assert.AreEqual("Home US", content2.PublishName);
-            Assert.AreEqual("name-fr", content2.GetPublishName(langFr.IsoCode));
-            Assert.AreEqual("name-uk", content2.GetPublishName(langUk.IsoCode));
-
-            Assert.AreEqual("Barack Obama2", content2.GetValue("author"));
-            Assert.AreEqual("Barack Obama", content2.GetValue("author", published: true));
-
-            Assert.AreEqual("value-fr2", content2.GetValue("prop", langFr.IsoCode));
-            Assert.AreEqual("value-uk2", content2.GetValue("prop", langUk.IsoCode));
-            Assert.AreEqual("value-fr1", content2.GetValue("prop", langFr.IsoCode, published: true));
-            Assert.AreEqual("value-uk1", content2.GetValue("prop", langUk.IsoCode, published: true));
-
-            // no change
-            AssertPerCulture(content, (x, c) => x.IsCultureAvailable(c), (langFr, true), (langUk, true), (langDe, false));
-            AssertPerCulture(content2, (x, c) => x.IsCultureAvailable(c), (langFr, true), (langUk, true), (langDe, false));
-
-            // no change
-            AssertPerCulture(content, (x, c) => x.IsCulturePublished(c), (langFr, true), (langUk, true), (langDe, false));
-            AssertPerCulture(content2, (x, c) => x.IsCulturePublished(c), (langFr, true), (langUk, true), (langDe, false));
-
-            // we have changed values so now fr and uk are edited
-            AssertPerCulture(content, (x, c) => x.IsCultureEdited(c), (langFr, true), (langUk, true), (langDe, true));
-            AssertPerCulture(content2, (x, c) => x.IsCultureEdited(c), (langFr, true), (langUk, true), (langDe, true));
-
-            AssertPerCulture(content, (x, c) => x.GetCulturePublishDate(c) == DateTime.MinValue, (langFr, false), (langUk, false)); // DE would throw
-            AssertPerCulture(content2, (x, c) => x.GetCulturePublishDate(c) == DateTime.MinValue, (langFr, false), (langUk, false)); // DE would throw
-
-
-            // act
-            // cannot just 'save' since we are changing what's published!
-
-            content.ClearPublishedValues(langFr.IsoCode);
-            contentService.SaveAndPublish(content);
-
-            // content has been published,
-            // the french culture is gone
-
-            content2 = contentService.GetById(content.Id);
-
-            Assert.AreEqual("Home US2", content2.Name);
-            Assert.AreEqual("name-fr2", content2.GetName(langFr.IsoCode));
-            Assert.AreEqual("name-uk2", content2.GetName(langUk.IsoCode));
-
-            Assert.AreEqual("Home US", content2.PublishName);
-            Assert.IsNull(content2.GetPublishName(langFr.IsoCode));
-            Assert.AreEqual("name-uk", content2.GetPublishName(langUk.IsoCode));
-
-            Assert.AreEqual("value-fr2", content2.GetValue("prop", langFr.IsoCode));
-            Assert.AreEqual("value-uk2", content2.GetValue("prop", langUk.IsoCode));
-            Assert.IsNull(content2.GetValue("prop", langFr.IsoCode, published: true));
-            Assert.AreEqual("value-uk1", content2.GetValue("prop", langUk.IsoCode, published: true));
-
-            Assert.IsFalse(content.IsCulturePublished(langFr.IsoCode));
-            Assert.IsTrue(content.IsCulturePublished(langUk.IsoCode));
-
-            // no change
-            AssertPerCulture(content, (x, c) => x.IsCultureAvailable(c), (langFr, true), (langUk, true), (langDe, false));
-            AssertPerCulture(content2, (x, c) => x.IsCultureAvailable(c), (langFr, true), (langUk, true), (langDe, false));
-
-            // fr is not published anymore
-            AssertPerCulture(content, (x, c) => x.IsCulturePublished(c), (langFr, false), (langUk, true), (langDe, false));
-            AssertPerCulture(content2, (x, c) => x.IsCulturePublished(c), (langFr, false), (langUk, true), (langDe, false));
-
-            // and so, fr has to be edited
-            AssertPerCulture(content, (x, c) => x.IsCultureEdited(c), (langFr, true), (langUk, true), (langDe, true));
-            AssertPerCulture(content2, (x, c) => x.IsCultureEdited(c), (langFr, true), (langUk, true), (langDe, true));
-
-            AssertPerCulture(content, (x, c) => x.GetCulturePublishDate(c) == DateTime.MinValue, (langUk, false)); // FR, DE would throw
-            AssertPerCulture(content2, (x, c) => x.GetCulturePublishDate(c) == DateTime.MinValue, (langUk, false)); // FR, DE would throw
-
-
-            // act
-
-            contentService.Unpublish(content);
-
-            // content has been unpublished,
-            // but properties, names, etc. retain their 'published' values so the content
-            // can be re-published in its exact original state (before being unpublished)
-            //
-            // BEWARE!
-            // in order for a content to be unpublished as a whole, and then republished in
-            // its exact previous state, properties and names etc. retain their published
-            // values even though the content is not published - hence many things being
-            // non-null or true below - always check against content.Published to be sure
-
-            content2 = contentService.GetById(content.Id);
-
-            Assert.IsFalse(content2.Published);
-
-            Assert.AreEqual("Home US2", content2.Name);
-            Assert.AreEqual("name-fr2", content2.GetName(langFr.IsoCode));
-            Assert.AreEqual("name-uk2", content2.GetName(langUk.IsoCode));
-
-            Assert.AreEqual("Home US", content2.PublishName); // not null, see note above
-            Assert.IsNull(content2.GetPublishName(langFr.IsoCode));
-            Assert.AreEqual("name-uk", content2.GetPublishName(langUk.IsoCode)); // not null, see note above
-
-            Assert.AreEqual("value-fr2", content2.GetValue("prop", langFr.IsoCode));
-            Assert.AreEqual("value-uk2", content2.GetValue("prop", langUk.IsoCode));
-            Assert.IsNull(content2.GetValue("prop", langFr.IsoCode, published: true));
-            Assert.AreEqual("value-uk1", content2.GetValue("prop", langUk.IsoCode, published: true));  // has value, see note above
-
-            // no change
-            AssertPerCulture(content, (x, c) => x.IsCultureAvailable(c), (langFr, true), (langUk, true), (langDe, false));
-            AssertPerCulture(content2, (x, c) => x.IsCultureAvailable(c), (langFr, true), (langUk, true), (langDe, false));
-
-            // fr is not published anymore - uk still is, see note above
-            AssertPerCulture(content, (x, c) => x.IsCulturePublished(c), (langFr, false), (langUk, true), (langDe, false));
-            AssertPerCulture(content2, (x, c) => x.IsCulturePublished(c), (langFr, false), (langUk, true), (langDe, false));
-
-            // and so, fr has to be edited - uk still is
-            AssertPerCulture(content, (x, c) => x.IsCultureEdited(c), (langFr, true), (langUk, true), (langDe, true));
-            AssertPerCulture(content2, (x, c) => x.IsCultureEdited(c), (langFr, true), (langUk, true), (langDe, true));
-
-            AssertPerCulture(content, (x, c) => x.GetCulturePublishDate(c) == DateTime.MinValue, (langUk, false)); // FR, DE would throw
-            AssertPerCulture(content2, (x, c) => x.GetCulturePublishDate(c) == DateTime.MinValue, (langUk, false)); // FR, DE would throw
-
-
-            // act
-
-            contentService.SaveAndPublish(content);
-
-            // content has been re-published,
-            // everything is back to what it was before being unpublished
-
-            content2 = contentService.GetById(content.Id);
-
-            Assert.IsTrue(content2.Published);
-
-            Assert.AreEqual("Home US2", content2.Name);
-            Assert.AreEqual("name-fr2", content2.GetName(langFr.IsoCode));
-            Assert.AreEqual("name-uk2", content2.GetName(langUk.IsoCode));
-
-            Assert.AreEqual("Home US", content2.PublishName);
-            Assert.IsNull(content2.GetPublishName(langFr.IsoCode));
-            Assert.AreEqual("name-uk", content2.GetPublishName(langUk.IsoCode));
-
-            Assert.AreEqual("value-fr2", content2.GetValue("prop", langFr.IsoCode));
-            Assert.AreEqual("value-uk2", content2.GetValue("prop", langUk.IsoCode));
-            Assert.IsNull(content2.GetValue("prop", langFr.IsoCode, published: true));
-            Assert.AreEqual("value-uk1", content2.GetValue("prop", langUk.IsoCode, published: true));
-
-            // no change
-            AssertPerCulture(content, (x, c) => x.IsCultureAvailable(c), (langFr, true), (langUk, true), (langDe, false));
-            AssertPerCulture(content2, (x, c) => x.IsCultureAvailable(c), (langFr, true), (langUk, true), (langDe, false));
-
-            // no change, back to published
-            AssertPerCulture(content, (x, c) => x.IsCulturePublished(c), (langFr, false), (langUk, true), (langDe, false));
-            AssertPerCulture(content2, (x, c) => x.IsCulturePublished(c), (langFr, false), (langUk, true), (langDe, false));
-
-            // no change, back to published
-            AssertPerCulture(content, (x, c) => x.IsCultureEdited(c), (langFr, true), (langUk, true), (langDe, true));
-            AssertPerCulture(content2, (x, c) => x.IsCultureEdited(c), (langFr, true), (langUk, true), (langDe, true));
-
-            AssertPerCulture(content, (x, c) => x.GetCulturePublishDate(c) == DateTime.MinValue, (langUk, false)); // FR, DE would throw
-            AssertPerCulture(content2, (x, c) => x.GetCulturePublishDate(c) == DateTime.MinValue, (langUk, false)); // FR, DE would throw
-
-
-            // act
-
-            content.TryPublishValues(langUk.IsoCode);
-            contentService.SaveAndPublish(content);
-
-            content2 = contentService.GetById(content.Id);
-
-            // no change
-            AssertPerCulture(content, (x, c) => x.IsCultureAvailable(c), (langFr, true), (langUk, true), (langDe, false));
-            AssertPerCulture(content2, (x, c) => x.IsCultureAvailable(c), (langFr, true), (langUk, true), (langDe, false));
-
-            // no change
-            AssertPerCulture(content, (x, c) => x.IsCulturePublished(c), (langFr, false), (langUk, true), (langDe, false));
-            AssertPerCulture(content2, (x, c) => x.IsCulturePublished(c), (langFr, false), (langUk, true), (langDe, false));
-
-            // now, uk is no more edited
-            AssertPerCulture(content, (x, c) => x.IsCultureEdited(c), (langFr, true), (langUk, false), (langDe, true));
-            AssertPerCulture(content2, (x, c) => x.IsCultureEdited(c), (langFr, true), (langUk, false), (langDe, true));
-
-            AssertPerCulture(content, (x, c) => x.GetCulturePublishDate(c) == DateTime.MinValue, (langUk, false)); // FR, DE would throw
-            AssertPerCulture(content2, (x, c) => x.GetCulturePublishDate(c) == DateTime.MinValue, (langUk, false)); // FR, DE would throw
-
-
-            // act
-
-            content.SetName("name-uk3", langUk.IsoCode);
-            contentService.Save(content);
-
-            content2 = contentService.GetById(content.Id);
-
-            // changing the name = edited!
-            Assert.IsTrue(content.IsCultureEdited(langUk.IsoCode));
-            Assert.IsTrue(content2.IsCultureEdited(langUk.IsoCode));
-        }
-
-        private void AssertPerCulture<T>(IContent item, Func<IContent, string, T> getter, params (ILanguage Language, bool Result)[] testCases)
-        {
-            foreach (var testCase in testCases)
-            {
-                var value = getter(item, testCase.Language.IsoCode);
-                Assert.AreEqual(testCase.Result, value, $"Expected {testCase.Result} and got {value} for culture {testCase.Language.IsoCode}.");
-            }
-        }
-
-        private IEnumerable<IContent> CreateContentHierarchy()
-        {
-            var contentType = ServiceContext.ContentTypeService.Get("umbTextpage");
-            var root = ServiceContext.ContentService.GetById(NodeDto.NodeIdSeed + 2);
-
-            var list = new List<IContent>();
-
-            for (int i = 0; i < 10; i++)
-            {
-                var content = MockedContent.CreateSimpleContent(contentType, "Hierarchy Simple Text Page " + i, root);
-
-                list.Add(content);
-                list.AddRange(CreateChildrenOf(contentType, content, 4));
-
-                Debug.Print("Created: 'Hierarchy Simple Text Page {0}'", i);
-            }
-
-            return list;
-        }
-
-        private IEnumerable<IContent> CreateChildrenOf(IContentType contentType, IContent content, int depth)
-        {
-            var list = new List<IContent>();
-            for (int i = 0; i < depth; i++)
-            {
-                var c = MockedContent.CreateSimpleContent(contentType, "Hierarchy Simple Text Subpage " + i, content);
-                list.Add(c);
-
-                Debug.Print("Created: 'Hierarchy Simple Text Subpage {0}' - Depth: {1}", i, depth);
-            }
-            return list;
-        }
-
-        private DocumentRepository CreateRepository(IScopeProvider provider, out ContentTypeRepository contentTypeRepository)
-        {
-            var accessor = (IScopeAccessor) provider;
-            var templateRepository = new TemplateRepository(accessor, DisabledCache, Logger, Mock.Of<ITemplatesSection>(), Mock.Of<IFileSystem>(), Mock.Of<IFileSystem>());
-            var tagRepository = new TagRepository(accessor, DisabledCache, Logger);
-            contentTypeRepository = new ContentTypeRepository(accessor, DisabledCache, Logger, templateRepository);
-            var languageRepository = new LanguageRepository(accessor, DisabledCache, Logger);
-            var repository = new DocumentRepository(accessor, DisabledCache, Logger, contentTypeRepository, templateRepository, tagRepository, languageRepository, Mock.Of<IContentSection>());
-            return repository;
-        }
-    }
-}
->>>>>>> 2bae3e2e
+}