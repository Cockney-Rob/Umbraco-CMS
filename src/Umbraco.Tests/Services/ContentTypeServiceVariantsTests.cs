﻿using System;
using System.Collections.Generic;
using System.Linq;
using System.Threading;
using Moq;
using NUnit.Framework;
using Umbraco.Core;
using Umbraco.Core.Cache;
using Umbraco.Core.Composing;
using Umbraco.Core.Configuration;
using Umbraco.Core.Models;
using Umbraco.Core.Models.PublishedContent;
using Umbraco.Core.Persistence;
using Umbraco.Core.Persistence.Dtos;
using Umbraco.Core.Persistence.Repositories;
using Umbraco.Core.PropertyEditors;
using Umbraco.Core.Services;
using Umbraco.Core.Strings;
using Umbraco.Core.Sync;
using Umbraco.Tests.TestHelpers;
using Umbraco.Tests.TestHelpers.Entities;
using Umbraco.Tests.Testing;
using Umbraco.Web.PublishedCache;
using Umbraco.Web.PublishedCache.NuCache;
using Umbraco.Web.PublishedCache.NuCache.DataSource;

namespace Umbraco.Tests.Services
{
    [TestFixture]
    [Apartment(ApartmentState.STA)]
    [UmbracoTest(Database = UmbracoTestOptions.Database.NewSchemaPerTest, PublishedRepositoryEvents = true, WithApplication = true)]
    public class ContentTypeServiceVariantsTests : TestWithSomeContentBase
    {
        protected override void Compose()
        {
            base.Compose();

            // pfew - see note in ScopedNuCacheTests?
            Composition.RegisterUnique<IServerMessenger, LocalServerMessenger>();
            Composition.RegisterUnique(f => Mock.Of<IServerRegistrar>());
            Composition.WithCollectionBuilder<CacheRefresherCollectionBuilder>()
                .Add(() => Composition.TypeLoader.GetCacheRefreshers());
        }

        protected override IPublishedSnapshotService CreatePublishedSnapshotService()
        {
            var options = new PublishedSnapshotServiceOptions { IgnoreLocalDb = true };
            var publishedSnapshotAccessor = new UmbracoContextPublishedSnapshotAccessor(Umbraco.Web.Composing.Current.UmbracoContextAccessor);
            var runtimeStateMock = new Mock<IRuntimeState>();
            runtimeStateMock.Setup(x => x.Level).Returns(() => RuntimeLevel.Run);

            var contentTypeFactory = Factory.GetInstance<IPublishedContentTypeFactory>();            
            var documentRepository = Factory.GetInstance<IDocumentRepository>();
            var mediaRepository = Mock.Of<IMediaRepository>();
            var memberRepository = Mock.Of<IMemberRepository>();

            var nestedContentDataSerializerFactory = new JsonContentNestedDataSerializerFactory();

            return new PublishedSnapshotService(
                options,
                null,
                runtimeStateMock.Object,
                ServiceContext,
                contentTypeFactory,
                null,
                publishedSnapshotAccessor,
                Mock.Of<IVariationContextAccessor>(),
                ProfilingLogger,
                ScopeProvider,
                documentRepository, mediaRepository, memberRepository,
                DefaultCultureAccessor,
                new DatabaseDataSource(nestedContentDataSerializerFactory),
                Factory.GetInstance<IGlobalSettings>(),
                Factory.GetInstance<IEntityXmlSerializer>(),
                Mock.Of<IPublishedModelFactory>(),
                new UrlSegmentProviderCollection(new[] { new DefaultUrlSegmentProvider() }),
<<<<<<< HEAD
                new TestSyncBootStateAccessor(SyncBootState.HasSyncState),
                nestedContentDataSerializerFactory);
=======
                new TestSyncBootStateAccessor(SyncBootState.WarmBoot));
>>>>>>> eba3c82a
        }

        public class LocalServerMessenger : ServerMessengerBase
        {
            public LocalServerMessenger()
                : base(false)
            { }

            protected override void DeliverRemote(ICacheRefresher refresher, MessageType messageType, IEnumerable<object> ids = null, string json = null)
            {
                throw new NotImplementedException();
            }
        }

        private void AssertJsonStartsWith(int id, string expected)
        {
            var json = GetJson(id).Replace('"', '\'');
            var pos = json.IndexOf("'cd':", StringComparison.InvariantCultureIgnoreCase);
            json = json.Substring(0, pos + "'cd':".Length);
            Assert.AreEqual(expected, json);
        }

        private string GetJson(int id)
        {
            using (var scope = ScopeProvider.CreateScope(autoComplete: true))
            {
                var selectJson = SqlContext.Sql().Select<ContentNuDto>().From<ContentNuDto>().Where<ContentNuDto>(x => x.NodeId == id && !x.Published);
                var dto = scope.Database.Fetch<ContentNuDto>(selectJson).FirstOrDefault();
                Assert.IsNotNull(dto);
                var json = dto.Data;
                return json;
            }
        }

        [TestCase(ContentVariation.Nothing, ContentVariation.Nothing, false)]
        [TestCase(ContentVariation.Nothing, ContentVariation.Culture, true)]
        [TestCase(ContentVariation.Nothing, ContentVariation.CultureAndSegment, true)]
        [TestCase(ContentVariation.Nothing, ContentVariation.Segment, true)]
        [TestCase(ContentVariation.Culture, ContentVariation.Nothing, true)]
        [TestCase(ContentVariation.Culture, ContentVariation.Culture, false)]
        [TestCase(ContentVariation.Culture, ContentVariation.Segment, true)]
        [TestCase(ContentVariation.Culture, ContentVariation.CultureAndSegment, true)]
        [TestCase(ContentVariation.Segment, ContentVariation.Nothing, true)]
        [TestCase(ContentVariation.Segment, ContentVariation.Culture, true)]
        [TestCase(ContentVariation.Segment, ContentVariation.Segment, false)]
        [TestCase(ContentVariation.Segment, ContentVariation.CultureAndSegment, true)]
        [TestCase(ContentVariation.CultureAndSegment, ContentVariation.Nothing, true)]
        [TestCase(ContentVariation.CultureAndSegment, ContentVariation.Culture, true)]
        [TestCase(ContentVariation.CultureAndSegment, ContentVariation.Segment, true)]
        [TestCase(ContentVariation.CultureAndSegment, ContentVariation.CultureAndSegment, false)]
        public void Change_Content_Type_Variation_Clears_Redirects(ContentVariation startingContentTypeVariation, ContentVariation changedContentTypeVariation, bool shouldUrlRedirectsBeCleared)
        {
            var contentType = MockedContentTypes.CreateBasicContentType();            
            contentType.Variations = startingContentTypeVariation;            
            ServiceContext.ContentTypeService.Save(contentType);
            var contentType2 = MockedContentTypes.CreateBasicContentType("test");
            ServiceContext.ContentTypeService.Save(contentType2);

            //create some content of this content type
            IContent doc = MockedContent.CreateBasicContent(contentType);
            doc.Name = "Hello1";
            if(startingContentTypeVariation.HasFlag(ContentVariation.Culture))
            {
                doc.SetCultureName(doc.Name, "en-US");
            }

            ServiceContext.ContentService.Save(doc);

            IContent doc2 = MockedContent.CreateBasicContent(contentType2);
            ServiceContext.ContentService.Save(doc2);

            ServiceContext.RedirectUrlService.Register("hello/world", doc.Key);
            ServiceContext.RedirectUrlService.Register("hello2/world2", doc2.Key);

            // These 2 assertions should probably be moved to a test for the Register() method?
            Assert.AreEqual(1, ServiceContext.RedirectUrlService.GetContentRedirectUrls(doc.Key).Count());
            Assert.AreEqual(1, ServiceContext.RedirectUrlService.GetContentRedirectUrls(doc2.Key).Count());

            //change variation
            contentType.Variations = changedContentTypeVariation;
            ServiceContext.ContentTypeService.Save(contentType);
            var expectedRedirectUrlCount = shouldUrlRedirectsBeCleared ? 0 : 1;
            Assert.AreEqual(expectedRedirectUrlCount, ServiceContext.RedirectUrlService.GetContentRedirectUrls(doc.Key).Count());
            Assert.AreEqual(1, ServiceContext.RedirectUrlService.GetContentRedirectUrls(doc2.Key).Count());
        }

        [TestCase(ContentVariation.Nothing, ContentVariation.Culture)]
        [TestCase(ContentVariation.Nothing, ContentVariation.CultureAndSegment)]
        [TestCase(ContentVariation.Segment, ContentVariation.Culture)]
        [TestCase(ContentVariation.Segment, ContentVariation.CultureAndSegment)]
        public void Change_Content_Type_From_No_Culture_To_Culture(ContentVariation from, ContentVariation to)
        {
            var contentType = MockedContentTypes.CreateBasicContentType();
            contentType.Variations = from;
            var properties = CreatePropertyCollection(("title", from));
            contentType.PropertyGroups.Add(new PropertyGroup(properties) { Name = "Content" });
            ServiceContext.ContentTypeService.Save(contentType);

            //create some content of this content type
            IContent doc = MockedContent.CreateBasicContent(contentType);
            doc.Name = "Hello1";
            doc.SetValue("title", "hello world");
            ServiceContext.ContentService.Save(doc);

            doc = ServiceContext.ContentService.GetById(doc.Id); //re-get

            Assert.AreEqual("Hello1", doc.Name);
            Assert.AreEqual("hello world", doc.GetValue("title"));
            Assert.IsTrue(doc.Edited);
            Assert.IsFalse(doc.IsCultureEdited("en-US"));

            //change the content type to be variant, we will also update the name here to detect the copy changes
            doc.Name = "Hello2";
            ServiceContext.ContentService.Save(doc);
            contentType.Variations = to;
            ServiceContext.ContentTypeService.Save(contentType);
            doc = ServiceContext.ContentService.GetById(doc.Id); //re-get

            Assert.AreEqual("Hello2", doc.GetCultureName("en-US"));
            Assert.AreEqual("hello world", doc.GetValue("title")); //We are not checking against en-US here because properties will remain invariant
            Assert.IsTrue(doc.Edited);
            Assert.IsTrue(doc.IsCultureEdited("en-US"));

            //change back property type to be invariant, we will also update the name here to detect the copy changes
            doc.SetCultureName("Hello3", "en-US");
            ServiceContext.ContentService.Save(doc);
            contentType.Variations = from;
            ServiceContext.ContentTypeService.Save(contentType);
            doc = ServiceContext.ContentService.GetById(doc.Id); //re-get

            Assert.AreEqual("Hello3", doc.Name);
            Assert.AreEqual("hello world", doc.GetValue("title"));
            Assert.IsTrue(doc.Edited);
            Assert.IsFalse(doc.IsCultureEdited("en-US"));
        }

        [TestCase(ContentVariation.Culture, ContentVariation.Nothing)]
        [TestCase(ContentVariation.Culture, ContentVariation.Segment)]
        [TestCase(ContentVariation.CultureAndSegment, ContentVariation.Nothing)]
        [TestCase(ContentVariation.CultureAndSegment, ContentVariation.Segment)]
        public void Change_Content_Type_From_Culture_To_No_Culture(ContentVariation startingContentTypeVariation, ContentVariation changeContentTypeVariationTo)
        {
            var contentType = MockedContentTypes.CreateBasicContentType();
            contentType.Variations = startingContentTypeVariation;
            var properties = CreatePropertyCollection(("title", startingContentTypeVariation));
            contentType.PropertyGroups.Add(new PropertyGroup(properties) { Name = "Content" });
            ServiceContext.ContentTypeService.Save(contentType);

            //create some content of this content type
            IContent doc = MockedContent.CreateBasicContent(contentType);
            doc.SetCultureName("Hello1", "en-US");
            doc.SetValue("title", "hello world", "en-US");
            ServiceContext.ContentService.Save(doc);

            doc = ServiceContext.ContentService.GetById(doc.Id); //re-get
            Assert.AreEqual("Hello1", doc.GetCultureName("en-US"));
            Assert.AreEqual("hello world", doc.GetValue("title", "en-US"));
            Assert.IsTrue(doc.Edited);
            Assert.IsTrue(doc.IsCultureEdited("en-US"));

            //change the content type to be invariant, we will also update the name here to detect the copy changes
            doc.SetCultureName("Hello2", "en-US");
            ServiceContext.ContentService.Save(doc);
            contentType.Variations = changeContentTypeVariationTo;
            ServiceContext.ContentTypeService.Save(contentType);
            doc = ServiceContext.ContentService.GetById(doc.Id); //re-get

            Assert.AreEqual("Hello2", doc.Name);
            Assert.AreEqual("hello world", doc.GetValue("title"));
            Assert.IsTrue(doc.Edited);
            Assert.IsFalse(doc.IsCultureEdited("en-US"));

            //change back property type to be variant, we will also update the name here to detect the copy changes
            doc.Name = "Hello3";
            ServiceContext.ContentService.Save(doc);
            contentType.Variations = startingContentTypeVariation;
            ServiceContext.ContentTypeService.Save(contentType);
            doc = ServiceContext.ContentService.GetById(doc.Id); //re-get

            //at this stage all property types were switched to invariant so even though the variant value
            //exists it will not be returned because the property type is invariant,
            //so this check proves that null will be returned
            Assert.AreEqual("Hello3", doc.Name);
            Assert.IsNull(doc.GetValue("title", "en-US"));
            Assert.IsTrue(doc.Edited);
            Assert.IsTrue(doc.IsCultureEdited("en-US")); // this is true because the name change is copied to the default language

            //we can now switch the property type to be variant and the value can be returned again
            contentType.PropertyTypes.First().Variations = startingContentTypeVariation;
            ServiceContext.ContentTypeService.Save(contentType);
            doc = ServiceContext.ContentService.GetById(doc.Id); //re-get

            Assert.AreEqual("Hello3", doc.GetCultureName("en-US"));
            Assert.AreEqual("hello world", doc.GetValue("title", "en-US"));
            Assert.IsTrue(doc.Edited);
            Assert.IsTrue(doc.IsCultureEdited("en-US"));
        }

        [TestCase(ContentVariation.Nothing, ContentVariation.Nothing)]
        [TestCase(ContentVariation.Nothing, ContentVariation.Culture)]
        [TestCase(ContentVariation.Nothing, ContentVariation.Segment)]
        [TestCase(ContentVariation.Nothing, ContentVariation.CultureAndSegment)]
        [TestCase(ContentVariation.Culture, ContentVariation.Nothing)]
        [TestCase(ContentVariation.Culture, ContentVariation.Culture)]
        [TestCase(ContentVariation.Culture, ContentVariation.Segment)]
        [TestCase(ContentVariation.Culture, ContentVariation.CultureAndSegment)]
        [TestCase(ContentVariation.Segment, ContentVariation.Nothing)]
        [TestCase(ContentVariation.Segment, ContentVariation.Culture)]
        [TestCase(ContentVariation.Segment, ContentVariation.Segment)]
        [TestCase(ContentVariation.Segment, ContentVariation.CultureAndSegment)]
        [TestCase(ContentVariation.CultureAndSegment, ContentVariation.Nothing)]
        [TestCase(ContentVariation.CultureAndSegment, ContentVariation.Culture)]
        [TestCase(ContentVariation.CultureAndSegment, ContentVariation.Segment)]
        [TestCase(ContentVariation.CultureAndSegment, ContentVariation.CultureAndSegment)]
        public void Preserve_Content_Name_After_Content_Type_Variation_Change(ContentVariation contentTypeVariationFrom, ContentVariation contentTypeVariationTo)
        {
            var contentType = MockedContentTypes.CreateBasicContentType();
            contentType.Variations = contentTypeVariationFrom;
            ServiceContext.ContentTypeService.Save(contentType);

            var invariantContentName = "Content Invariant";

            var defaultCultureContentName = "Content en-US";
            var defaultCulture = "en-US";

            var nlContentName = "Content nl-NL";
            var nlCulture = "nl-NL";

            ServiceContext.LocalizationService.Save(new Language(nlCulture));

            var includeCultureNames = contentType.Variations.HasFlag(ContentVariation.Culture);

            // Create some content of this content type
            IContent doc = MockedContent.CreateBasicContent(contentType);

            doc.Name = invariantContentName;
            if (includeCultureNames)
            {
                Assert.DoesNotThrow(() => doc.SetCultureName(defaultCultureContentName, defaultCulture));
                Assert.DoesNotThrow(() => doc.SetCultureName(nlContentName, nlCulture));
            } else
            {
                Assert.Throws<NotSupportedException>(() => doc.SetCultureName(defaultCultureContentName, defaultCulture));
                Assert.Throws<NotSupportedException>(() => doc.SetCultureName(nlContentName, nlCulture));
            }

            ServiceContext.ContentService.Save(doc);
            doc = ServiceContext.ContentService.GetById(doc.Id);

            AssertAll();

            // Change variation
            contentType.Variations = contentTypeVariationTo;
            ServiceContext.ContentService.Save(doc);
            doc = ServiceContext.ContentService.GetById(doc.Id);

            AssertAll();

            void AssertAll()
            {
                if (includeCultureNames)
                {
                    // Invariant content name is not preserved when content type is set to culture
                    Assert.AreEqual(defaultCultureContentName, doc.Name);
                    Assert.AreEqual(doc.Name, doc.GetCultureName(defaultCulture));
                    Assert.AreEqual(nlContentName, doc.GetCultureName(nlCulture));
                }
                else
                {
                    Assert.AreEqual(invariantContentName, doc.Name);
                    Assert.AreEqual(null, doc.GetCultureName(defaultCulture));
                    Assert.AreEqual(null, doc.GetCultureName(nlCulture));
                }
            }
        }

        [TestCase(ContentVariation.Nothing, ContentVariation.Nothing)]
        [TestCase(ContentVariation.Nothing, ContentVariation.Culture)]
        [TestCase(ContentVariation.Nothing, ContentVariation.Segment)]
        [TestCase(ContentVariation.Nothing, ContentVariation.CultureAndSegment)]
        [TestCase(ContentVariation.Culture, ContentVariation.Nothing)]
        [TestCase(ContentVariation.Culture, ContentVariation.Culture)]
        [TestCase(ContentVariation.Culture, ContentVariation.Segment)]
        [TestCase(ContentVariation.Culture, ContentVariation.CultureAndSegment)]
        [TestCase(ContentVariation.Segment, ContentVariation.Nothing)]
        [TestCase(ContentVariation.Segment, ContentVariation.Culture)]
        [TestCase(ContentVariation.Segment, ContentVariation.Segment)]
        [TestCase(ContentVariation.Segment, ContentVariation.CultureAndSegment)]
        [TestCase(ContentVariation.CultureAndSegment, ContentVariation.Nothing)]
        [TestCase(ContentVariation.CultureAndSegment, ContentVariation.Culture)]
        [TestCase(ContentVariation.CultureAndSegment, ContentVariation.Segment)]
        [TestCase(ContentVariation.CultureAndSegment, ContentVariation.CultureAndSegment)]
        public void Verify_If_Property_Type_Variation_Is_Correctly_Corrected_When_Content_Type_Is_Updated(ContentVariation contentTypeVariation, ContentVariation propertyTypeVariation)
        {
            var contentType = MockedContentTypes.CreateBasicContentType();

            // We test an updated content type so it has to be saved first.
            ServiceContext.ContentTypeService.Save(contentType);

            // Update it
            contentType.Variations = contentTypeVariation;
            var properties = CreatePropertyCollection(("title", propertyTypeVariation));
            contentType.PropertyGroups.Add(new PropertyGroup(properties) { Name = "Content" });
            ServiceContext.ContentTypeService.Save(contentType);

            // Check if property type variations have been updated correctly
            Assert.AreEqual(properties.First().Variations, contentTypeVariation & propertyTypeVariation);
        }

        [TestCase(ContentVariation.Nothing, ContentVariation.Culture)]
        [TestCase(ContentVariation.Nothing, ContentVariation.CultureAndSegment)]
        [TestCase(ContentVariation.Segment, ContentVariation.Culture)]
        [TestCase(ContentVariation.Segment, ContentVariation.CultureAndSegment)]
        public void Change_Property_Type_From_Invariant_Variant(ContentVariation invariant, ContentVariation variant)
        {
            var contentType = MockedContentTypes.CreateBasicContentType();
            // content type supports all variations
            contentType.Variations = ContentVariation.Culture | ContentVariation.Segment;
            var properties = CreatePropertyCollection(("title", invariant));
            contentType.PropertyGroups.Add(new PropertyGroup(properties) { Name = "Content" });
            ServiceContext.ContentTypeService.Save(contentType);

            //create some content of this content type
            IContent doc = MockedContent.CreateBasicContent(contentType);
            doc.SetCultureName("Home", "en-US");
            doc.SetValue("title", "hello world");
            ServiceContext.ContentService.Save(doc);

            doc = ServiceContext.ContentService.GetById(doc.Id); //re-get
            Assert.AreEqual("hello world", doc.GetValue("title"));
            Assert.IsTrue(doc.IsCultureEdited("en-US")); //invariant prop changes show up on default lang
            Assert.IsTrue(doc.Edited);
            
            //change the property type to be variant
            contentType.PropertyTypes.First().Variations = variant;
            ServiceContext.ContentTypeService.Save(contentType);
            doc = ServiceContext.ContentService.GetById(doc.Id); //re-get

            Assert.AreEqual("hello world", doc.GetValue("title", "en-US"));
            Assert.IsTrue(doc.IsCultureEdited("en-US"));
            Assert.IsTrue(doc.Edited);

            //change back property type to be invariant
            contentType.PropertyTypes.First().Variations = invariant;
            ServiceContext.ContentTypeService.Save(contentType);
            doc = ServiceContext.ContentService.GetById(doc.Id); //re-get

            Assert.AreEqual("hello world", doc.GetValue("title"));
            Assert.IsTrue(doc.IsCultureEdited("en-US"));  //invariant prop changes show up on default lang
            Assert.IsTrue(doc.Edited);
        }

        [TestCase(ContentVariation.Culture, ContentVariation.Nothing)]
        [TestCase(ContentVariation.Culture, ContentVariation.Segment)]
        [TestCase(ContentVariation.CultureAndSegment, ContentVariation.Nothing)]
        [TestCase(ContentVariation.CultureAndSegment, ContentVariation.Segment)]
        public void Change_Property_Type_From_Variant_Invariant(ContentVariation variant, ContentVariation invariant)
        {
            //create content type with a property type that varies by culture
            var contentType = MockedContentTypes.CreateBasicContentType();
            // content type supports all variations            
            contentType.Variations = ContentVariation.Culture | ContentVariation.Segment;
            var properties = CreatePropertyCollection(("title", variant));
            contentType.PropertyGroups.Add(new PropertyGroup(properties) { Name = "Content" });
            ServiceContext.ContentTypeService.Save(contentType);

            //create some content of this content type
            IContent doc = MockedContent.CreateBasicContent(contentType);
            doc.SetCultureName("Home", "en-US");
            doc.SetValue("title", "hello world", "en-US");
            ServiceContext.ContentService.Save(doc);

            Assert.AreEqual("hello world", doc.GetValue("title", "en-US"));

            //change the property type to be invariant
            contentType.PropertyTypes.First().Variations = invariant;
            ServiceContext.ContentTypeService.Save(contentType);
            doc = ServiceContext.ContentService.GetById(doc.Id); //re-get

            Assert.AreEqual("hello world", doc.GetValue("title"));

            //change back property type to be variant
            contentType.PropertyTypes.First().Variations = variant;
            ServiceContext.ContentTypeService.Save(contentType);
            doc = ServiceContext.ContentService.GetById(doc.Id); //re-get

            Assert.AreEqual("hello world", doc.GetValue("title", "en-US"));
        }

        [TestCase(ContentVariation.Culture, ContentVariation.Nothing)]
        [TestCase(ContentVariation.Culture, ContentVariation.Segment)]
        [TestCase(ContentVariation.CultureAndSegment, ContentVariation.Nothing)]
        [TestCase(ContentVariation.CultureAndSegment, ContentVariation.Segment)]
        public void Change_Property_Type_From_Variant_Invariant_On_A_Composition(ContentVariation variant, ContentVariation invariant)
        {
            //create content type with a property type that varies by culture
            var contentType = MockedContentTypes.CreateBasicContentType();
            // content type supports all variations            
            contentType.Variations = ContentVariation.Culture | ContentVariation.Segment;
            var properties = CreatePropertyCollection(("title", variant));
            contentType.PropertyGroups.Add(new PropertyGroup(properties) { Name = "Content" });
            ServiceContext.ContentTypeService.Save(contentType);

            //compose this from the other one
            var contentType2 = MockedContentTypes.CreateBasicContentType("test");
            contentType2.Variations = contentType.Variations;
            contentType2.AddContentType(contentType);
            ServiceContext.ContentTypeService.Save(contentType2);

            //create some content of this content type
            IContent doc = MockedContent.CreateBasicContent(contentType);
            doc.SetCultureName("Home", "en-US");
            doc.SetValue("title", "hello world", "en-US");
            ServiceContext.ContentService.Save(doc);

            IContent doc2 = MockedContent.CreateBasicContent(contentType2);
            doc2.SetCultureName("Home", "en-US");
            doc2.SetValue("title", "hello world", "en-US");
            ServiceContext.ContentService.Save(doc2);

            //change the property type to be invariant
            contentType.PropertyTypes.First().Variations = invariant;
            ServiceContext.ContentTypeService.Save(contentType);
            doc = ServiceContext.ContentService.GetById(doc.Id); //re-get
            doc2 = ServiceContext.ContentService.GetById(doc2.Id); //re-get

            Assert.AreEqual("hello world", doc.GetValue("title"));
            Assert.AreEqual("hello world", doc2.GetValue("title"));

            //change back property type to be variant
            contentType.PropertyTypes.First().Variations = variant;
            ServiceContext.ContentTypeService.Save(contentType);
            doc = ServiceContext.ContentService.GetById(doc.Id); //re-get
            doc2 = ServiceContext.ContentService.GetById(doc2.Id); //re-get

            Assert.AreEqual("hello world", doc.GetValue("title", "en-US"));
            Assert.AreEqual("hello world", doc2.GetValue("title", "en-US"));
        }

        [TestCase(ContentVariation.Culture, ContentVariation.Nothing)]
        [TestCase(ContentVariation.Culture, ContentVariation.Segment)]
        [TestCase(ContentVariation.CultureAndSegment, ContentVariation.Nothing)]
        [TestCase(ContentVariation.CultureAndSegment, ContentVariation.Segment)]
        public void Change_Content_Type_From_Variant_Invariant_On_A_Composition(ContentVariation variant, ContentVariation invariant)
        {
            //create content type with a property type that varies by culture
            var contentType = MockedContentTypes.CreateBasicContentType();
            contentType.Variations = variant;
            var properties = CreatePropertyCollection(("title", ContentVariation.Culture));
            contentType.PropertyGroups.Add(new PropertyGroup(properties) { Name = "Content" });
            ServiceContext.ContentTypeService.Save(contentType);

            //compose this from the other one
            var contentType2 = MockedContentTypes.CreateBasicContentType("test");
            contentType2.Variations = contentType.Variations;
            contentType2.AddContentType(contentType);
            ServiceContext.ContentTypeService.Save(contentType2);

            //create some content of this content type
            IContent doc = MockedContent.CreateBasicContent(contentType);
            doc.SetCultureName("Home", "en-US");
            doc.SetValue("title", "hello world", "en-US");
            ServiceContext.ContentService.Save(doc);

            IContent doc2 = MockedContent.CreateBasicContent(contentType2);
            doc2.SetCultureName("Home", "en-US");
            doc2.SetValue("title", "hello world", "en-US");
            ServiceContext.ContentService.Save(doc2);

            //change the content type to be invariant
            contentType.Variations = invariant;
            ServiceContext.ContentTypeService.Save(contentType);
            doc = ServiceContext.ContentService.GetById(doc.Id); //re-get
            doc2 = ServiceContext.ContentService.GetById(doc2.Id); //re-get

            Assert.AreEqual("hello world", doc.GetValue("title"));
            Assert.AreEqual("hello world", doc2.GetValue("title"));

            //change back content type to be variant
            contentType.Variations = variant;
            ServiceContext.ContentTypeService.Save(contentType);
            doc = ServiceContext.ContentService.GetById(doc.Id); //re-get
            doc2 = ServiceContext.ContentService.GetById(doc2.Id); //re-get

            //this will be null because the doc type was changed back to variant but it's property types don't get changed back
            Assert.IsNull(doc.GetValue("title", "en-US"));
            Assert.IsNull(doc2.GetValue("title", "en-US"));
        }

        [Test]
        public void Change_Variations_SimpleContentType_VariantToInvariantAndBack()
        {
            // one simple content type, variant, with both variant and invariant properties
            // can change it to invariant and back

            CreateFrenchAndEnglishLangs();

            var contentType = CreateContentType(ContentVariation.Culture);

            var properties = CreatePropertyCollection(
                ("value1", ContentVariation.Culture),
                ("value2", ContentVariation.Nothing));

            contentType.PropertyGroups.Add(new PropertyGroup(properties) { Name = "Content" });
            ServiceContext.ContentTypeService.Save(contentType);

            var document = (IContent)new Content("document", -1, contentType);
            document.SetCultureName("doc1en", "en");
            document.SetCultureName("doc1fr", "fr");
            document.SetValue("value1", "v1en", "en");
            document.SetValue("value1", "v1fr", "fr");
            document.SetValue("value2", "v2");
            ServiceContext.ContentService.Save(document);

            document = ServiceContext.ContentService.GetById(document.Id);
            Assert.AreEqual("doc1en", document.Name);
            Assert.AreEqual("doc1en", document.GetCultureName("en"));
            Assert.AreEqual("doc1fr", document.GetCultureName("fr"));
            Assert.AreEqual("v1en", document.GetValue("value1", "en"));
            Assert.AreEqual("v1fr", document.GetValue("value1", "fr"));
            Assert.AreEqual("v2", document.GetValue("value2"));

            Console.WriteLine(GetJson(document.Id));
            AssertJsonStartsWith(document.Id,
                "{'pd':{'value1':[{'c':'en','v':'v1en'},{'c':'fr','v':'v1fr'}],'value2':[{'v':'v2'}]},'cd':");

            // switch content type to Nothing
            contentType.Variations = ContentVariation.Nothing;
            ServiceContext.ContentTypeService.Save(contentType);

            document = ServiceContext.ContentService.GetById(document.Id);
            Assert.AreEqual("doc1en", document.Name);
            Assert.IsNull(document.GetCultureName("en"));
            Assert.IsNull(document.GetCultureName("fr"));
            Assert.IsNull(document.GetValue("value1", "en"));
            Assert.IsNull(document.GetValue("value1", "fr"));
            Assert.AreEqual("v1en", document.GetValue("value1"));
            Assert.AreEqual("v2", document.GetValue("value2"));

            Console.WriteLine(GetJson(document.Id));
            AssertJsonStartsWith(document.Id,
                "{'pd':{'value1':[{'v':'v1en'}],'value2':[{'v':'v2'}]},'cd':");

            // switch content back to Culture
            contentType.Variations = ContentVariation.Culture;
            ServiceContext.ContentTypeService.Save(contentType);

            document = ServiceContext.ContentService.GetById(document.Id);
            Assert.AreEqual("doc1en", document.Name);
            Assert.AreEqual("doc1en", document.GetCultureName("en"));
            Assert.AreEqual("doc1fr", document.GetCultureName("fr"));
            Assert.IsNull(document.GetValue("value1", "en"));
            Assert.IsNull(document.GetValue("value1", "fr"));
            Assert.AreEqual("v1en", document.GetValue("value1"));
            Assert.AreEqual("v2", document.GetValue("value2"));

            Console.WriteLine(GetJson(document.Id));
            AssertJsonStartsWith(document.Id,
                "{'pd':{'value1':[{'v':'v1en'}],'value2':[{'v':'v2'}]},'cd':");

            // switch property back to Culture
            contentType.PropertyTypes.First(x => x.Alias == "value1").Variations = ContentVariation.Culture;
            ServiceContext.ContentTypeService.Save(contentType);

            document = ServiceContext.ContentService.GetById(document.Id);
            Assert.AreEqual("doc1en", document.Name);
            Assert.AreEqual("doc1en", document.GetCultureName("en"));
            Assert.AreEqual("doc1fr", document.GetCultureName("fr"));
            Assert.AreEqual("v1en", document.GetValue("value1", "en"));
            Assert.AreEqual("v1fr", document.GetValue("value1", "fr"));
            Assert.AreEqual("v2", document.GetValue("value2"));

            Console.WriteLine(GetJson(document.Id));
            AssertJsonStartsWith(document.Id,
                "{'pd':{'value1':[{'c':'en','v':'v1en'},{'c':'fr','v':'v1fr'}],'value2':[{'v':'v2'}]},'cd':");
        }

        [Test]
        public void Change_Variations_SimpleContentType_InvariantToVariantAndBack()
        {
            // one simple content type, invariant
            // can change it to variant and back
            // can then switch one property to variant

            var languageEn = new Language("en") { IsDefault = true };
            ServiceContext.LocalizationService.Save(languageEn);
            var languageFr = new Language("fr");
            ServiceContext.LocalizationService.Save(languageFr);

            var contentType = CreateContentType(ContentVariation.Nothing);

            var properties = CreatePropertyCollection(
                ("value1", ContentVariation.Nothing),
                ("value2", ContentVariation.Nothing));

            contentType.PropertyGroups.Add(new PropertyGroup(properties) { Name = "Content" });
            ServiceContext.ContentTypeService.Save(contentType);

            var document = (IContent) new Content("document", -1, contentType);
            document.Name = "doc1";
            document.SetValue("value1", "v1");
            document.SetValue("value2", "v2");
            ServiceContext.ContentService.Save(document);

            document = ServiceContext.ContentService.GetById(document.Id);
            Assert.AreEqual("doc1", document.Name);
            Assert.IsNull(document.GetCultureName("en"));
            Assert.IsNull(document.GetCultureName("fr"));
            Assert.IsNull(document.GetValue("value1", "en"));
            Assert.IsNull(document.GetValue("value1", "fr"));
            Assert.AreEqual("v1", document.GetValue("value1"));
            Assert.AreEqual("v2", document.GetValue("value2"));

            Console.WriteLine(GetJson(document.Id));
            AssertJsonStartsWith(document.Id,
                "{'pd':{'value1':[{'v':'v1'}],'value2':[{'v':'v2'}]},'cd':");

            // switch content type to Culture
            contentType.Variations = ContentVariation.Culture;
            ServiceContext.ContentTypeService.Save(contentType);

            document = ServiceContext.ContentService.GetById(document.Id);
            Assert.AreEqual("doc1", document.GetCultureName("en"));
            Assert.IsNull(document.GetCultureName("fr"));
            Assert.IsNull(document.GetValue("value1", "en"));
            Assert.IsNull(document.GetValue("value1", "fr"));
            Assert.AreEqual("v1", document.GetValue("value1"));
            Assert.AreEqual("v2", document.GetValue("value2"));

            Console.WriteLine(GetJson(document.Id));
            AssertJsonStartsWith(document.Id,
                "{'pd':{'value1':[{'v':'v1'}],'value2':[{'v':'v2'}]},'cd':");

            // switch property to Culture
            contentType.PropertyTypes.First(x => x.Alias == "value1").Variations = ContentVariation.Culture;
            ServiceContext.ContentTypeService.Save(contentType);

            document = ServiceContext.ContentService.GetById(document.Id);
            Assert.AreEqual("doc1", document.GetCultureName("en"));
            Assert.IsNull(document.GetCultureName("fr"));
            Assert.AreEqual("v1", document.GetValue("value1", "en"));
            Assert.IsNull(document.GetValue("value1", "fr"));
            Assert.AreEqual("v2", document.GetValue("value2"));

            Console.WriteLine(GetJson(document.Id));
            AssertJsonStartsWith(document.Id,
                "{'pd':{'value1':[{'c':'en','v':'v1'}],'value2':[{'v':'v2'}]},'cd':");

            // switch content back to Nothing
            contentType.Variations = ContentVariation.Nothing;
            ServiceContext.ContentTypeService.Save(contentType);

            document = ServiceContext.ContentService.GetById(document.Id);
            Assert.AreEqual("doc1", document.Name);
            Assert.IsNull(document.GetCultureName("en"));
            Assert.IsNull(document.GetCultureName("fr"));
            Assert.IsNull(document.GetValue("value1", "en"));
            Assert.IsNull(document.GetValue("value1", "fr"));
            Assert.AreEqual("v1", document.GetValue("value1"));
            Assert.AreEqual("v2", document.GetValue("value2"));

            Console.WriteLine(GetJson(document.Id));
            AssertJsonStartsWith(document.Id,
                "{'pd':{'value1':[{'v':'v1'}],'value2':[{'v':'v2'}]},'cd':");
        }

        [Test]
        public void Change_Variations_SimpleContentType_VariantPropertyToInvariantAndBack()
        {
            // one simple content type, variant, with both variant and invariant properties
            // can change an invariant property to variant and back

            CreateFrenchAndEnglishLangs();

            var contentType = CreateContentType(ContentVariation.Culture);

            var properties = CreatePropertyCollection(
                ("value1", ContentVariation.Culture),
                ("value2", ContentVariation.Nothing));

            contentType.PropertyGroups.Add(new PropertyGroup(properties) { Name = "Content" });
            ServiceContext.ContentTypeService.Save(contentType);

            var document = (IContent)new Content("document", -1, contentType);
            document.SetCultureName("doc1en", "en");
            document.SetCultureName("doc1fr", "fr");
            document.SetValue("value1", "v1en", "en");
            document.SetValue("value1", "v1fr", "fr");
            document.SetValue("value2", "v2");
            ServiceContext.ContentService.Save(document);

            document = ServiceContext.ContentService.GetById(document.Id);
            Assert.AreEqual("doc1en", document.Name);
            Assert.AreEqual("doc1en", document.GetCultureName("en"));
            Assert.AreEqual("doc1fr", document.GetCultureName("fr"));
            Assert.AreEqual("v1en", document.GetValue("value1", "en"));
            Assert.AreEqual("v1fr", document.GetValue("value1", "fr"));
            Assert.AreEqual("v2", document.GetValue("value2"));

            Console.WriteLine(GetJson(document.Id));
            AssertJsonStartsWith(document.Id,
                "{'pd':{'value1':[{'c':'en','v':'v1en'},{'c':'fr','v':'v1fr'}],'value2':[{'v':'v2'}]},'cd':");

            // switch property type to Nothing
            contentType.PropertyTypes.First(x => x.Alias == "value1").Variations = ContentVariation.Nothing;
            ServiceContext.ContentTypeService.Save(contentType);

            document = ServiceContext.ContentService.GetById(document.Id);
            Assert.AreEqual("doc1en", document.Name);
            Assert.AreEqual("doc1en", document.GetCultureName("en"));
            Assert.AreEqual("doc1fr", document.GetCultureName("fr"));
            Assert.IsNull(document.GetValue("value1", "en"));
            Assert.IsNull(document.GetValue("value1", "fr"));
            Assert.AreEqual("v1en", document.GetValue("value1"));
            Assert.AreEqual("v2", document.GetValue("value2"));

            Console.WriteLine(GetJson(document.Id));
            AssertJsonStartsWith(document.Id,
                "{'pd':{'value1':[{'v':'v1en'}],'value2':[{'v':'v2'}]},'cd':");

            // switch property back to Culture
            contentType.PropertyTypes.First(x => x.Alias == "value1").Variations = ContentVariation.Culture;
            ServiceContext.ContentTypeService.Save(contentType);

            document = ServiceContext.ContentService.GetById(document.Id);
            Assert.AreEqual("doc1en", document.Name);
            Assert.AreEqual("doc1en", document.GetCultureName("en"));
            Assert.AreEqual("doc1fr", document.GetCultureName("fr"));
            Assert.AreEqual("v1en", document.GetValue("value1", "en"));
            Assert.AreEqual("v1fr", document.GetValue("value1", "fr"));
            Assert.AreEqual("v2", document.GetValue("value2"));

            Console.WriteLine(GetJson(document.Id));
            AssertJsonStartsWith(document.Id,
                "{'pd':{'value1':[{'c':'en','v':'v1en'},{'c':'fr','v':'v1fr'}],'value2':[{'v':'v2'}]},'cd':");

            // switch other property to Culture
            contentType.PropertyTypes.First(x => x.Alias == "value2").Variations = ContentVariation.Culture;
            ServiceContext.ContentTypeService.Save(contentType);

            document = ServiceContext.ContentService.GetById(document.Id);
            Assert.AreEqual("doc1en", document.Name);
            Assert.AreEqual("doc1en", document.GetCultureName("en"));
            Assert.AreEqual("doc1fr", document.GetCultureName("fr"));
            Assert.AreEqual("v1en", document.GetValue("value1", "en"));
            Assert.AreEqual("v1fr", document.GetValue("value1", "fr"));
            Assert.AreEqual("v2", document.GetValue("value2", "en"));
            Assert.IsNull(document.GetValue("value2", "fr"));
            Assert.IsNull(document.GetValue("value2"));

            Console.WriteLine(GetJson(document.Id));
            AssertJsonStartsWith(document.Id,
                "{'pd':{'value1':[{'c':'en','v':'v1en'},{'c':'fr','v':'v1fr'}],'value2':[{'c':'en','v':'v2'}]},'cd':");
        }

        [TestCase(ContentVariation.Culture, ContentVariation.Nothing)]
        [TestCase(ContentVariation.Culture, ContentVariation.Segment)]
        [TestCase(ContentVariation.CultureAndSegment, ContentVariation.Nothing)]
        [TestCase(ContentVariation.CultureAndSegment, ContentVariation.Segment)]
        public void Change_Property_Variations_From_Variant_To_Invariant_And_Ensure_Edited_Values_Are_Renormalized(ContentVariation variant, ContentVariation invariant)
        {
            // one simple content type, variant, with both variant and invariant properties
            // can change an invariant property to variant and back

            CreateFrenchAndEnglishLangs();

            var contentType = CreateContentType(ContentVariation.Culture | ContentVariation.Segment);

            var properties = CreatePropertyCollection(("value1", variant));

            contentType.PropertyGroups.Add(new PropertyGroup(properties) { Name = "Content" });
            ServiceContext.ContentTypeService.Save(contentType);

            IContent document = new Content("document", -1, contentType);
            document.SetCultureName("doc1en", "en");
            document.SetCultureName("doc1fr", "fr");
            document.SetValue("value1", "v1en-init", "en");
            document.SetValue("value1", "v1fr-init", "fr");
            ServiceContext.ContentService.SaveAndPublish(document); //all values are published which means the document is not 'edited'

            document = ServiceContext.ContentService.GetById(document.Id);
            Assert.IsFalse(document.IsCultureEdited("en"));
            Assert.IsFalse(document.IsCultureEdited("fr"));
            Assert.IsFalse(document.Edited);

            document.SetValue("value1", "v1en", "en"); //change the property culture value, so now this culture will be edited
            document.SetValue("value1", "v1fr", "fr"); //change the property culture value, so now this culture will be edited
            ServiceContext.ContentService.Save(document);

            document = ServiceContext.ContentService.GetById(document.Id);
            Assert.AreEqual("doc1en", document.Name);
            Assert.AreEqual("doc1en", document.GetCultureName("en"));
            Assert.AreEqual("doc1fr", document.GetCultureName("fr"));
            Assert.AreEqual("v1en", document.GetValue("value1", "en"));
            Assert.AreEqual("v1en-init", document.GetValue("value1", "en", published: true));
            Assert.AreEqual("v1fr", document.GetValue("value1", "fr"));
            Assert.AreEqual("v1fr-init", document.GetValue("value1", "fr", published: true));
            Assert.IsTrue(document.IsCultureEdited("en")); //This will be true because the edited value isn't the same as the published value
            Assert.IsTrue(document.IsCultureEdited("fr")); //This will be true because the edited value isn't the same as the published value
            Assert.IsTrue(document.Edited);

            // switch property type to Invariant
            contentType.PropertyTypes.First(x => x.Alias == "value1").Variations = invariant;
            ServiceContext.ContentTypeService.Save(contentType); //This is going to have to re-normalize the "Edited" flag
            
            document = ServiceContext.ContentService.GetById(document.Id);
            Assert.IsTrue(document.IsCultureEdited("en")); //This will remain true because there is now a pending change for the invariant property data which is flagged under the default lang
            Assert.IsFalse(document.IsCultureEdited("fr")); //This will be false because nothing has changed for this culture and the property no longer reflects variant changes
            Assert.IsTrue(document.Edited);

            //update the invariant value and publish
            document.SetValue("value1", "v1inv"); 
            ServiceContext.ContentService.SaveAndPublish(document);

            document = ServiceContext.ContentService.GetById(document.Id);
            Assert.AreEqual("doc1en", document.Name);
            Assert.AreEqual("doc1en", document.GetCultureName("en"));
            Assert.AreEqual("doc1fr", document.GetCultureName("fr"));
            Assert.IsNull(document.GetValue("value1", "en")); //The values are there but the business logic returns null
            Assert.IsNull(document.GetValue("value1", "fr")); //The values are there but the business logic returns null
            Assert.IsNull(document.GetValue("value1", "en", published: true)); //The values are there but the business logic returns null
            Assert.IsNull(document.GetValue("value1", "fr", published: true)); //The values are there but the business logic returns null
            Assert.AreEqual("v1inv", document.GetValue("value1"));
            Assert.AreEqual("v1inv", document.GetValue("value1", published: true));
            Assert.IsFalse(document.IsCultureEdited("en")); //This returns false, everything is published
            Assert.IsFalse(document.IsCultureEdited("fr")); //This will be false because nothing has changed for this culture and the property no longer reflects variant changes
            Assert.IsFalse(document.Edited);

            // switch property back to Culture
            contentType.PropertyTypes.First(x => x.Alias == "value1").Variations = variant;
            ServiceContext.ContentTypeService.Save(contentType);
                        
            document = ServiceContext.ContentService.GetById(document.Id);
            Assert.AreEqual("v1inv", document.GetValue("value1", "en")); //The invariant property value gets copied over to the default language
            Assert.AreEqual("v1inv", document.GetValue("value1", "en", published: true));
            Assert.AreEqual("v1fr", document.GetValue("value1", "fr")); //values are still retained
            Assert.AreEqual("v1fr-init", document.GetValue("value1", "fr", published: true)); //values are still retained
            Assert.IsFalse(document.IsCultureEdited("en")); //The invariant published AND edited values are copied over to the default language
            Assert.IsTrue(document.IsCultureEdited("fr"));  //The previously existing french values are there and there is no published value
            Assert.IsTrue(document.Edited); //Will be flagged edited again because the french culture had pending changes

            // publish again
            document.SetValue("value1", "v1en2", "en"); //update the value now that it's variant again
            document.SetValue("value1", "v1fr2", "fr"); //update the value now that it's variant again
            ServiceContext.ContentService.SaveAndPublish(document);

            document = ServiceContext.ContentService.GetById(document.Id);
            Assert.AreEqual("doc1en", document.Name);
            Assert.AreEqual("doc1en", document.GetCultureName("en"));
            Assert.AreEqual("doc1fr", document.GetCultureName("fr"));
            Assert.AreEqual("v1en2", document.GetValue("value1", "en"));
            Assert.AreEqual("v1fr2", document.GetValue("value1", "fr"));
            Assert.IsNull(document.GetValue("value1")); //The value is there but the business logic returns null
            Assert.IsFalse(document.IsCultureEdited("en")); //This returns false, the variant property value has been published
            Assert.IsFalse(document.IsCultureEdited("fr")); //This returns false, the variant property value has been published
            Assert.IsFalse(document.Edited);
        }

        [TestCase(ContentVariation.Nothing, ContentVariation.Culture)]
        [TestCase(ContentVariation.Nothing, ContentVariation.CultureAndSegment)]
        [TestCase(ContentVariation.Segment, ContentVariation.Culture)]
        [TestCase(ContentVariation.Segment, ContentVariation.CultureAndSegment)]
        public void Change_Property_Variations_From_Invariant_To_Variant_And_Ensure_Edited_Values_Are_Renormalized(ContentVariation invariant, ContentVariation variant)
        {
            // one simple content type, variant, with both variant and invariant properties
            // can change an invariant property to variant and back

            CreateFrenchAndEnglishLangs();

            var contentType = CreateContentType(ContentVariation.Culture | ContentVariation.Segment);

            var properties = CreatePropertyCollection(("value1", invariant));

            contentType.PropertyGroups.Add(new PropertyGroup(properties) { Name = "Content" });
            ServiceContext.ContentTypeService.Save(contentType);

            var document = (IContent)new Content("document", -1, contentType);
            document.SetCultureName("doc1en", "en");
            document.SetCultureName("doc1fr", "fr");
            document.SetValue("value1", "v1en-init");
            ServiceContext.ContentService.SaveAndPublish(document); //all values are published which means the document is not 'edited'

            document = ServiceContext.ContentService.GetById(document.Id);
            Assert.IsFalse(document.IsCultureEdited("en"));
            Assert.IsFalse(document.IsCultureEdited("fr"));
            Assert.IsFalse(document.Edited);

            document.SetValue("value1", "v1en"); //change the property value, so now the invariant (default) culture will be edited
            ServiceContext.ContentService.Save(document);

            document = ServiceContext.ContentService.GetById(document.Id);
            Assert.AreEqual("doc1en", document.Name);
            Assert.AreEqual("doc1en", document.GetCultureName("en"));
            Assert.AreEqual("doc1fr", document.GetCultureName("fr"));
            Assert.AreEqual("v1en", document.GetValue("value1"));
            Assert.AreEqual("v1en-init", document.GetValue("value1", published: true));            
            Assert.IsTrue(document.IsCultureEdited("en")); //This is true because the invariant property reflects changes on the default lang
            Assert.IsFalse(document.IsCultureEdited("fr")); 
            Assert.IsTrue(document.Edited);

            // switch property type to Culture
            contentType.PropertyTypes.First(x => x.Alias == "value1").Variations = variant;
            ServiceContext.ContentTypeService.Save(contentType); //This is going to have to re-normalize the "Edited" flag

            document = ServiceContext.ContentService.GetById(document.Id);
            Assert.IsTrue(document.IsCultureEdited("en")); //Remains true 
            Assert.IsFalse(document.IsCultureEdited("fr")); //False because no french property has ever been edited
            Assert.IsTrue(document.Edited);

            //update the culture value and publish
            document.SetValue("value1", "v1en2", "en");
            ServiceContext.ContentService.SaveAndPublish(document);

            document = ServiceContext.ContentService.GetById(document.Id);
            Assert.AreEqual("doc1en", document.Name);
            Assert.AreEqual("doc1en", document.GetCultureName("en"));
            Assert.AreEqual("doc1fr", document.GetCultureName("fr"));
            Assert.IsNull(document.GetValue("value1")); //The values are there but the business logic returns null
            Assert.IsNull(document.GetValue("value1", published: true)); //The values are there but the business logic returns null
            Assert.AreEqual("v1en2", document.GetValue("value1", "en"));
            Assert.AreEqual("v1en2", document.GetValue("value1", "en", published: true));
            Assert.IsFalse(document.IsCultureEdited("en")); //This returns false, everything is published
            Assert.IsFalse(document.IsCultureEdited("fr")); //False because no french property has ever been edited
            Assert.IsFalse(document.Edited);

            // switch property back to Invariant
            contentType.PropertyTypes.First(x => x.Alias == "value1").Variations = invariant;
            ServiceContext.ContentTypeService.Save(contentType);

            document = ServiceContext.ContentService.GetById(document.Id);
            Assert.AreEqual("v1en2", document.GetValue("value1")); //The variant property value gets copied over to the invariant
            Assert.AreEqual("v1en2", document.GetValue("value1", published: true));
            Assert.IsNull(document.GetValue("value1", "fr"));  //The values are there but the business logic returns null
            Assert.IsNull(document.GetValue("value1", "fr", published: true));  //The values are there but the business logic returns null
            Assert.IsFalse(document.IsCultureEdited("en")); //The variant published AND edited values are copied over to the invariant
            Assert.IsFalse(document.IsCultureEdited("fr"));  
            Assert.IsFalse(document.Edited);

        }

        [Test]
        public void Change_Variations_ComposedContentType_1()
        {
            // one composing content type, variant, with both variant and invariant properties
            // one composed content type, variant, with both variant and invariant properties
            // can change the composing content type to invariant and back
            // can change the composed content type to invariant and back

            CreateFrenchAndEnglishLangs();

            var composing = CreateContentType(ContentVariation.Culture, "composing");

            var properties1 = CreatePropertyCollection(
                ("value11", ContentVariation.Culture),
                ("value12", ContentVariation.Nothing));

            composing.PropertyGroups.Add(new PropertyGroup(properties1) { Name = "Content" });
            ServiceContext.ContentTypeService.Save(composing);

            var composed = CreateContentType(ContentVariation.Culture, "composed");

            var properties2 = CreatePropertyCollection(
                ("value21", ContentVariation.Culture),
                ("value22", ContentVariation.Nothing));

            composed.PropertyGroups.Add(new PropertyGroup(properties2) { Name = "Content" });
            composed.AddContentType(composing);
            ServiceContext.ContentTypeService.Save(composed);

            var document = (IContent) new Content("document", -1, composed);
            document.SetCultureName("doc1en", "en");
            document.SetCultureName("doc1fr", "fr");
            document.SetValue("value11", "v11en", "en");
            document.SetValue("value11", "v11fr", "fr");
            document.SetValue("value12", "v12");
            document.SetValue("value21", "v21en", "en");
            document.SetValue("value21", "v21fr", "fr");
            document.SetValue("value22", "v22");
            ServiceContext.ContentService.Save(document);

            // both value11 and value21 are variant
            Console.WriteLine(GetJson(document.Id));
            AssertJsonStartsWith(document.Id,
                "{'pd':{'value11':[{'c':'en','v':'v11en'},{'c':'fr','v':'v11fr'}],'value12':[{'v':'v12'}],'value21':[{'c':'en','v':'v21en'},{'c':'fr','v':'v21fr'}],'value22':[{'v':'v22'}]},'cd':");

            composed.Variations = ContentVariation.Nothing;
            ServiceContext.ContentTypeService.Save(composed);

            // both value11 and value21 are invariant
            Console.WriteLine(GetJson(document.Id));
            AssertJsonStartsWith(document.Id,
                "{'pd':{'value11':[{'v':'v11en'}],'value12':[{'v':'v12'}],'value21':[{'v':'v21en'}],'value22':[{'v':'v22'}]},'cd':");

            composed.Variations = ContentVariation.Culture;
            ServiceContext.ContentTypeService.Save(composed);

            // value11 is variant again, but value21 is still invariant
            Console.WriteLine(GetJson(document.Id));
            AssertJsonStartsWith(document.Id,
                "{'pd':{'value11':[{'c':'en','v':'v11en'},{'c':'fr','v':'v11fr'}],'value12':[{'v':'v12'}],'value21':[{'v':'v21en'}],'value22':[{'v':'v22'}]},'cd':");

            composed.PropertyTypes.First(x => x.Alias == "value21").Variations = ContentVariation.Culture;
            ServiceContext.ContentTypeService.Save(composed);

            // we can make it variant again
            Console.WriteLine(GetJson(document.Id));
            AssertJsonStartsWith(document.Id,
                "{'pd':{'value11':[{'c':'en','v':'v11en'},{'c':'fr','v':'v11fr'}],'value12':[{'v':'v12'}],'value21':[{'c':'en','v':'v21en'},{'c':'fr','v':'v21fr'}],'value22':[{'v':'v22'}]},'cd':");

            composing.Variations = ContentVariation.Nothing;
            ServiceContext.ContentTypeService.Save(composing);

            // value11 is invariant
            Console.WriteLine(GetJson(document.Id));
            AssertJsonStartsWith(document.Id,
                "{'pd':{'value11':[{'v':'v11en'}],'value12':[{'v':'v12'}],'value21':[{'c':'en','v':'v21en'},{'c':'fr','v':'v21fr'}],'value22':[{'v':'v22'}]},'cd':");

            composing.Variations = ContentVariation.Culture;
            ServiceContext.ContentTypeService.Save(composing);

            // value11 is still invariant
            Console.WriteLine(GetJson(document.Id));
            AssertJsonStartsWith(document.Id,
                "{'pd':{'value11':[{'v':'v11en'}],'value12':[{'v':'v12'}],'value21':[{'c':'en','v':'v21en'},{'c':'fr','v':'v21fr'}],'value22':[{'v':'v22'}]},'cd':");

            composing.PropertyTypes.First(x => x.Alias == "value11").Variations = ContentVariation.Culture;
            ServiceContext.ContentTypeService.Save(composing);

            // we can make it variant again
            Console.WriteLine(GetJson(document.Id));
            AssertJsonStartsWith(document.Id,
                "{'pd':{'value11':[{'c':'en','v':'v11en'},{'c':'fr','v':'v11fr'}],'value12':[{'v':'v12'}],'value21':[{'c':'en','v':'v21en'},{'c':'fr','v':'v21fr'}],'value22':[{'v':'v22'}]},'cd':");
        }

        [Test]
        public void Change_Variations_ComposedContentType_2()
        {
            // one composing content type, variant, with both variant and invariant properties
            // one composed content type, variant, with both variant and invariant properties
            // one composed content type, invariant
            // can change the composing content type to invariant and back
            // can change the variant composed content type to invariant and back

            CreateFrenchAndEnglishLangs();

            var composing = CreateContentType(ContentVariation.Culture, "composing");

            var properties1 = CreatePropertyCollection(
                ("value11", ContentVariation.Culture),
                ("value12", ContentVariation.Nothing));

            composing.PropertyGroups.Add(new PropertyGroup(properties1) { Name = "Content" });
            ServiceContext.ContentTypeService.Save(composing);

            var composed1 = CreateContentType(ContentVariation.Culture, "composed1");

            var properties2 = CreatePropertyCollection(
                ("value21", ContentVariation.Culture),
                ("value22", ContentVariation.Nothing));

            composed1.PropertyGroups.Add(new PropertyGroup(properties2) { Name = "Content" });
            composed1.AddContentType(composing);
            ServiceContext.ContentTypeService.Save(composed1);

            var composed2 = CreateContentType(ContentVariation.Nothing, "composed2");

            var properties3 = CreatePropertyCollection(
                ("value31", ContentVariation.Nothing),
                ("value32", ContentVariation.Nothing));

            composed2.PropertyGroups.Add(new PropertyGroup(properties3) { Name = "Content" });
            composed2.AddContentType(composing);
            ServiceContext.ContentTypeService.Save(composed2);

            var document1 = (IContent) new Content ("document1", -1, composed1);
            document1.SetCultureName("doc1en", "en");
            document1.SetCultureName("doc1fr", "fr");
            document1.SetValue("value11", "v11en", "en");
            document1.SetValue("value11", "v11fr", "fr");
            document1.SetValue("value12", "v12");
            document1.SetValue("value21", "v21en", "en");
            document1.SetValue("value21", "v21fr", "fr");
            document1.SetValue("value22", "v22");
            ServiceContext.ContentService.Save(document1);

            var document2 = (IContent)new Content("document2", -1, composed2);
            document2.Name = "doc2";
            document2.SetValue("value11", "v11");
            document2.SetValue("value12", "v12");
            document2.SetValue("value31", "v31");
            document2.SetValue("value32", "v32");
            ServiceContext.ContentService.Save(document2);

            // both value11 and value21 are variant
            Console.WriteLine(GetJson(document1.Id));
            AssertJsonStartsWith(document1.Id,
                "{'pd':{'value11':[{'c':'en','v':'v11en'},{'c':'fr','v':'v11fr'}],'value12':[{'v':'v12'}],'value21':[{'c':'en','v':'v21en'},{'c':'fr','v':'v21fr'}],'value22':[{'v':'v22'}]},'cd':");

            Console.WriteLine(GetJson(document2.Id));
            AssertJsonStartsWith(document2.Id,
                "{'pd':{'value11':[{'v':'v11'}],'value12':[{'v':'v12'}],'value31':[{'v':'v31'}],'value32':[{'v':'v32'}]},'cd':");

            composed1.Variations = ContentVariation.Nothing;
            ServiceContext.ContentTypeService.Save(composed1);

            // both value11 and value21 are invariant
            Console.WriteLine(GetJson(document1.Id));
            AssertJsonStartsWith(document1.Id,
                "{'pd':{'value11':[{'v':'v11en'}],'value12':[{'v':'v12'}],'value21':[{'v':'v21en'}],'value22':[{'v':'v22'}]},'cd':");

            Console.WriteLine(GetJson(document2.Id));
            AssertJsonStartsWith(document2.Id,
                "{'pd':{'value11':[{'v':'v11'}],'value12':[{'v':'v12'}],'value31':[{'v':'v31'}],'value32':[{'v':'v32'}]},'cd':");

            composed1.Variations = ContentVariation.Culture;
            ServiceContext.ContentTypeService.Save(composed1);

            // value11 is variant again, but value21 is still invariant
            Console.WriteLine(GetJson(document1.Id));
            AssertJsonStartsWith(document1.Id,
                "{'pd':{'value11':[{'c':'en','v':'v11en'},{'c':'fr','v':'v11fr'}],'value12':[{'v':'v12'}],'value21':[{'v':'v21en'}],'value22':[{'v':'v22'}]},'cd':");

            Console.WriteLine(GetJson(document2.Id));
            AssertJsonStartsWith(document2.Id,
                "{'pd':{'value11':[{'v':'v11'}],'value12':[{'v':'v12'}],'value31':[{'v':'v31'}],'value32':[{'v':'v32'}]},'cd':");

            composed1.PropertyTypes.First(x => x.Alias == "value21").Variations = ContentVariation.Culture;
            ServiceContext.ContentTypeService.Save(composed1);

            // we can make it variant again
            Console.WriteLine(GetJson(document1.Id));
            AssertJsonStartsWith(document1.Id,
                "{'pd':{'value11':[{'c':'en','v':'v11en'},{'c':'fr','v':'v11fr'}],'value12':[{'v':'v12'}],'value21':[{'c':'en','v':'v21en'},{'c':'fr','v':'v21fr'}],'value22':[{'v':'v22'}]},'cd':");

            Console.WriteLine(GetJson(document2.Id));
            AssertJsonStartsWith(document2.Id,
                "{'pd':{'value11':[{'v':'v11'}],'value12':[{'v':'v12'}],'value31':[{'v':'v31'}],'value32':[{'v':'v32'}]},'cd':");

            composing.Variations = ContentVariation.Nothing;
            ServiceContext.ContentTypeService.Save(composing);

            // value11 is invariant
            Console.WriteLine(GetJson(document1.Id));
            AssertJsonStartsWith(document1.Id,
                "{'pd':{'value11':[{'v':'v11en'}],'value12':[{'v':'v12'}],'value21':[{'c':'en','v':'v21en'},{'c':'fr','v':'v21fr'}],'value22':[{'v':'v22'}]},'cd':");

            Console.WriteLine(GetJson(document2.Id));
            AssertJsonStartsWith(document2.Id,
                "{'pd':{'value11':[{'v':'v11'}],'value12':[{'v':'v12'}],'value31':[{'v':'v31'}],'value32':[{'v':'v32'}]},'cd':");

            composing.Variations = ContentVariation.Culture;
            ServiceContext.ContentTypeService.Save(composing);

            // value11 is still invariant
            Console.WriteLine(GetJson(document1.Id));
            AssertJsonStartsWith(document1.Id,
                "{'pd':{'value11':[{'v':'v11en'}],'value12':[{'v':'v12'}],'value21':[{'c':'en','v':'v21en'},{'c':'fr','v':'v21fr'}],'value22':[{'v':'v22'}]},'cd':");

            Console.WriteLine(GetJson(document2.Id));
            AssertJsonStartsWith(document2.Id,
                "{'pd':{'value11':[{'v':'v11'}],'value12':[{'v':'v12'}],'value31':[{'v':'v31'}],'value32':[{'v':'v32'}]},'cd':");

            composing.PropertyTypes.First(x => x.Alias == "value11").Variations = ContentVariation.Culture;
            ServiceContext.ContentTypeService.Save(composing);

            // we can make it variant again
            Console.WriteLine(GetJson(document1.Id));
            AssertJsonStartsWith(document1.Id,
                "{'pd':{'value11':[{'c':'en','v':'v11en'},{'c':'fr','v':'v11fr'}],'value12':[{'v':'v12'}],'value21':[{'c':'en','v':'v21en'},{'c':'fr','v':'v21fr'}],'value22':[{'v':'v22'}]},'cd':");

            Console.WriteLine(GetJson(document2.Id));
            AssertJsonStartsWith(document2.Id,
                "{'pd':{'value11':[{'v':'v11'}],'value12':[{'v':'v12'}],'value31':[{'v':'v31'}],'value32':[{'v':'v32'}]},'cd':");
        }

        private void CreateFrenchAndEnglishLangs()
        {
            var languageEn = new Language("en") { IsDefault = true };
            ServiceContext.LocalizationService.Save(languageEn);
            var languageFr = new Language("fr");
            ServiceContext.LocalizationService.Save(languageFr);
        }

        private IContentType CreateContentType(ContentVariation variance, string alias = "contentType") => new ContentType(-1)
        {
            Alias = alias,
            Name = alias,
            Variations = variance
        };

        private PropertyTypeCollection CreatePropertyCollection(params (string alias, ContentVariation variance)[] props)
        {
            var propertyCollection = new PropertyTypeCollection(true);

            foreach (var (alias, variance) in props)
                propertyCollection.Add(new PropertyType(alias, ValueStorageType.Ntext)
                {
                    Alias = alias,
                    DataTypeId = -88,
                    Variations = variance
                });

            return propertyCollection;
        }
    }
}<|MERGE_RESOLUTION|>--- conflicted
+++ resolved
@@ -74,12 +74,8 @@
                 Factory.GetInstance<IEntityXmlSerializer>(),
                 Mock.Of<IPublishedModelFactory>(),
                 new UrlSegmentProviderCollection(new[] { new DefaultUrlSegmentProvider() }),
-<<<<<<< HEAD
-                new TestSyncBootStateAccessor(SyncBootState.HasSyncState),
+                new TestSyncBootStateAccessor(SyncBootState.WarmBoot),
                 nestedContentDataSerializerFactory);
-=======
-                new TestSyncBootStateAccessor(SyncBootState.WarmBoot));
->>>>>>> eba3c82a
         }
 
         public class LocalServerMessenger : ServerMessengerBase
