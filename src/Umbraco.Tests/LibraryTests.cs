--- conflicted
+++ resolved
@@ -1,190 +1,184 @@
-﻿using System;
-using System.Collections.Generic;
-using System.Diagnostics;
-using System.IO;
-using System.Linq;
-using System.Text;
-using NUnit.Framework;
-using Umbraco.Core;
-using Umbraco.Core.Models;
-using Umbraco.Core.Configuration;
-using Umbraco.Core.Models.PublishedContent;
-using Umbraco.Core.PropertyEditors;
-using Umbraco.Tests.PublishedContent;
-using Umbraco.Tests.TestHelpers;
-using Umbraco.Web;
-using Umbraco.Web.PublishedCache;
-using Umbraco.Web.PublishedCache.XmlPublishedCache;
-using umbraco;
-
-namespace Umbraco.Tests
-{
-
-	/// <summary>
-	/// Tests for the legacy library class
-	/// </summary>
-	[TestFixture]
-	public class LibraryTests : BaseRoutingTest
-	{
-        public override void Initialize()
-        {
-            base.Initialize();
-            
-            // need to specify a custom callback for unit tests
-            // AutoPublishedContentTypes generates properties automatically
-            // when they are requested, but we must declare those that we
-            // explicitely want to be here...
-
-            var propertyTypes = new[]
-                {
-                    // AutoPublishedContentType will auto-generate other properties
-                    new PublishedPropertyType("content", 0, "?"), 
-                };
-            var type = new AutoPublishedContentType(0, "anything", propertyTypes);
-<<<<<<< HEAD
-            ContentTypesCache.GetPublishedContentTypeByAlias = (alias) => type;
-            Console.WriteLine("INIT LIB {0}",
-                ContentTypesCache.Get(PublishedItemType.Content, "anything")
-=======
-            PublishedContentType.GetPublishedContentTypeCallback = (alias) => type;
-            Debug.Print("INIT LIB {0}",
-                PublishedContentType.Get(PublishedItemType.Content, "anything")
->>>>>>> d6462370
-                    .PropertyTypes.Count());
-            
-            var routingContext = GetRoutingContext("/test", 1234);
-			UmbracoContext.Current = routingContext.UmbracoContext;
-		}
-
-	    /// <summary>
-	    /// sets up resolvers before resolution is frozen
-	    /// </summary>
-	    protected override void FreezeResolution()
-	    {
-            // required so we can access property.Value
-            PropertyValueConvertersResolver.Current = new PropertyValueConvertersResolver(
-                Container,
-                Logger);
-
-	        base.FreezeResolution();
-	    }
-
-	    public override void TearDown()
-		{
-			base.TearDown();
-			UmbracoContext.Current = null;
-		}
-
-
-	    [Test]
-	    public void Json_To_Xml_Object()
-	    {
-	        var json = "{ id: 1, name: 'hello', children: [{id: 2, name: 'child1'}, {id:3, name: 'child2'}]}";
-	        var result = library.JsonToXml(json);
-            Assert.AreEqual(@"<json>
-  <id>1</id>
-  <name>hello</name>
-  <children>
-    <id>2</id>
-    <name>child1</name>
-  </children>
-  <children>
-    <id>3</id>
-    <name>child2</name>
-  </children>
-</json>", result.Current.OuterXml);
-	    }
-
-        [Test]
-        public void Json_To_Xml_Array()
-        {
-            var json = "[{id: 2, name: 'child1'}, {id:3, name: 'child2'}]";
-            var result = library.JsonToXml(json);
-            Assert.AreEqual(@"<json>
-  <arrayitem>
-    <id>2</id>
-    <name>child1</name>
-  </arrayitem>
-  <arrayitem>
-    <id>3</id>
-    <name>child2</name>
-  </arrayitem>
-</json>", result.Current.OuterXml);
-        }
-
-        [Test]
-        public void Json_To_Xml_Error()
-        {
-            var json = "{ id: 1, name: 'hello', children: }";
-            var result = library.JsonToXml(json);
-            Assert.IsTrue(result.Current.OuterXml.StartsWith("<error>"));
-        }
-
-	    [Test]
-		public void Get_Item_User_Property()
-		{
-			var val = library.GetItem(1173, "content");
-			var legacyVal = LegacyGetItem(1173, "content");
-			Assert.AreEqual(legacyVal, val);
-			Assert.AreEqual("<div>This is some content</div>", val);
-		}
-
-		[Test]
-		public void Get_Item_Document_Property()
-		{
-			//first test a single static val
-			var val = library.GetItem(1173, "template");
-			var legacyVal = LegacyGetItem(1173, "template");
-			Assert.AreEqual(legacyVal, val);
-			Assert.AreEqual("1234", val);
-
-			//now test them all to see if they all match legacy
-			foreach(var s in new[]{"id","parentID","level","writerID","template","sortOrder","createDate","updateDate","nodeName","writerName","path"})
-			{
-				val = library.GetItem(1173, s);
-				legacyVal = LegacyGetItem(1173, s);
-				Assert.AreEqual(legacyVal, val);				
-			}			
-		}
-
-		[Test]
-		public void Get_Item_Invalid_Property()
-		{
-			var val = library.GetItem(1173, "dontfindme");
-			var legacyVal = LegacyGetItem(1173, "dontfindme");
-			Assert.AreEqual(legacyVal, val);
-			Assert.AreEqual("", val);
-		}
-
-		/// <summary>
-		/// The old method, just using this to make sure we're returning the correct exact data as before.
-		/// </summary>
-		/// <param name="nodeId"></param>
-		/// <param name="alias"></param>
-		/// <returns></returns>
-		private string LegacyGetItem(int nodeId, string alias)
-		{
-            var cache = UmbracoContext.Current.ContentCache as PublishedContentCache;
-            if (cache == null) throw new Exception("Unsupported IPublishedContentCache, only the Xml one is supported.");
-            var umbracoXML = cache.GetXml(UmbracoContext.Current.InPreviewMode);
-
-            string xpath = "./{0}";
-			if (umbracoXML.GetElementById(nodeId.ToString()) != null)
-				if (
-					",id,parentID,level,writerID,template,sortOrder,createDate,updateDate,nodeName,writerName,path,"
-						.
-						IndexOf("," + alias + ",") > -1)
-					return umbracoXML.GetElementById(nodeId.ToString()).Attributes.GetNamedItem(alias).Value;
-				else if (
-					umbracoXML.GetElementById(nodeId.ToString()).SelectSingleNode(string.Format(xpath, alias)) !=
-					null)
-					return
-						umbracoXML.GetElementById(nodeId.ToString()).SelectSingleNode(string.Format(xpath, alias)).ChildNodes[0].
-							Value; //.Value + "*";
-				else
-					return string.Empty;
-			else
-				return string.Empty;
-		}
-	}
-}
+﻿using System;
+using System.Collections.Generic;
+using System.Diagnostics;
+using System.IO;
+using System.Linq;
+using System.Text;
+using NUnit.Framework;
+using Umbraco.Core;
+using Umbraco.Core.Models;
+using Umbraco.Core.Configuration;
+using Umbraco.Core.Models.PublishedContent;
+using Umbraco.Core.PropertyEditors;
+using Umbraco.Tests.PublishedContent;
+using Umbraco.Tests.TestHelpers;
+using Umbraco.Web;
+using Umbraco.Web.PublishedCache;
+using Umbraco.Web.PublishedCache.XmlPublishedCache;
+using umbraco;
+
+namespace Umbraco.Tests
+{
+
+	/// <summary>
+	/// Tests for the legacy library class
+	/// </summary>
+	[TestFixture]
+	public class LibraryTests : BaseRoutingTest
+	{
+        public override void Initialize()
+        {
+            base.Initialize();
+            
+            // need to specify a custom callback for unit tests
+            // AutoPublishedContentTypes generates properties automatically
+            // when they are requested, but we must declare those that we
+            // explicitely want to be here...
+
+            var propertyTypes = new[]
+                {
+                    // AutoPublishedContentType will auto-generate other properties
+                    new PublishedPropertyType("content", 0, "?"), 
+                };
+            var type = new AutoPublishedContentType(0, "anything", propertyTypes);
+            ContentTypesCache.GetPublishedContentTypeByAlias = (alias) => type;
+            Debug.Print("INIT LIB {0}",
+                ContentTypesCache.Get(PublishedItemType.Content, "anything")
+                    .PropertyTypes.Count());
+            
+            var routingContext = GetRoutingContext("/test", 1234);
+			UmbracoContext.Current = routingContext.UmbracoContext;
+		}
+
+	    /// <summary>
+	    /// sets up resolvers before resolution is frozen
+	    /// </summary>
+	    protected override void FreezeResolution()
+	    {
+            // required so we can access property.Value
+            PropertyValueConvertersResolver.Current = new PropertyValueConvertersResolver(
+                Container,
+                Logger);
+
+	        base.FreezeResolution();
+	    }
+
+	    public override void TearDown()
+		{
+			base.TearDown();
+			UmbracoContext.Current = null;
+		}
+
+
+	    [Test]
+	    public void Json_To_Xml_Object()
+	    {
+	        var json = "{ id: 1, name: 'hello', children: [{id: 2, name: 'child1'}, {id:3, name: 'child2'}]}";
+	        var result = library.JsonToXml(json);
+            Assert.AreEqual(@"<json>
+  <id>1</id>
+  <name>hello</name>
+  <children>
+    <id>2</id>
+    <name>child1</name>
+  </children>
+  <children>
+    <id>3</id>
+    <name>child2</name>
+  </children>
+</json>", result.Current.OuterXml);
+	    }
+
+        [Test]
+        public void Json_To_Xml_Array()
+        {
+            var json = "[{id: 2, name: 'child1'}, {id:3, name: 'child2'}]";
+            var result = library.JsonToXml(json);
+            Assert.AreEqual(@"<json>
+  <arrayitem>
+    <id>2</id>
+    <name>child1</name>
+  </arrayitem>
+  <arrayitem>
+    <id>3</id>
+    <name>child2</name>
+  </arrayitem>
+</json>", result.Current.OuterXml);
+        }
+
+        [Test]
+        public void Json_To_Xml_Error()
+        {
+            var json = "{ id: 1, name: 'hello', children: }";
+            var result = library.JsonToXml(json);
+            Assert.IsTrue(result.Current.OuterXml.StartsWith("<error>"));
+        }
+
+	    [Test]
+		public void Get_Item_User_Property()
+		{
+			var val = library.GetItem(1173, "content");
+			var legacyVal = LegacyGetItem(1173, "content");
+			Assert.AreEqual(legacyVal, val);
+			Assert.AreEqual("<div>This is some content</div>", val);
+		}
+
+		[Test]
+		public void Get_Item_Document_Property()
+		{
+			//first test a single static val
+			var val = library.GetItem(1173, "template");
+			var legacyVal = LegacyGetItem(1173, "template");
+			Assert.AreEqual(legacyVal, val);
+			Assert.AreEqual("1234", val);
+
+			//now test them all to see if they all match legacy
+			foreach(var s in new[]{"id","parentID","level","writerID","template","sortOrder","createDate","updateDate","nodeName","writerName","path"})
+			{
+				val = library.GetItem(1173, s);
+				legacyVal = LegacyGetItem(1173, s);
+				Assert.AreEqual(legacyVal, val);				
+			}			
+		}
+
+		[Test]
+		public void Get_Item_Invalid_Property()
+		{
+			var val = library.GetItem(1173, "dontfindme");
+			var legacyVal = LegacyGetItem(1173, "dontfindme");
+			Assert.AreEqual(legacyVal, val);
+			Assert.AreEqual("", val);
+		}
+
+		/// <summary>
+		/// The old method, just using this to make sure we're returning the correct exact data as before.
+		/// </summary>
+		/// <param name="nodeId"></param>
+		/// <param name="alias"></param>
+		/// <returns></returns>
+		private string LegacyGetItem(int nodeId, string alias)
+		{
+            var cache = UmbracoContext.Current.ContentCache as PublishedContentCache;
+            if (cache == null) throw new Exception("Unsupported IPublishedContentCache, only the Xml one is supported.");
+            var umbracoXML = cache.GetXml(UmbracoContext.Current.InPreviewMode);
+
+            string xpath = "./{0}";
+			if (umbracoXML.GetElementById(nodeId.ToString()) != null)
+				if (
+					",id,parentID,level,writerID,template,sortOrder,createDate,updateDate,nodeName,writerName,path,"
+						.
+						IndexOf("," + alias + ",") > -1)
+					return umbracoXML.GetElementById(nodeId.ToString()).Attributes.GetNamedItem(alias).Value;
+				else if (
+					umbracoXML.GetElementById(nodeId.ToString()).SelectSingleNode(string.Format(xpath, alias)) !=
+					null)
+					return
+						umbracoXML.GetElementById(nodeId.ToString()).SelectSingleNode(string.Format(xpath, alias)).ChildNodes[0].
+							Value; //.Value + "*";
+				else
+					return string.Empty;
+			else
+				return string.Empty;
+		}
+	}
+}