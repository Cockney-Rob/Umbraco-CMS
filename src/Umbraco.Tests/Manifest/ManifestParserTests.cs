--- conflicted
+++ resolved
@@ -13,10 +13,7 @@
 using Umbraco.Core.PropertyEditors.Validators;
 using Umbraco.Core.Services;
 using Umbraco.Core.Dashboards;
-<<<<<<< HEAD
-=======
 using Umbraco.Core.IO;
->>>>>>> 0423ea7b
 using Umbraco.Core.Serialization;
 
 namespace Umbraco.Tests.Manifest
@@ -34,11 +31,7 @@
                 new RequiredValidator(Mock.Of<ILocalizedTextService>()),
                 new RegexValidator(Mock.Of<ILocalizedTextService>(), null)
             };
-<<<<<<< HEAD
-            _parser = new ManifestParser(AppCaches.Disabled, new ManifestValueValidatorCollection(validators), new ManifestFilterCollection(Array.Empty<IManifestFilter>()),  Mock.Of<ILogger>(), Current.IOHelper, Mock.Of<IDataTypeService>(), Mock.Of<ILocalizationService>(), new JsonNetSerializer());
-=======
             _parser = new ManifestParser(AppCaches.Disabled, new ManifestValueValidatorCollection(validators), new ManifestFilterCollection(Array.Empty<IManifestFilter>()),  Mock.Of<ILogger>(), IOHelper.Default, Mock.Of<IDataTypeService>(), Mock.Of<ILocalizationService>(), new JsonNetSerializer());
->>>>>>> 0423ea7b
         }
 
         [Test]
