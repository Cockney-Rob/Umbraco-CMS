--- conflicted
+++ resolved
@@ -296,13 +296,10 @@
     <Compile Include="Models\ContentTypeTests.cs" />
     <Compile Include="Models\DeepCloneHelperTests.cs" />
     <Compile Include="Models\DictionaryTranslationTests.cs" />
-<<<<<<< HEAD
     <Compile Include="Models\RelationTests.cs" />
     <Compile Include="Models\TemplateTests.cs" />
-=======
     <Compile Include="Models\PropertyGroupTests.cs" />
     <Compile Include="Models\PropertyTypeTests.cs" />
->>>>>>> 8aaff38a
     <Compile Include="Models\LightEntityTest.cs" />
     <Compile Include="Models\UserTests.cs" />
     <Compile Include="Web\Mvc\RenderModelBinderTests.cs" />
