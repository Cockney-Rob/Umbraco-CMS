﻿<?xml version="1.0" encoding="utf-8"?>
<Project ToolsVersion="15.0">
  <Import Project="$(MSBuildExtensionsPath)\$(MSBuildToolsVersion)\Microsoft.Common.props" Condition="Exists('$(MSBuildExtensionsPath)\$(MSBuildToolsVersion)\Microsoft.Common.props')" />
  <PropertyGroup>
    <Configuration Condition=" '$(Configuration)' == '' ">Debug</Configuration>
    <Platform Condition=" '$(Platform)' == '' ">AnyCPU</Platform>
    <ProductVersion>8.0.30703</ProductVersion>
    <SchemaVersion>2.0</SchemaVersion>
    <ProjectGuid>{5D3B8245-ADA6-453F-A008-50ED04BFE770}</ProjectGuid>
    <OutputType>Library</OutputType>
    <AppDesignerFolder>Properties</AppDesignerFolder>
    <RootNamespace>Umbraco.Tests</RootNamespace>
    <AssemblyName>Umbraco.Tests</AssemblyName>
    <TargetFrameworkVersion>v4.7.2</TargetFrameworkVersion>
    <FileAlignment>512</FileAlignment>
    <SolutionDir Condition="$(SolutionDir) == '' Or $(SolutionDir) == '*Undefined*'">..\</SolutionDir>
    <PublishUrl>publish\</PublishUrl>
    <Install>true</Install>
    <InstallFrom>Disk</InstallFrom>
    <UpdateEnabled>false</UpdateEnabled>
    <UpdateMode>Foreground</UpdateMode>
    <UpdateInterval>7</UpdateInterval>
    <UpdateIntervalUnits>Days</UpdateIntervalUnits>
    <UpdatePeriodically>false</UpdatePeriodically>
    <UpdateRequired>false</UpdateRequired>
    <MapFileExtensions>true</MapFileExtensions>
    <ApplicationRevision>0</ApplicationRevision>
    <ApplicationVersion>1.0.0.%2a</ApplicationVersion>
    <IsWebBootstrapper>false</IsWebBootstrapper>
    <UseApplicationTrust>false</UseApplicationTrust>
    <BootstrapperEnabled>true</BootstrapperEnabled>
    <TargetFrameworkProfile />
    <NuGetPackageImportStamp>
    </NuGetPackageImportStamp>
  </PropertyGroup>
  <PropertyGroup Condition=" '$(Configuration)|$(Platform)' == 'Debug|AnyCPU' ">
    <DebugSymbols>true</DebugSymbols>
    <DebugType>full</DebugType>
    <Optimize>false</Optimize>
    <OutputPath>bin\Debug\</OutputPath>
    <DefineConstants>DEBUG;TRACE</DefineConstants>
    <ErrorReport>prompt</ErrorReport>
    <WarningLevel>4</WarningLevel>
    <Prefer32Bit>false</Prefer32Bit>
    <LangVersion>latest</LangVersion>
  </PropertyGroup>
  <PropertyGroup Condition=" '$(Configuration)|$(Platform)' == 'Release|AnyCPU' ">
    <DebugType>pdbonly</DebugType>
    <Optimize>true</Optimize>
    <OutputPath>bin\Release\</OutputPath>
    <DefineConstants>TRACE</DefineConstants>
    <ErrorReport>prompt</ErrorReport>
    <WarningLevel>4</WarningLevel>
    <Prefer32Bit>false</Prefer32Bit>
    <LangVersion>latest</LangVersion>
  </PropertyGroup>
  <ItemGroup>
    <Reference Include="System" />
    <Reference Include="System.ComponentModel.DataAnnotations" />
    <Reference Include="System.configuration" />
    <Reference Include="System.Core" />
    <Reference Include="System.Data.Entity.Design" />
    <Reference Include="System.Drawing" />
    <Reference Include="System.IO" />
    <Reference Include="System.IO.Compression" />
    <Reference Include="System.IO.Compression.FileSystem" />
    <Reference Include="System.Runtime.Caching" />
    <Reference Include="System.Runtime.Serialization" />
    <Reference Include="System.Text.Encoding" />
    <Reference Include="System.Web" />
    <Reference Include="System.Web.ApplicationServices" />
    <Reference Include="System.Web.Extensions" />
    <Reference Include="System.Web.Services" />
    <Reference Include="System.Xml.Linq" />
    <Reference Include="System.Data.DataSetExtensions" />
    <Reference Include="Microsoft.CSharp" />
    <Reference Include="System.Data" />
    <Reference Include="System.Xml" />
  </ItemGroup>
  <ItemGroup>
    <PackageReference Include="Castle.Core" Version="4.4.1" />
    <PackageReference Include="Examine" Version="1.0.2" />
    <PackageReference Include="HtmlAgilityPack">
      <Version>1.8.14</Version>
    </PackageReference>
    <PackageReference Include="LightInject" Version="5.4.0" />
    <PackageReference Include="LightInject.Annotation" Version="1.1.0" />
    <PackageReference Include="Lucene.Net" Version="3.0.3" />
    <PackageReference Include="Lucene.Net.Contrib" Version="3.0.3" />
    <PackageReference Include="Microsoft.AspNet.Identity.Core" Version="2.2.2" />
    <PackageReference Include="Microsoft.AspNet.Mvc" Version="5.2.7" />
    <PackageReference Include="Microsoft.AspNet.WebApi" Version="5.2.7" />
    <PackageReference Include="Microsoft.AspNet.WebApi.Client" Version="5.2.7" />
    <PackageReference Include="Microsoft.AspNet.WebApi.Owin" Version="5.2.7" />
    <PackageReference Include="Microsoft.AspNet.WebApi.SelfHost" Version="5.2.7" />
    <PackageReference Include="Microsoft.AspNet.WebApi.WebHost" Version="5.2.7" />
    <PackageReference Include="Microsoft.Owin" Version="4.0.1" />
    <PackageReference Include="Microsoft.Owin.Hosting" Version="4.0.1" />
    <PackageReference Include="Microsoft.Owin.Security" Version="4.0.1" />
    <PackageReference Include="Microsoft.Owin.Testing" Version="4.0.1" />
    <PackageReference Include="Microsoft.Web.Infrastructure" Version="1.0.0.0" />
    <PackageReference Include="MiniProfiler" Version="4.0.138" />
<<<<<<< HEAD
    <PackageReference Include="Moq">
      <Version>4.14.5</Version>
    </PackageReference>
=======
    <PackageReference Include="Moq" Version="4.10.1" />
>>>>>>> 8e64fe54
    <PackageReference Include="NPoco" Version="4.0.3" />
    <PackageReference Include="NUnit" Version="3.11.0" />
    <PackageReference Include="NUnit3TestAdapter" Version="3.12.0" />
    <PackageReference Include="Newtonsoft.Json" Version="12.0.1" />
    <PackageReference Include="Owin" Version="1.0" />
    <PackageReference Include="Selenium.WebDriver" Version="3.141.0" />
    <PackageReference Include="Semver" Version="2.0.4" />
    <PackageReference Include="Umbraco.SqlServerCE" Version="4.0.0.1" />
  </ItemGroup>
  <ItemGroup>
    <Compile Include="Cache\DistributedCacheBinderTests.cs" />
    <Compile Include="Cache\RefresherTests.cs" />
    <Compile Include="Cache\SnapDictionaryTests.cs" />
    <Compile Include="Clr\ReflectionUtilitiesTests.cs" />
    <Compile Include="Collections\OrderedHashSetTests.cs" />
    <Compile Include="Composing\CompositionTests.cs" />
    <Compile Include="Composing\LightInjectValidation.cs" />
    <Compile Include="Composing\ContainerConformingTests.cs" />
    <Compile Include="Configurations\GlobalSettingsTests.cs" />
    <Compile Include="CoreThings\CallContextTests.cs" />
    <Compile Include="Components\ComponentTests.cs" />
    <Compile Include="CoreThings\EnumExtensionsTests.cs" />
    <Compile Include="CoreThings\GuidUtilsTests.cs" />
    <Compile Include="CoreThings\HexEncoderTests.cs" />
    <Compile Include="CoreXml\RenamedRootNavigatorTests.cs" />
    <Compile Include="LegacyXmlPublishedCache\ContentXmlDto.cs" />
    <Compile Include="LegacyXmlPublishedCache\PreviewXmlDto.cs" />
    <Compile Include="Logging\LogviewerTests.cs" />
    <Compile Include="Manifest\ManifestContentAppTests.cs" />
    <Compile Include="Mapping\MappingTests.cs" />
    <Compile Include="Migrations\MigrationPlanTests.cs" />
    <Compile Include="Migrations\MigrationTests.cs" />
    <Compile Include="ModelsBuilder\BuilderTests.cs" />
    <Compile Include="ModelsBuilder\ConfigTests.cs" />
    <Compile Include="ModelsBuilder\StringExtensions.cs" />
    <Compile Include="ModelsBuilder\UmbracoApplicationTests.cs" />
    <Compile Include="Models\ContentScheduleTests.cs" />
    <Compile Include="Models\CultureImpactTests.cs" />
    <Compile Include="Models\ImageProcessorImageUrlGeneratorTest.cs" />
    <Compile Include="Models\PathValidationTests.cs" />
    <Compile Include="Models\PropertyTests.cs" />
    <Compile Include="Models\RangeTests.cs" />
    <Compile Include="Models\VariationTests.cs" />
    <Compile Include="Persistence\Mappers\MapperTestBase.cs" />
    <Compile Include="Persistence\Repositories\DocumentRepositoryTest.cs" />
    <Compile Include="Persistence\Repositories\EntityRepositoryTest.cs" />
    <Compile Include="PropertyEditors\BlockEditorComponentTests.cs" />
    <Compile Include="PropertyEditors\BlockListPropertyValueConverterTests.cs" />
    <Compile Include="PropertyEditors\DataValueReferenceFactoryCollectionTests.cs" />
    <Compile Include="PropertyEditors\NestedContentPropertyComponentTests.cs" />
    <Compile Include="PublishedContent\ContentSerializationTests.cs" />
    <Compile Include="PublishedContent\NuCacheChildrenTests.cs" />
    <Compile Include="PublishedContent\PublishedContentLanguageVariantTests.cs" />
    <Compile Include="PublishedContent\PublishedContentSnapshotTestBase.cs" />
    <Compile Include="PublishedContent\SolidPublishedSnapshot.cs" />
    <Compile Include="PublishedContent\NuCacheTests.cs" />
    <Compile Include="Routing\MediaUrlProviderTests.cs" />
    <Compile Include="Routing\RoutableDocumentFilterTests.cs" />
    <Compile Include="Runtimes\StandaloneTests.cs" />
    <Compile Include="Routing\GetContentUrlsTests.cs" />
    <Compile Include="Serialization\AutoInterningStringConverterTests.cs" />
    <Compile Include="Services\AmbiguousEventTests.cs" />
    <Compile Include="Services\ContentServiceEventTests.cs" />
    <Compile Include="Services\ContentServicePublishBranchTests.cs" />
    <Compile Include="Services\ContentServiceTagsTests.cs" />
    <Compile Include="Services\ContentTypeServiceVariantsTests.cs" />
    <Compile Include="Services\EntityXmlSerializerTests.cs" />
    <Compile Include="Packaging\CreatedPackagesRepositoryTests.cs" />
    <Compile Include="Services\ExternalLoginServiceTests.cs" />
    <Compile Include="Services\MemberGroupServiceTests.cs" />
    <Compile Include="Services\MediaTypeServiceTests.cs" />
    <Compile Include="Services\PropertyValidationServiceTests.cs" />
    <Compile Include="Services\RedirectUrlServiceTests.cs" />
    <Compile Include="Templates\HtmlLocalLinkParserTests.cs" />
    <Compile Include="TestHelpers\RandomIdRamDirectory.cs" />
    <Compile Include="Testing\Objects\TestDataSource.cs" />
    <Compile Include="Published\PublishedSnapshotTestObjects.cs" />
    <Compile Include="Published\ModelTypeTests.cs" />
    <Compile Include="Published\NestedContentTests.cs" />
    <Compile Include="Published\PropertyCacheLevelTests.cs" />
    <Compile Include="Misc\DateTimeExtensionsTests.cs" />
    <Compile Include="Misc\HashGeneratorTests.cs" />
    <Compile Include="IO\ShadowFileSystemTests.cs" />
    <Compile Include="Issues\U9560.cs" />
    <Compile Include="Integration\ContentEventsTests.cs" />
    <Compile Include="Migrations\AdvancedMigrationTests.cs" />
    <Compile Include="Models\Mapping\UserModelMapperTests.cs" />
    <Compile Include="Packaging\PackageExtractionTests.cs" />
    <Compile Include="Persistence\NPocoTests\NPocoFetchTests.cs" />
    <Compile Include="Persistence\NPocoTests\NPocoSqlTemplateTests.cs" />
    <Compile Include="Persistence\Repositories\SimilarNodeNameTests.cs" />
    <Compile Include="Persistence\Repositories\UserGroupRepositoryTest.cs" />
    <Compile Include="Published\ConvertersTests.cs" />
    <Compile Include="Routing\ContentFinderByUrlAndTemplateTests.cs" />
    <Compile Include="Routing\ContentFinderByUrlTests.cs" />
    <Compile Include="Routing\ContentFinderByUrlWithDomainsTests.cs" />
    <Compile Include="Routing\UrlProviderTests.cs" />
    <Compile Include="Routing\UrlRoutesTests.cs" />
    <Compile Include="Routing\UrlsProviderWithDomainsTests.cs" />
    <Compile Include="Scheduling\BackgroundTaskRunnerTests2.cs" />
    <Compile Include="Scoping\EventNameExtractorTests.cs" />
    <Compile Include="Scoping\PassThroughEventDispatcherTests.cs" />
    <Compile Include="Scoping\ScopedRepositoryTests.cs" />
    <Compile Include="Scoping\ScopedXmlTests.cs" />
    <Compile Include="Scoping\ScopeEventDispatcherTests.cs" />
    <Compile Include="Scoping\ScopeFileSystemsTests.cs" />
    <Compile Include="Scoping\ScopedNuCacheTests.cs" />
    <Compile Include="Scoping\ScopeTests.cs" />
    <Compile Include="Services\AuditServiceTests.cs" />
    <Compile Include="Services\CachedDataTypeServiceTests.cs" />
    <Compile Include="Services\ConsentServiceTests.cs" />
    <Compile Include="Services\SectionServiceTests.cs" />
    <Compile Include="TestHelpers\ConsoleLogger.cs" />
    <Compile Include="TestHelpers\ControllerTesting\AuthenticateEverythingExtensions.cs" />
    <Compile Include="TestHelpers\ControllerTesting\AuthenticateEverythingMiddleware.cs" />
    <Compile Include="TestHelpers\ControllerTesting\SpecificAssemblyResolver.cs" />
    <Compile Include="TestHelpers\ControllerTesting\TestControllerActivator.cs" />
    <Compile Include="TestHelpers\ControllerTesting\TestControllerActivatorBase.cs" />
    <Compile Include="TestHelpers\ControllerTesting\TestRunner.cs" />
    <Compile Include="TestHelpers\ControllerTesting\TestStartup.cs" />
    <Compile Include="TestHelpers\ControllerTesting\TraceExceptionLogger.cs" />
    <Compile Include="TestHelpers\Entities\MockedUserGroup.cs" />
    <Compile Include="Testing\Objects\Accessors\NoHttpContextAccessor.cs" />
    <Compile Include="TestHelpers\Stubs\TestExamineManager.cs" />
    <Compile Include="Testing\Objects\Accessors\TestVariationContextAccessor.cs" />
    <Compile Include="Testing\ContentBaseExtensions.cs" />
    <Compile Include="Testing\Objects\Accessors\TestDefaultCultureAccessor.cs" />
    <Compile Include="Testing\Objects\TestUmbracoContextFactory.cs" />
    <Compile Include="Testing\TestDatabase.cs" />
    <Compile Include="Testing\TestingTests\NUnitTests.cs" />
    <Compile Include="Persistence\LocksTests.cs" />
    <Compile Include="Persistence\BulkDataReaderTests.cs" />
    <Compile Include="Migrations\PostMigrationTests.cs" />
    <Compile Include="Persistence\NPocoTests\NPocoSqlExtensionsTests.cs" />
    <Compile Include="Persistence\UnitOfWorkTests.cs" />
    <Compile Include="Persistence\Repositories\RedirectUrlRepositoryTests.cs" />
    <Compile Include="Testing\TestOptionAttributeBase.cs" />
    <Compile Include="Testing\UmbracoTestAttribute.cs" />
    <Compile Include="Testing\UmbracoTestBase.cs" />
    <Compile Include="TestHelpers\Entities\MockedPropertyTypes.cs" />
    <Compile Include="Testing\UmbracoTestOptions.cs" />
    <Compile Include="CoreThings\TryConvertToTests.cs" />
    <Compile Include="Testing\Objects\Accessors\TestPublishedSnapshotAccessor.cs" />
    <Compile Include="TestHelpers\TestObjects-Mocks.cs" />
    <Compile Include="TestHelpers\TestObjects.cs" />
    <Compile Include="Testing\Objects\Accessors\TestUmbracoContextAccessor.cs" />
    <Compile Include="CoreThings\UdiTests.cs" />
    <Compile Include="UmbracoExamine\RandomIdRamDirectory.cs" />
    <Compile Include="UmbracoExamine\UmbracoContentValueSetValidatorTests.cs" />
    <Compile Include="Web\AngularIntegration\AngularAntiForgeryTests.cs" />
    <Compile Include="Web\AngularIntegration\ContentModelSerializationTests.cs" />
    <Compile Include="Web\AngularIntegration\JsInitializationTests.cs" />
    <Compile Include="Web\AngularIntegration\ServerVariablesParserTests.cs" />
    <Compile Include="CoreThings\AttemptTests.cs" />
    <Compile Include="Migrations\Stubs\DropForeignKeyMigrationStub.cs" />
    <Compile Include="Models\Mapping\ContentTypeModelMappingTests.cs" />
    <Compile Include="Cache\DeepCloneAppCacheTests.cs" />
    <Compile Include="Cache\DefaultCachePolicyTests.cs" />
    <Compile Include="Cache\FullDataSetCachePolicyTests.cs" />
    <Compile Include="Cache\SingleItemsOnlyCachePolicyTests.cs" />
    <Compile Include="Collections\DeepCloneableListTests.cs" />
    <Compile Include="Web\Controllers\AuthenticationControllerTests.cs" />
    <Compile Include="Web\Controllers\BackOfficeControllerUnitTests.cs" />
    <Compile Include="CoreThings\DelegateExtensionsTests.cs" />
    <Compile Include="Web\Controllers\ContentControllerTests.cs" />
    <Compile Include="Web\Controllers\UserEditorAuthorizationHelperTests.cs" />
    <Compile Include="Web\Controllers\UsersControllerTests.cs" />
    <Compile Include="Web\HealthChecks\HealthCheckResultsTests.cs" />
    <Compile Include="Web\HttpCookieExtensionsTests.cs" />
    <Compile Include="Templates\HtmlImageSourceParserTests.cs" />
    <Compile Include="Web\Mvc\HtmlStringUtilitiesTests.cs" />
    <Compile Include="Web\Validation\ModelStateExtensionsTests.cs" />
    <Compile Include="Web\Mvc\RenderIndexActionSelectorAttributeTests.cs" />
    <Compile Include="Persistence\NPocoTests\PetaPocoCachesTest.cs" />
    <Compile Include="Persistence\Repositories\AuditRepositoryTest.cs" />
    <Compile Include="Persistence\Repositories\DomainRepositoryTest.cs" />
    <Compile Include="Persistence\Repositories\PartialViewRepositoryTests.cs" />
    <Compile Include="Persistence\Repositories\PublicAccessRepositoryTest.cs" />
    <Compile Include="Composing\ComposingTestBase.cs" />
    <Compile Include="Routing\RoutesCacheTests.cs" />
    <Compile Include="Routing\UrlRoutingTestBase.cs" />
    <Compile Include="Security\BackOfficeCookieManagerTests.cs" />
    <Compile Include="Security\UmbracoBackOfficeIdentityTests.cs" />
    <Compile Include="Services\ContentTypeServiceExtensionsTests.cs" />
    <Compile Include="Services\PublicAccessServiceTests.cs" />
    <Compile Include="StringNewlineExtensions.cs" />
    <Compile Include="Strings\StylesheetHelperTests.cs" />
    <Compile Include="Strings\StringValidationTests.cs" />
    <Compile Include="Web\Mvc\ValidateUmbracoFormRouteStringAttributeTests.cs" />
    <Compile Include="Web\PublishedContentQueryTests.cs" />
    <Compile Include="Web\UmbracoHelperTests.cs" />
    <Compile Include="Membership\MembershipProviderBaseTests.cs" />
    <Compile Include="Membership\UmbracoServiceMembershipProviderTests.cs" />
    <Compile Include="Migrations\Stubs\FiveZeroMigration.cs" />
    <Compile Include="Migrations\Stubs\FourElevenMigration.cs" />
    <Compile Include="Migrations\Stubs\SixZeroMigration2.cs" />
    <Compile Include="Testing\TestingTests\MockTests.cs" />
    <Compile Include="Models\MacroTests.cs" />
    <Compile Include="Models\Collections\Item.cs" />
    <Compile Include="Models\Collections\OrderItem.cs" />
    <Compile Include="Models\Collections\SimpleOrder.cs" />
    <Compile Include="Models\ContentTypeTests.cs" />
    <Compile Include="Models\DataTypeTests.cs" />
    <Compile Include="Models\DeepCloneHelperTests.cs" />
    <Compile Include="Models\DictionaryItemTests.cs" />
    <Compile Include="Models\DictionaryTranslationTests.cs" />
    <Compile Include="Models\LanguageTests.cs" />
    <Compile Include="Models\MemberGroupTests.cs" />
    <Compile Include="Models\MemberTests.cs" />
    <Compile Include="Models\PropertyGroupTests.cs" />
    <Compile Include="Models\PropertyTypeTests.cs" />
    <Compile Include="Models\RelationTests.cs" />
    <Compile Include="Models\RelationTypeTests.cs" />
    <Compile Include="Models\TemplateTests.cs" />
    <Compile Include="Models\LightEntityTest.cs" />
    <Compile Include="Models\UserTests.cs" />
    <Compile Include="Web\Mvc\RenderModelBinderTests.cs" />
    <Compile Include="Web\Mvc\SurfaceControllerTests.cs" />
    <Compile Include="Web\Mvc\UmbracoViewPageTests.cs" />
    <Compile Include="Runtimes\CoreRuntimeTests.cs" />
    <Compile Include="Runtimes\WebRuntimeComponentTests.cs" />
    <Compile Include="Cache\ObjectAppCacheTests.cs" />
    <Compile Include="Cache\AppCacheTests.cs" />
    <Compile Include="Cache\HttpRequestAppCacheTests.cs" />
    <Compile Include="Cache\WebCachingAppCacheTests.cs" />
    <Compile Include="Cache\RuntimeAppCacheTests.cs" />
    <Compile Include="Configurations\UmbracoSettings\ContentElementDefaultTests.cs" />
    <Compile Include="Configurations\UmbracoSettings\ContentElementTests.cs" />
    <Compile Include="Configurations\UmbracoSettings\LoggingElementDefaultTests.cs" />
    <Compile Include="Configurations\UmbracoSettings\LoggingElementTests.cs" />
    <Compile Include="Configurations\UmbracoSettings\RequestHandlerElementDefaultTests.cs" />
    <Compile Include="Configurations\UmbracoSettings\RequestHandlerElementTests.cs" />
    <Compile Include="Configurations\UmbracoSettings\SecurityElementDefaultTests.cs" />
    <Compile Include="Configurations\UmbracoSettings\SecurityElementTests.cs" />
    <Compile Include="Configurations\UmbracoSettings\UmbracoSettingsTests.cs" />
    <Compile Include="Configurations\UmbracoSettings\WebRoutingElementDefaultTests.cs" />
    <Compile Include="Configurations\UmbracoSettings\WebRoutingElementTests.cs" />
    <Compile Include="Web\Controllers\ContentControllerUnitTests.cs" />
    <Compile Include="Web\Controllers\FilterAllowedOutgoingContentAttributeTests.cs" />
    <Compile Include="Web\Controllers\MediaControllerUnitTests.cs" />
    <Compile Include="CoreXml\FrameworkXmlTests.cs" />
    <Compile Include="Clr\ReflectionTests.cs" />
    <Compile Include="Macros\MacroParserTests.cs" />
    <Compile Include="Models\ContentExtensionsTests.cs" />
    <Compile Include="Models\UserExtensionsTests.cs" />
    <Compile Include="Web\Mvc\MergeParentContextViewDataAttributeTests.cs" />
    <Compile Include="Web\Mvc\ViewDataDictionaryExtensionTests.cs" />
    <Compile Include="Persistence\NPocoTests\NPocoBulkInsertTests.cs" />
    <Compile Include="Persistence\Querying\ContentTypeSqlMappingTests.cs" />
    <Compile Include="Persistence\Repositories\MacroRepositoryTest.cs" />
    <Compile Include="Persistence\Repositories\MemberRepositoryTest.cs" />
    <Compile Include="Persistence\Repositories\MemberTypeRepositoryTest.cs" />
    <Compile Include="Persistence\Repositories\TagRepositoryTest.cs" />
    <Compile Include="Persistence\Repositories\NotificationsRepositoryTest.cs" />
    <Compile Include="Persistence\Repositories\TemplateRepositoryTest.cs" />
    <Compile Include="Persistence\Repositories\UserRepositoryTest.cs" />
    <Compile Include="Models\Mapping\ContentWebModelMappingTests.cs" />
    <Compile Include="PropertyEditors\ImageCropperTest.cs" />
    <Compile Include="PublishedContent\PublishedContentExtensionTests.cs" />
    <Compile Include="PropertyEditors\ColorListValidatorTest.cs" />
    <Compile Include="PropertyEditors\MultiValuePropertyEditorTests.cs" />
    <Compile Include="PropertyEditors\EnsureUniqueValuesValidatorTest.cs" />
    <Compile Include="PropertyEditors\PropertyEditorValueEditorTests.cs" />
    <Compile Include="PublishedContent\PublishedRouterTests.cs" />
    <Compile Include="PublishedContent\RootNodeTests.cs" />
    <Compile Include="Scheduling\BackgroundTaskRunnerTests.cs" />
    <Compile Include="Misc\ApplicationUrlHelperTests.cs" />
    <Compile Include="Services\FileServiceTests.cs" />
    <Compile Include="Services\LocalizedTextServiceTests.cs" />
    <Compile Include="Services\TagServiceTests.cs" />
    <Compile Include="Services\LocalizationServiceTests.cs" />
    <Compile Include="Services\MemberServiceTests.cs" />
    <Compile Include="Services\MediaServiceTests.cs" />
    <Compile Include="Services\MemberTypeServiceTests.cs" />
    <Compile Include="Packaging\PackageInstallationTest.cs" />
    <Compile Include="Services\PackagingServiceTests.cs" />
    <Compile Include="Services\PerformanceTests.cs" />
    <Compile Include="Services\RelationServiceTests.cs" />
    <Compile Include="Services\MacroServiceTests.cs" />
    <Compile Include="Services\UserServiceTests.cs" />
    <Compile Include="Manifest\ManifestParserTests.cs" />
    <Compile Include="Templates\ViewHelperTests.cs" />
    <Compile Include="CoreXml\NavigableNavigatorTests.cs" />
    <Compile Include="Cache\PublishedCache\PublishedMediaCacheTests.cs" />
    <Compile Include="Strings\CmsHelperCasingTests.cs" />
    <Compile Include="Strings\DefaultShortStringHelperTests.cs" />
    <Compile Include="Strings\MockShortStringHelper.cs" />
    <Compile Include="Macros\MacroTests.cs" />
    <Compile Include="Migrations\AlterMigrationTests.cs" />
    <Compile Include="Migrations\SqlScripts\SqlResources.Designer.cs">
      <AutoGen>True</AutoGen>
      <DesignTime>True</DesignTime>
      <DependentUpon>SqlResources.resx</DependentUpon>
    </Compile>
    <Compile Include="Migrations\Stubs\AlterUserTableMigrationStub.cs" />
    <Compile Include="Migrations\Stubs\Dummy.cs" />
    <Compile Include="Migrations\Stubs\SixZeroMigration1.cs" />
    <Compile Include="Models\Collections\PropertyCollectionTests.cs" />
    <Compile Include="Models\MediaXmlTest.cs" />
    <Compile Include="Persistence\FaultHandling\ConnectionRetryTest.cs" />
    <Compile Include="Persistence\Querying\ContentTypeRepositorySqlClausesTest.cs" />
    <Compile Include="Persistence\Querying\DataTypeDefinitionRepositorySqlClausesTest.cs" />
    <Compile Include="Persistence\Querying\ExpressionTests.cs" />
    <Compile Include="Persistence\Querying\MediaRepositorySqlClausesTest.cs" />
    <Compile Include="Persistence\Querying\MediaTypeRepositorySqlClausesTest.cs" />
    <Compile Include="Persistence\Repositories\ServerRegistrationRepositoryTest.cs" />
    <Compile Include="Persistence\SchemaValidationTest.cs" />
    <Compile Include="Persistence\SyntaxProvider\SqlCeSyntaxProviderTests.cs" />
    <Compile Include="PublishedContent\PublishedContentDataTableTests.cs" />
    <Compile Include="PublishedContent\PublishedContentTestBase.cs" />
    <Compile Include="PublishedContent\PublishedContentTests.cs" />
    <Compile Include="PublishedContent\PublishedMediaTests.cs" />
    <Compile Include="Misc\HashCodeCombinerTests.cs" />
    <Compile Include="Web\Mvc\HtmlHelperExtensionMethodsTests.cs" />
    <Compile Include="IO\IoHelperTests.cs" />
    <Compile Include="PropertyEditors\PropertyEditorValueConverterTests.cs" />
    <Compile Include="Models\ContentTests.cs" />
    <Compile Include="Models\ContentXmlTest.cs" />
    <Compile Include="Models\StylesheetTests.cs" />
    <Compile Include="Persistence\SqlCeTableByTableTest.cs" />
    <Compile Include="Persistence\DatabaseContextTests.cs" />
    <Compile Include="Persistence\Mappers\ContentMapperTest.cs" />
    <Compile Include="Persistence\Mappers\ContentTypeMapperTest.cs" />
    <Compile Include="Persistence\Mappers\DataTypeMapperTest.cs" />
    <Compile Include="Persistence\Mappers\DictionaryMapperTest.cs" />
    <Compile Include="Persistence\Mappers\DictionaryTranslationMapperTest.cs" />
    <Compile Include="Persistence\Mappers\LanguageMapperTest.cs" />
    <Compile Include="Persistence\Mappers\MediaMapperTest.cs" />
    <Compile Include="Persistence\Mappers\PropertyGroupMapperTest.cs" />
    <Compile Include="Persistence\Mappers\PropertyTypeMapperTest.cs" />
    <Compile Include="Persistence\Mappers\RelationMapperTest.cs" />
    <Compile Include="Persistence\Mappers\RelationTypeMapperTest.cs" />
    <Compile Include="Persistence\NPocoTests\NPocoSqlTests.cs" />
    <Compile Include="Persistence\Querying\QueryBuilderTests.cs" />
    <Compile Include="Persistence\Repositories\ContentTypeRepositoryTest.cs" />
    <Compile Include="Persistence\Repositories\DataTypeDefinitionRepositoryTest.cs" />
    <Compile Include="Persistence\Repositories\DictionaryRepositoryTest.cs" />
    <Compile Include="Persistence\Repositories\LanguageRepositoryTest.cs" />
    <Compile Include="Persistence\Repositories\MediaRepositoryTest.cs" />
    <Compile Include="Persistence\Repositories\MediaTypeRepositoryTest.cs" />
    <Compile Include="Persistence\Repositories\RelationRepositoryTest.cs" />
    <Compile Include="Persistence\Repositories\RelationTypeRepositoryTest.cs" />
    <Compile Include="Persistence\Repositories\ScriptRepositoryTest.cs" />
    <Compile Include="Persistence\Repositories\StylesheetRepositoryTest.cs" />
    <Compile Include="PublishedContent\PublishedContentMoreTests.cs" />
    <Compile Include="Publishing\PublishingStrategyTests.cs" />
    <Compile Include="TestHelpers\Entities\MockedMember.cs" />
    <Compile Include="TestHelpers\Entities\MockedUser.cs" />
    <Compile Include="TestHelpers\Stubs\TestProfiler.cs" />
    <Compile Include="CoreThings\ObjectExtensionsTests.cs" />
    <Compile Include="Cache\PublishedCache\PublishedContentCacheTests.cs" />
    <Compile Include="Composing\LazyCollectionBuilderTests.cs" />
    <Compile Include="Composing\CollectionBuildersTests.cs" />
    <Compile Include="Routing\ContentFinderByAliasWithDomainsTests.cs" />
    <Compile Include="Routing\DomainsAndCulturesTests.cs" />
    <Compile Include="Routing\SiteDomainHelperTests.cs" />
    <Compile Include="Routing\UrlsWithNestedDomains.cs" />
    <Compile Include="Services\TestWithSomeContentBase.cs" />
    <Compile Include="Services\ContentServicePerformanceTest.cs" />
    <Compile Include="Services\ContentServiceTests.cs" />
    <Compile Include="Services\ContentTypeServiceTests.cs" />
    <Compile Include="Services\DataTypeServiceTests.cs" />
    <Compile Include="Services\EntityServiceTests.cs" />
    <Compile Include="Packaging\PackageDataInstallationTests.cs" />
    <Compile Include="Services\Importing\ImportResources.Designer.cs">
      <AutoGen>True</AutoGen>
      <DesignTime>True</DesignTime>
      <DependentUpon>ImportResources.resx</DependentUpon>
    </Compile>
    <Compile Include="Services\ThreadSafetyServiceTest.cs" />
    <Compile Include="Web\Controllers\PluginControllerAreaTests.cs" />
    <Compile Include="Cache\DistributedCache\DistributedCacheTests.cs" />
    <Compile Include="TestHelpers\TestWithDatabaseBase.cs" />
    <Compile Include="TestHelpers\SettingsForTests.cs" />
    <Compile Include="Routing\ContentFinderByAliasTests.cs" />
    <Compile Include="Routing\ContentFinderByIdTests.cs" />
    <Compile Include="Routing\ContentFinderByPageIdQueryTests.cs" />
    <Compile Include="Routing\RenderRouteHandlerTests.cs" />
    <Compile Include="Routing\RouteTestExtensions.cs" />
    <Compile Include="TestHelpers\Stubs\TestControllerFactory.cs" />
    <Compile Include="TestHelpers\BaseUsingSqlCeSyntax.cs" />
    <Compile Include="TestHelpers\BaseWebTest.cs" />
    <Compile Include="TestHelpers\Entities\MockedContent.cs" />
    <Compile Include="TestHelpers\Entities\MockedContentTypes.cs" />
    <Compile Include="TestHelpers\Entities\MockedEntity.cs" />
    <Compile Include="TestHelpers\Entities\MockedMedia.cs" />
    <Compile Include="UmbracoExamine\EventsTest.cs" />
    <Compile Include="Composing\TypeHelperTests.cs" />
    <Compile Include="UmbracoExamine\ExamineBaseTest.cs" />
    <Compile Include="UmbracoExamine\IndexInitializer.cs" />
    <Compile Include="UmbracoExamine\IndexTest.cs" />
    <Compile Include="UmbracoExamine\SearchTests.cs" />
    <Compile Include="UmbracoExamine\TestFiles.Designer.cs">
      <AutoGen>True</AutoGen>
      <DesignTime>True</DesignTime>
      <DependentUpon>TestFiles.resx</DependentUpon>
    </Compile>
    <Compile Include="UmbracoExamine\ExamineDemoDataMediaService.cs" />
    <Compile Include="UmbracoExamine\ExamineDemoDataContentService.cs" />
    <Compile Include="CoreThings\UriExtensionsTests.cs" />
    <Compile Include="Misc\UriUtilityTests.cs" />
    <Compile Include="Composing\PackageActionCollectionTests.cs" />
    <Compile Include="Composing\TypeLoaderExtensions.cs" />
    <Compile Include="Composing\TypeLoaderTests.cs" />
    <Compile Include="TestHelpers\Stubs\TestLastChanceFinder.cs" />
    <Compile Include="TestHelpers\TestHelper.cs" />
    <Compile Include="CoreThings\EnumerableExtensionsTests.cs" />
    <Compile Include="IO\AbstractFileSystemTests.cs" />
    <Compile Include="IO\FileSystemsTests.cs" />
    <Compile Include="IO\PhysicalFileSystemTests.cs" />
    <Compile Include="Properties\AssemblyInfo.cs" />
    <Compile Include="Strings\StringExtensionsTests.cs" />
    <Compile Include="TestHelpers\FakeHttpContextFactory.cs" />
    <Compile Include="Composing\TypeFinderTests.cs" />
    <Compile Include="Routing\UmbracoModuleTests.cs" />
    <Compile Include="CoreThings\VersionExtensionTests.cs" />
    <Compile Include="Web\TemplateUtilitiesTests.cs" />
    <Compile Include="Web\UrlHelperExtensionTests.cs" />
    <Compile Include="Web\Validation\ContentModelValidatorTests.cs" />
    <Compile Include="Web\WebExtensionMethodTests.cs" />
    <Compile Include="CoreThings\XmlExtensionsTests.cs" />
    <Compile Include="Misc\XmlHelperTests.cs" />
    <Compile Include="LegacyXmlPublishedCache\DictionaryPublishedContent.cs" />
    <Compile Include="LegacyXmlPublishedCache\DomainCache.cs" />
    <Compile Include="LegacyXmlPublishedCache\PreviewContent.cs" />
    <Compile Include="LegacyXmlPublishedCache\PublishedContentCache.cs" />
    <Compile Include="LegacyXmlPublishedCache\PublishedMediaCache.cs" />
    <Compile Include="LegacyXmlPublishedCache\PublishedMemberCache.cs" />
    <Compile Include="LegacyXmlPublishedCache\PublishedSnapshot.cs" />
    <Compile Include="LegacyXmlPublishedCache\XmlPublishedSnapshotService.cs" />
    <Compile Include="LegacyXmlPublishedCache\RoutesCache.cs" />
    <Compile Include="LegacyXmlPublishedCache\SafeXmlReaderWriter.cs" />
    <Compile Include="LegacyXmlPublishedCache\UmbracoContextCache.cs" />
    <Compile Include="LegacyXmlPublishedCache\XmlPublishedContent.cs" />
    <Compile Include="LegacyXmlPublishedCache\XmlPublishedProperty.cs" />
    <Compile Include="LegacyXmlPublishedCache\XmlStore.cs" />
    <Compile Include="LegacyXmlPublishedCache\XmlStoreFilePersister.cs" />
  </ItemGroup>
  <ItemGroup>
    <None Include="App.config">
      <SubType>Designer</SubType>
    </None>
    <None Include="Configurations\UmbracoSettings\umbracoSettings.minimal.config">
      <SubType>Designer</SubType>
      <CopyToOutputDirectory>Always</CopyToOutputDirectory>
    </None>
    <None Include="Configurations\UmbracoSettings\umbracoSettings.config">
      <SubType>Designer</SubType>
      <CopyToOutputDirectory>Always</CopyToOutputDirectory>
    </None>
    <None Include="Logging\UmbracoTraceLog.UNITTEST.20181112.json">
      <CopyToOutputDirectory>Always</CopyToOutputDirectory>
    </None>
    <None Include="Packaging\Packages\Document_Type_Picker_1.1.umb" />
    <None Include="UmbracoExamine\TestFiles\umbraco-sort.config">
      <SubType>Designer</SubType>
    </None>
    <None Include="UmbracoExamine\TestFiles\umbraco.config" />
    <None Include="unit-test-logger.config">
      <CopyToOutputDirectory>Always</CopyToOutputDirectory>
    </None>
  </ItemGroup>
  <ItemGroup>
    <ProjectReference Include="..\Umbraco.Core\Umbraco.Core.csproj">
      <Project>{31785BC3-256C-4613-B2F5-A1B0BDDED8C1}</Project>
      <Name>Umbraco.Core</Name>
    </ProjectReference>
    <ProjectReference Include="..\Umbraco.ModelsBuilder.Embedded\Umbraco.ModelsBuilder.Embedded.csproj">
      <Project>{52ac0ba8-a60e-4e36-897b-e8b97a54ed1c}</Project>
      <Name>Umbraco.ModelsBuilder.Embedded</Name>
    </ProjectReference>
    <ProjectReference Include="..\Umbraco.Web\Umbraco.Web.csproj">
      <Project>{651E1350-91B6-44B7-BD60-7207006D7003}</Project>
      <Name>Umbraco.Web</Name>
    </ProjectReference>
    <ProjectReference Include="..\Umbraco.Examine\Umbraco.Examine.csproj">
      <Project>{07fbc26b-2927-4a22-8d96-d644c667fecc}</Project>
      <Name>Umbraco.Examine</Name>
    </ProjectReference>
  </ItemGroup>
  <ItemGroup>
    <EmbeddedResource Include="Migrations\SqlScripts\SqlResources.resx">
      <Generator>ResXFileCodeGenerator</Generator>
      <LastGenOutput>SqlResources.Designer.cs</LastGenOutput>
      <SubType>Designer</SubType>
    </EmbeddedResource>
    <EmbeddedResource Include="Services\Importing\ImportResources.resx">
      <Generator>ResXFileCodeGenerator</Generator>
      <LastGenOutput>ImportResources.Designer.cs</LastGenOutput>
      <SubType>Designer</SubType>
    </EmbeddedResource>
    <EmbeddedResource Include="UmbracoExamine\TestFiles.resx">
      <Generator>ResXFileCodeGenerator</Generator>
      <LastGenOutput>TestFiles.Designer.cs</LastGenOutput>
      <SubType>Designer</SubType>
    </EmbeddedResource>
  </ItemGroup>
  <ItemGroup>
    <None Include="Configurations\UmbracoSettings\web.config">
      <SubType>Designer</SubType>
      <CopyToOutputDirectory>Always</CopyToOutputDirectory>
    </None>
    <Content Include="Logging\logviewer.searches.config.js">
      <CopyToOutputDirectory>Always</CopyToOutputDirectory>
    </Content>
    <Content Include="Migrations\SqlScripts\MySqlTotal-480.sql" />
    <Content Include="Migrations\SqlScripts\SqlCe-SchemaAndData-4110.sql" />
    <Content Include="Migrations\SqlScripts\SqlCeTotal-480.sql" />
    <Content Include="Migrations\SqlScripts\SqlServerTotal-480.sql" />
    <Content Include="Services\Importing\CheckboxList-Content-Package.xml">
      <SubType>Designer</SubType>
    </Content>
    <Content Include="Services\Importing\CompositionsTestPackage-Random.xml" />
    <Content Include="Services\Importing\CompositionsTestPackage.xml" />
    <Content Include="Services\Importing\Dictionary-Package.xml" />
    <Content Include="Services\Importing\Fanoe-Package.xml" />
    <Content Include="UmbracoExamine\TestFiles\media.xml" />
    <Content Include="Services\Importing\InheritedDocTypes-Package.xml" />
    <Content Include="Services\Importing\SingleDocType.xml" />
    <Content Include="Services\Importing\StandardMvc-Package.xml">
      <SubType>Designer</SubType>
    </Content>
    <Content Include="Services\Importing\TemplateOnly-Package.xml" />
    <Content Include="Services\Importing\TemplateOnly-Updated-Package.xml" />
    <Content Include="Services\Importing\uBlogsy-Package.xml" />
    <Content Include="Services\Importing\XsltSearch-Package.xml" />
  </ItemGroup>
  <ItemGroup />
  <ItemGroup>
    <Service Include="{82A7F48D-3B50-4B1E-B82E-3ADA8210C358}" />
  </ItemGroup>
  <!-- get NuGet packages directory -->
  <PropertyGroup>
    <NuGetPackages>$(NuGetPackageFolders.Split(';')[0])</NuGetPackages>
  </PropertyGroup>
  <Import Project="$(MSBuildToolsPath)\Microsoft.CSharp.targets" />
  <Target Name="BeforeBuild">
    <Message Text="-BeforeBuild-" Importance="high" />
    <Message Text="MSBuildExtensionsPath: $(MSBuildExtensionsPath)" Importance="high" />
    <Message Text="WebPublishingTasks:    $(WebPublishingTasks)" Importance="high" />
    <Message Text="NuGetPackageFolders:   $(NuGetPackageFolders)" Importance="high" />
    <Message Text="NuGetPackages:         $(NuGetPackages)" Importance="high" />
  </Target>
</Project><|MERGE_RESOLUTION|>--- conflicted
+++ resolved
@@ -100,13 +100,10 @@
     <PackageReference Include="Microsoft.Owin.Testing" Version="4.0.1" />
     <PackageReference Include="Microsoft.Web.Infrastructure" Version="1.0.0.0" />
     <PackageReference Include="MiniProfiler" Version="4.0.138" />
-<<<<<<< HEAD
     <PackageReference Include="Moq">
       <Version>4.14.5</Version>
     </PackageReference>
-=======
     <PackageReference Include="Moq" Version="4.10.1" />
->>>>>>> 8e64fe54
     <PackageReference Include="NPoco" Version="4.0.3" />
     <PackageReference Include="NUnit" Version="3.11.0" />
     <PackageReference Include="NUnit3TestAdapter" Version="3.12.0" />
