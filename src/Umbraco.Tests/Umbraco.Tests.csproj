--- conflicted
+++ resolved
@@ -139,13 +139,8 @@
     <Compile Include="Models\VariationTests.cs" />
     <Compile Include="Persistence\Mappers\MapperTestBase.cs" />
     <Compile Include="Persistence\Repositories\DocumentRepositoryTest.cs" />
-<<<<<<< HEAD
-    <Compile Include="Persistence\Repositories\EntityRepositoryTest.cs" />
-    <Compile Include="Persistence\Repositories\KeyValueRepositoryTests.cs" />
     <Compile Include="Routing\BaseUrlProviderTest.cs" />
     <Compile Include="Routing\UrlProviderWithHideTopLevelNodeFromPathTests.cs" />
-=======
->>>>>>> cbe06e11
     <Compile Include="Security\BackOfficeOwinUserManagerTests.cs" />
     <Compile Include="Security\OwinDataProtectorTokenProviderTests.cs" />
     <Compile Include="Services\KeyValueServiceTests.cs" />
