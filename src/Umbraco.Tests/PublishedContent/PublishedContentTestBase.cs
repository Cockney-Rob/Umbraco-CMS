﻿using System.Collections.Generic;
using Umbraco.Core;
using Umbraco.Core.Models.PublishedContent;
using Umbraco.Core.PropertyEditors;
using Umbraco.Core.PropertyEditors.ValueConverters;
using Umbraco.Tests.TestHelpers;
using Moq;
using Umbraco.Core.Composing;
using Umbraco.Core.IO;
using Umbraco.Core.Logging;
using Umbraco.Core.Models;
using Umbraco.Web.PropertyEditors;
using Umbraco.Core.Services;
using Umbraco.Core.Strings;
using Umbraco.Web;
using Umbraco.Web.Templates;
using Umbraco.Web.Models;

namespace Umbraco.Tests.PublishedContent
{
    /// <summary>
    /// Abstract base class for tests for published content and published media
    /// </summary>
    public abstract class PublishedContentTestBase : BaseWebTest
    {
        protected override void Compose()
        {
            base.Compose();

            // FIXME: what about the if (PropertyValueConvertersResolver.HasCurrent == false) ??
            // can we risk double - registering and then, what happens?

            Composition.WithCollectionBuilder<PropertyValueConverterCollectionBuilder>()
                .Clear()
                .Append<DatePickerValueConverter>()
                .Append<TinyMceValueConverter>()
                .Append<YesNoValueConverter>();
        }

        protected override void Initialize()
        {
            base.Initialize();

            var converters = Factory.GetInstance<PropertyValueConverterCollection>();
            var umbracoContextAccessor = Mock.Of<IUmbracoContextAccessor>();
            var logger = Mock.Of<ILogger>();

            var imageSourceParser = new HtmlImageSourceParser(umbracoContextAccessor);
            var pastedImages = new RichTextEditorPastedImages(umbracoContextAccessor, logger, IOHelper,  Mock.Of<IMediaService>(), Mock.Of<IContentTypeBaseServiceProvider>(), Mock.Of<IMediaFileSystem>(), ShortStringHelper);
            var localLinkParser = new HtmlLocalLinkParser(umbracoContextAccessor);
            var dataTypeService = new TestObjects.TestDataTypeService(
<<<<<<< HEAD
                new DataType(new RichTextPropertyEditor(
                    Mock.Of<ILogger>(),
                    Mock.Of<IMediaService>(),
                    Mock.Of<IContentTypeBaseServiceProvider>(),
                    Mock.Of<IUmbracoContextAccessor>(),
                    Mock.Of<IDataTypeService>(),
                    Mock.Of<ILocalizationService>(),
                    imageSourceParser,
                    localLinkParser,
                    pastedImages,
                    ShortStringHelper,
                    IOHelper,
                    LocalizedTextService)) { Id = 1 });

=======
                new DataType(new RichTextPropertyEditor(logger, umbracoContextAccessor, imageSourceParser, localLinkParser, pastedImages, Mock.Of<IImageUrlGenerator>())) { Id = 1 });
>>>>>>> 43094891

            var publishedContentTypeFactory = new PublishedContentTypeFactory(Mock.Of<IPublishedModelFactory>(), converters, dataTypeService);

            IEnumerable<IPublishedPropertyType> CreatePropertyTypes(IPublishedContentType contentType)
            {
                yield return publishedContentTypeFactory.CreatePropertyType(contentType, "content", 1);
            }

            var type = new AutoPublishedContentType(0, "anything", CreatePropertyTypes);
            ContentTypesCache.GetPublishedContentTypeByAlias = alias => type;

            var umbracoContext = GetUmbracoContext("/test");
            Umbraco.Web.Composing.Current.UmbracoContextAccessor.UmbracoContext = umbracoContext;
        }
    }
}<|MERGE_RESOLUTION|>--- conflicted
+++ resolved
@@ -49,7 +49,6 @@
             var pastedImages = new RichTextEditorPastedImages(umbracoContextAccessor, logger, IOHelper,  Mock.Of<IMediaService>(), Mock.Of<IContentTypeBaseServiceProvider>(), Mock.Of<IMediaFileSystem>(), ShortStringHelper);
             var localLinkParser = new HtmlLocalLinkParser(umbracoContextAccessor);
             var dataTypeService = new TestObjects.TestDataTypeService(
-<<<<<<< HEAD
                 new DataType(new RichTextPropertyEditor(
                     Mock.Of<ILogger>(),
                     Mock.Of<IMediaService>(),
@@ -62,11 +61,9 @@
                     pastedImages,
                     ShortStringHelper,
                     IOHelper,
-                    LocalizedTextService)) { Id = 1 });
+                    LocalizedTextService,
+                    Mock.Of<IImageUrlGenerator>())) { Id = 1 });
 
-=======
-                new DataType(new RichTextPropertyEditor(logger, umbracoContextAccessor, imageSourceParser, localLinkParser, pastedImages, Mock.Of<IImageUrlGenerator>())) { Id = 1 });
->>>>>>> 43094891
 
             var publishedContentTypeFactory = new PublishedContentTypeFactory(Mock.Of<IPublishedModelFactory>(), converters, dataTypeService);
 
