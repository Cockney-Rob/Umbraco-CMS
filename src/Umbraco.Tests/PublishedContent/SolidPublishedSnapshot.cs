--- conflicted
+++ resolved
@@ -1,20 +1,16 @@
 ﻿using System;
 using System.Collections.Generic;
-using System.Globalization;
 using System.Linq;
 using Microsoft.Extensions.Logging.Abstractions;
 using Moq;
 using Umbraco.Core;
 using Umbraco.Core.Cache;
 using Umbraco.Web.Composing;
-using Umbraco.Core.Logging;
 using Umbraco.Core.Models;
 using Umbraco.Core.Models.PublishedContent;
 using Umbraco.Core.PropertyEditors;
 using Umbraco.Core.Services;
 using Umbraco.Core.Strings;
-using Umbraco.Tests.TestHelpers;
-using Umbraco.Web;
 using Umbraco.Web.PublishedCache;
 
 namespace Umbraco.Tests.PublishedContent
@@ -415,16 +411,11 @@
 
         static AutoPublishedContentType()
         {
-<<<<<<< HEAD
-            var dataTypeService = new TestObjects.TestDataTypeService(
-                new DataType(new VoidEditor(NullLoggerFactory.Instance, Mock.Of<IDataTypeService>(), Mock.Of<ILocalizationService>(),  Mock.Of<ILocalizedTextService>(), Mock.Of<IShortStringHelper>())) { Id = 666 });
-=======
             var dataTypeServiceMock = new Mock<IDataTypeService>();
-            var dataType = new DataType(new VoidEditor(Mock.Of<ILogger>(), dataTypeServiceMock.Object,
+            var dataType = new DataType(new VoidEditor(NullLoggerFactory.Instance, dataTypeServiceMock.Object,
                     Mock.Of<ILocalizationService>(), Mock.Of<ILocalizedTextService>(), Mock.Of<IShortStringHelper>()))
                 { Id = 666 };
             dataTypeServiceMock.Setup(x => x.GetAll()).Returns(dataType.Yield);
->>>>>>> 9a6b75d5
 
             var factory = new PublishedContentTypeFactory(Mock.Of<IPublishedModelFactory>(), new PropertyValueConverterCollection(Array.Empty<IPropertyValueConverter>()), dataTypeServiceMock.Object);
             Default = factory.CreatePropertyType("*", 666);
