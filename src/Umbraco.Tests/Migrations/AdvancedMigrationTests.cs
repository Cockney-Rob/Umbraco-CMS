--- conflicted
+++ resolved
@@ -45,11 +45,7 @@
 
                 upgrader.Execute(ScopeProvider, builder, Mock.Of<IKeyValueService>(), _loggerFactory.CreateLogger<Upgrader>(), _loggerFactory);
 
-<<<<<<< HEAD
-                var helper = new DatabaseSchemaCreator(scope.Database, LoggerFactory_.CreateLogger<DatabaseSchemaCreator>(), LoggerFactory_, UmbracoVersion, TestObjects.GetGlobalSettings());
-=======
-                var helper = new DatabaseSchemaCreator(scope.Database, logger, UmbracoVersion);
->>>>>>> d7ab7d3d
+                var helper = new DatabaseSchemaCreator(scope.Database, LoggerFactory_.CreateLogger<DatabaseSchemaCreator>(), LoggerFactory_, UmbracoVersion);
                 var exists = helper.TableExists("umbracoUser");
                 Assert.IsTrue(exists);
 
