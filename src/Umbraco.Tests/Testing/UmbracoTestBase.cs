--- conflicted
+++ resolved
@@ -232,17 +232,7 @@
             Composition.RegisterUnique<IMediaPathScheme, OriginalMediaPathScheme>();
 
             // register empty content apps collection
-<<<<<<< HEAD
-            Composition.WithCollectionBuilder<ContentAppDefinitionCollectionBuilder>();
-=======
-            Container.RegisterCollectionBuilder<ContentAppFactoryCollectionBuilder>();
-        }
-
-        protected virtual void ComposeCacheHelper()
-        {
-            Container.RegisterSingleton(f => CacheHelper.CreateDisabledCacheHelper());
-            Container.RegisterSingleton(f => f.GetInstance<CacheHelper>().RuntimeCache);
->>>>>>> bd91706f
+            Composition.WithCollectionBuilder<ContentAppFactoryCollectionBuilder>();
         }
 
         protected virtual void ComposeAutoMapper(bool configure)
