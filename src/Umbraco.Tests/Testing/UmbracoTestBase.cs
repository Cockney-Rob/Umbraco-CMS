﻿using System;
using System.Collections.Generic;
using System.Globalization;
using System.IO;
using System.Linq;
using System.Reflection;
using System.Web.Http.Validation;
using System.Web.Routing;
using System.Web.Security;
using System.Xml.Linq;
using Examine;
using Microsoft.Extensions.Logging;
using Microsoft.Extensions.Logging.Abstractions;
using Moq;
using NUnit.Framework;
using Serilog;
using Umbraco.Core;
using Umbraco.Core.Cache;
using Umbraco.Core.Composing;
using Umbraco.Core.Composing.CompositionExtensions;
using Umbraco.Core.Configuration;
using Umbraco.Core.Configuration.Models;
using Umbraco.Core.Dictionary;
using Umbraco.Core.Events;
using Umbraco.Core.Hosting;
using Umbraco.Core.IO;
using Umbraco.Core.IO.MediaPathSchemes;
using Umbraco.Core.Logging;
using Umbraco.Core.Logging.Serilog;
using Umbraco.Core.Manifest;
using Umbraco.Core.Mapping;
using Umbraco.Core.Media;
using Umbraco.Core.Models.PublishedContent;
using Umbraco.Core.Persistence;
using Umbraco.Core.Persistence.Mappers;
using Umbraco.Core.Persistence.Repositories.Implement;
using Umbraco.Core.Persistence.SqlSyntax;
using Umbraco.Core.PropertyEditors;
using Umbraco.Core.Scoping;
using Umbraco.Core.Security;
using Umbraco.Core.Serialization;
using Umbraco.Core.Services;
using Umbraco.Core.Services.Implement;
using Umbraco.Core.Strings;
using Umbraco.Net;
using Umbraco.Tests.Common;
using Umbraco.Tests.TestHelpers;
using Umbraco.Tests.TestHelpers.Stubs;
using Umbraco.Web;
using Umbraco.Web.Actions;
using Umbraco.Web.AspNet;
using Umbraco.Web.ContentApps;
using Umbraco.Web.Hosting;
using Umbraco.Web.Install;
using Umbraco.Web.Media;
using Umbraco.Web.PropertyEditors;
using Umbraco.Web.PublishedCache;
using Umbraco.Web.Routing;
using Umbraco.Web.Sections;
using Umbraco.Web.Security;
using Umbraco.Web.Security.Providers;
using Umbraco.Web.Services;
using Umbraco.Web.Templates;
using Umbraco.Web.Trees;
using Current = Umbraco.Web.Composing.Current;
using FileSystems = Umbraco.Core.IO.FileSystems;
using ILogger = Microsoft.Extensions.Logging.ILogger;

namespace Umbraco.Tests.Testing
{
    /// <summary>
    /// Provides the top-level base class for all Umbraco integration tests.
    /// </summary>
    /// <remarks>
    /// True unit tests do not need to inherit from this class, but most of Umbraco tests
    /// are not true unit tests but integration tests requiring services, databases, etc. This class
    /// provides all the necessary environment, through DI. Yes, DI is bad in tests - unit tests.
    /// But it is OK in integration tests.
    /// </remarks>
    public abstract class UmbracoTestBase
    {
        // this class
        // ensures that Current is properly resetted
        // ensures that a service container is properly initialized and disposed
        // compose the required dependencies according to test options (UmbracoTestAttribute)
        //
        // everything is virtual (because, why not?)
        // starting a test runs like this:
        // - SetUp() // when overriding, call base.SetUp() *first* then setup your own stuff
        // --- Compose() // when overriding, call base.Commpose() *first* then compose your own stuff
        // --- Initialize() // same
        // - test runs
        // - TearDown() // when overriding, clear you own stuff *then* call base.TearDown()
        //
        // about attributes
        //
        // this class defines the SetUp and TearDown methods, with proper attributes, and
        // these attributes are *inherited* so classes inheriting from this class should *not*
        // add the attributes to SetUp nor TearDown again
        //
        // this class is *not* marked with the TestFeature attribute because it is *not* a
        // test feature, and no test "base" class should be. only actual test feature classes
        // should be marked with that attribute.

        protected Composition Composition { get; private set; }

        protected IFactory Factory { get; private set; }

        protected UmbracoTestAttribute Options { get; private set; }

        protected static bool FirstTestInSession = true;

        protected bool FirstTestInFixture = true;

        internal TestObjects TestObjects { get; private set; }

        private static TypeLoader _commonTypeLoader;

        private TypeLoader _featureTypeLoader;

        #region Accessors
        protected ServiceContext ServiceContext => Factory.GetInstance<ServiceContext>();

        protected ILoggerFactory LoggerFactory => Factory.GetInstance<ILoggerFactory>();

        protected IJsonSerializer JsonNetSerializer { get; } = new JsonNetSerializer();

        protected IIOHelper IOHelper { get; private set; }
        protected UriUtility UriUtility => new UriUtility(HostingEnvironment);
        protected IPublishedUrlProvider PublishedUrlProvider => Factory.GetInstance<IPublishedUrlProvider>();
        protected IDataTypeService DataTypeService => Factory.GetInstance<IDataTypeService>();
        protected IPasswordHasher PasswordHasher => Factory.GetInstance<IPasswordHasher>();
        protected Lazy<PropertyEditorCollection> PropertyEditorCollection => new Lazy<PropertyEditorCollection>(() => Factory.GetInstance<PropertyEditorCollection>());
        protected ILocalizationService LocalizationService => Factory.GetInstance<ILocalizationService>();
        protected ILocalizedTextService LocalizedTextService  { get; private set; }
        protected IShortStringHelper ShortStringHelper => Factory?.GetInstance<IShortStringHelper>() ?? TestHelper.ShortStringHelper;
        protected IImageUrlGenerator ImageUrlGenerator => Factory.GetInstance<IImageUrlGenerator>();
        protected UploadAutoFillProperties UploadAutoFillProperties => Factory.GetInstance<UploadAutoFillProperties>();
        protected IUmbracoVersion UmbracoVersion { get; private set; }

        protected ITypeFinder TypeFinder { get; private set; }

        protected IProfiler Profiler => Factory.GetInstance<IProfiler>();

        protected virtual IProfilingLogger ProfilingLogger => Factory.GetInstance<IProfilingLogger>();

        protected IHostingEnvironment HostingEnvironment { get; } = new AspNetHostingEnvironment(Microsoft.Extensions.Options.Options.Create(new HostingSettings()));
        protected IApplicationShutdownRegistry HostingLifetime { get; } = new AspNetApplicationShutdownRegistry();
        protected IIpResolver IpResolver => Factory.GetInstance<IIpResolver>();
        protected IBackOfficeInfo BackOfficeInfo => Factory.GetInstance<IBackOfficeInfo>();
        protected AppCaches AppCaches => Factory.GetInstance<AppCaches>();

        protected virtual ISqlSyntaxProvider SqlSyntax => Factory.GetInstance<ISqlSyntaxProvider>();

        protected IMapperCollection Mappers => Factory.GetInstance<IMapperCollection>();

        protected UmbracoMapper Mapper => Factory.GetInstance<UmbracoMapper>();
        protected IHttpContextAccessor HttpContextAccessor => Factory.GetInstance<IHttpContextAccessor>();
<<<<<<< HEAD
        protected IRuntimeState RuntimeState => ComponentTests.MockRuntimeState(RuntimeLevel.Run);
        private ILoggerFactory _loggerFactory;
=======
        protected IRuntimeState RuntimeState => MockRuntimeState(RuntimeLevel.Run);
>>>>>>> d74e18a1

        protected static IRuntimeState MockRuntimeState(RuntimeLevel level)
        {
            var runtimeState = Mock.Of<IRuntimeState>();
            Mock.Get(runtimeState).Setup(x => x.Level).Returns(level);
            return runtimeState;
        }
        #endregion

        #region Setup

        [SetUp]
        public virtual void SetUp()
        {
            // should not need this if all other tests were clean
            // but hey, never know, better avoid garbage-in
            Reset();

            // get/merge the attributes marking the method and/or the classes
            Options = TestOptionAttributeBase.GetTestOptions<UmbracoTestAttribute>();

            // FIXME: align to runtimes & components - don't redo everything here !!!! Yes this is getting painful

            var loggerFactory = GetLoggerFactory(Options.Logger);
            _loggerFactory = loggerFactory;
            var profiler = new LogProfiler(loggerFactory.CreateLogger<LogProfiler>());
            var msLogger = loggerFactory.CreateLogger("msLogger");
            var proflogger = new ProfilingLogger(loggerFactory.CreateLogger("ProfilingLogger"), profiler);
            IOHelper = TestHelper.IOHelper;

            TypeFinder = new TypeFinder(loggerFactory.CreateLogger<TypeFinder>(), new DefaultUmbracoAssemblyProvider(GetType().Assembly), new VaryingRuntimeHash());
            var appCaches = GetAppCaches();
            var globalSettings = new GlobalSettings();
            var settings = new WebRoutingSettings();

            IBackOfficeInfo backOfficeInfo = new AspNetBackOfficeInfo(globalSettings, IOHelper, loggerFactory.CreateLogger<AspNetBackOfficeInfo>(), Microsoft.Extensions.Options.Options.Create(settings));
            IIpResolver ipResolver = new AspNetIpResolver();
            UmbracoVersion = new UmbracoVersion();


            LocalizedTextService = new LocalizedTextService(new Dictionary<CultureInfo, Lazy<XDocument>>(), loggerFactory.CreateLogger<LocalizedTextService>());
            var typeLoader = GetTypeLoader(IOHelper, TypeFinder, appCaches.RuntimeCache, HostingEnvironment, loggerFactory.CreateLogger<TypeLoader>(), proflogger, Options.TypeLoader);

            var register = TestHelper.GetRegister();



            Composition = new Composition(register, typeLoader, proflogger, MockRuntimeState(RuntimeLevel.Run), TestHelper.IOHelper, AppCaches.NoCache);

            //TestHelper.GetConfigs().RegisterWith(register);

            Composition.RegisterUnique(typeof(ILoggerFactory), loggerFactory);
            Composition.Register(typeof(ILogger<>), typeof(Logger<>));
            Composition.Register(typeof(ILogger), msLogger);
            Composition.RegisterUnique(IOHelper);
            Composition.RegisterUnique(UriUtility);
            Composition.RegisterUnique(UmbracoVersion);
            Composition.RegisterUnique(TypeFinder);
            Composition.RegisterUnique(LocalizedTextService);
            Composition.RegisterUnique(typeLoader);
            Composition.RegisterUnique<IProfiler>(profiler);
            Composition.RegisterUnique<IProfilingLogger>(proflogger);
            Composition.RegisterUnique(appCaches);
            Composition.RegisterUnique(HostingEnvironment);
            Composition.RegisterUnique(backOfficeInfo);
            Composition.RegisterUnique(ipResolver);
            Composition.RegisterUnique<IPasswordHasher, AspNetPasswordHasher>();
            Composition.RegisterUnique(TestHelper.ShortStringHelper);
            Composition.RegisterUnique<IRequestAccessor, AspNetRequestAccessor>();
            Composition.RegisterUnique<IPublicAccessChecker, PublicAccessChecker>();


            var memberService = Mock.Of<IMemberService>();
            var memberTypeService = Mock.Of<IMemberTypeService>();
            var membershipProvider = new MembersMembershipProvider(memberService, memberTypeService, Mock.Of<IUmbracoVersion>(), TestHelper.GetHostingEnvironment(), TestHelper.GetIpResolver());
            var membershipHelper = new MembershipHelper(Mock.Of<IHttpContextAccessor>(), Mock.Of<IPublishedMemberCache>(), membershipProvider, Mock.Of<RoleProvider>(), memberService, memberTypeService, Mock.Of<IPublicAccessService>(), AppCaches.Disabled, loggerFactory, ShortStringHelper, Mock.Of<IEntityService>());

            Composition.RegisterUnique(membershipHelper);




            TestObjects = new TestObjects(register);
            Compose();
            Current.Factory = Factory = Composition.CreateFactory();
            Initialize();
        }

        protected virtual void Compose()
        {
            ComposeMapper(Options.Mapper);
            ComposeDatabase(Options.Database);
            ComposeApplication(Options.WithApplication);

            // etc
            ComposeWeb();
            ComposeMisc();

            // not sure really
            Compose(Composition);
        }

        protected virtual void Compose(Composition composition)
        { }

        protected virtual void Initialize()
        {
            InitializeApplication(Options.WithApplication);
        }

        #endregion

        #region Compose

        protected virtual ILoggerFactory GetLoggerFactory(UmbracoTestOptions.Logger option)
        {
            ILoggerFactory factory;

            switch (option)
            {
                case UmbracoTestOptions.Logger.Mock:
                    factory = NullLoggerFactory.Instance;
                    break;
                case UmbracoTestOptions.Logger.Serilog:
                    factory = Microsoft.Extensions.Logging.LoggerFactory.Create(builder => { builder.AddSerilog(); });
                    break;
                case UmbracoTestOptions.Logger.Console:
                    factory = Microsoft.Extensions.Logging.LoggerFactory.Create(builder => { builder.AddConsole(); });
                    break;
                default:
                    throw new NotSupportedException($"Logger option {option} is not supported.");
            }

            return factory;
        }

        protected virtual AppCaches GetAppCaches()
        {
            return AppCaches.Disabled;
        }

        protected virtual void ComposeWeb()
        {
            // imported from TestWithSettingsBase
            // which was inherited by TestWithApplicationBase so pretty much used everywhere
            Umbraco.Web.Composing.Current.UmbracoContextAccessor = new TestUmbracoContextAccessor();

            // web
            Composition.RegisterUnique(_ => Umbraco.Web.Composing.Current.UmbracoContextAccessor);
            Composition.RegisterUnique<IPublishedRouter, PublishedRouter>();
            Composition.WithCollectionBuilder<ContentFinderCollectionBuilder>();

            Composition.DataValueReferenceFactories();

            Composition.RegisterUnique<IContentLastChanceFinder, TestLastChanceFinder>();
            Composition.RegisterUnique<IVariationContextAccessor, TestVariationContextAccessor>();
            Composition.RegisterUnique<IPublishedSnapshotAccessor, TestPublishedSnapshotAccessor>();
            Composition.SetCultureDictionaryFactory<DefaultCultureDictionaryFactory>();
            Composition.Register(f => f.GetInstance<ICultureDictionaryFactory>().CreateDictionary(), Lifetime.Singleton);
            // register back office sections in the order we want them rendered
            Composition.WithCollectionBuilder<SectionCollectionBuilder>().Append<ContentSection>()
                .Append<MediaSection>()
                .Append<SettingsSection>()
                .Append<PackagesSection>()
                .Append<UsersSection>()
                .Append<MembersSection>()
                .Append<FormsSection>()
                .Append<TranslationSection>();
            Composition.RegisterUnique<ISectionService, SectionService>();

            Composition.RegisterUnique<HtmlLocalLinkParser>();
            Composition.RegisterUnique<IBackofficeSecurity, BackofficeSecurity>();
            Composition.RegisterUnique<IEmailSender, EmailSender>();
            Composition.RegisterUnique<HtmlUrlParser>();
            Composition.RegisterUnique<HtmlImageSourceParser>();
            Composition.RegisterUnique<RichTextEditorPastedImages>();
            Composition.RegisterUnique<IPublishedValueFallback, NoopPublishedValueFallback>();

            var webRoutingSettings = new WebRoutingSettings();
            Composition.RegisterUnique<IPublishedUrlProvider>(factory =>
                new UrlProvider(
                    factory.GetInstance<IUmbracoContextAccessor>(),
                    Microsoft.Extensions.Options.Options.Create(webRoutingSettings),
                    new UrlProviderCollection(Enumerable.Empty<IUrlProvider>()),
                    new MediaUrlProviderCollection(Enumerable.Empty<IMediaUrlProvider>()),
                    factory.GetInstance<IVariationContextAccessor>()));



        }

        protected virtual void ComposeMisc()
        {
            // what else?
            var runtimeStateMock = new Mock<IRuntimeState>();
            runtimeStateMock.Setup(x => x.Level).Returns(RuntimeLevel.Run);
            Composition.RegisterUnique(f => runtimeStateMock.Object);
            Composition.Register(_ => Mock.Of<IImageUrlGenerator>());
            Composition.Register<UploadAutoFillProperties>();

            // ah...
            Composition.WithCollectionBuilder<ActionCollectionBuilder>();
            Composition.WithCollectionBuilder<PropertyValueConverterCollectionBuilder>();
            Composition.RegisterUnique<PropertyEditorCollection>();
            Composition.RegisterUnique<IPublishedContentTypeFactory, PublishedContentTypeFactory>();

            Composition.RegisterUnique<IMediaPathScheme, UniqueMediaPathScheme>();

            // register empty content apps collection
            Composition.WithCollectionBuilder<ContentAppFactoryCollectionBuilder>();

            // manifest
            Composition.ManifestValueValidators();
            Composition.ManifestFilters();
            Composition.MediaUrlGenerators()
                .Add<FileUploadPropertyEditor>()
                .Add<ImageCropperPropertyEditor>();

        }

        protected virtual void ComposeMapper(bool configure)
        {
            if (configure == false) return;

            Composition
                .ComposeCoreMappingProfiles();
        }

        protected virtual TypeLoader GetTypeLoader(IIOHelper ioHelper, ITypeFinder typeFinder, IAppPolicyCache runtimeCache, IHostingEnvironment hostingEnvironment, ILogger<TypeLoader> logger, IProfilingLogger pLogger, UmbracoTestOptions.TypeLoader option)
        {
            switch (option)
            {
                case UmbracoTestOptions.TypeLoader.Default:
                    return _commonTypeLoader ?? (_commonTypeLoader = CreateCommonTypeLoader(typeFinder, runtimeCache, logger, pLogger, hostingEnvironment));
                case UmbracoTestOptions.TypeLoader.PerFixture:
                    return _featureTypeLoader ?? (_featureTypeLoader = CreateTypeLoader(ioHelper, typeFinder, runtimeCache, logger, pLogger, hostingEnvironment));
                case UmbracoTestOptions.TypeLoader.PerTest:
                    return CreateTypeLoader(ioHelper, typeFinder, runtimeCache, logger, pLogger, hostingEnvironment);
                default:
                    throw new ArgumentOutOfRangeException(nameof(option));
            }
        }

        protected virtual TypeLoader CreateTypeLoader(IIOHelper ioHelper, ITypeFinder typeFinder, IAppPolicyCache runtimeCache, ILogger<TypeLoader> logger, IProfilingLogger pLogger, IHostingEnvironment hostingEnvironment)
        {
            return CreateCommonTypeLoader(typeFinder, runtimeCache, logger, pLogger, hostingEnvironment);
        }

        // common to all tests = cannot be overriden
        private static TypeLoader CreateCommonTypeLoader(ITypeFinder typeFinder, IAppPolicyCache runtimeCache, ILogger<TypeLoader> logger, IProfilingLogger pLogger, IHostingEnvironment hostingEnvironment)
        {
            return new TypeLoader(typeFinder, runtimeCache, new DirectoryInfo(hostingEnvironment.LocalTempPath), logger, pLogger, false, new[]
            {
                Assembly.Load("Umbraco.Core"),
                Assembly.Load("Umbraco.Web"),
                Assembly.Load("Umbraco.Tests"),
                Assembly.Load("Umbraco.Infrastructure"),
            });
        }

        protected virtual void ComposeDatabase(UmbracoTestOptions.Database option)
        {
            if (option == UmbracoTestOptions.Database.None) return;

            // create the file
            // create the schema
        }

        protected virtual void ComposeSettings()
        {
            var contentSettings = new ContentSettings();
            var coreDebugSettings = new CoreDebugSettings();
            var globalSettings = new GlobalSettings();
            var nuCacheSettings = new NuCacheSettings();
            var requestHandlerSettings = new RequestHandlerSettings();
            var userPasswordConfigurationSettings = new UserPasswordConfigurationSettings();
            var webRoutingSettings = new WebRoutingSettings();

            Composition.Register(x => Microsoft.Extensions.Options.Options.Create(contentSettings));
            Composition.Register(x => Microsoft.Extensions.Options.Options.Create(coreDebugSettings));
            Composition.Register(x => Microsoft.Extensions.Options.Options.Create(globalSettings));
            Composition.Register(x => Microsoft.Extensions.Options.Options.Create(nuCacheSettings));
            Composition.Register(x => Microsoft.Extensions.Options.Options.Create(requestHandlerSettings));
            Composition.Register(x => Microsoft.Extensions.Options.Options.Create(userPasswordConfigurationSettings));
            Composition.Register(x => Microsoft.Extensions.Options.Options.Create(webRoutingSettings));
        }

        protected virtual void ComposeApplication(bool withApplication)
        {
            ComposeSettings();

            if (withApplication == false) return;

            // default Datalayer/Repositories/SQL/Database/etc...
            Composition.ComposeRepositories();

            Composition.RegisterUnique<IExamineManager, ExamineManager>();

            Composition.RegisterUnique<IJsonSerializer, JsonNetSerializer>();
            Composition.RegisterUnique<IMenuItemCollectionFactory, MenuItemCollectionFactory>();
            Composition.RegisterUnique<InstallStatusTracker>();

            // register filesystems
            Composition.RegisterUnique(factory => TestObjects.GetFileSystemsMock());


            var scheme = Mock.Of<IMediaPathScheme>();

            var mediaFileSystem = new MediaFileSystem(Mock.Of<IFileSystem>(), scheme, _loggerFactory.CreateLogger<MediaFileSystem>(), TestHelper.ShortStringHelper);
            Composition.RegisterUnique<IMediaFileSystem>(factory => mediaFileSystem);

            // no factory (noop)
            Composition.RegisterUnique<IPublishedModelFactory, NoopPublishedModelFactory>();

            // register application stuff (database factory & context, services...)
            Composition.WithCollectionBuilder<MapperCollectionBuilder>()
                .AddCoreMappers();

            Composition.RegisterUnique<IEventMessagesFactory>(_ => new TransientEventMessagesFactory());

            var globalSettings = new GlobalSettings();
            var connectionStrings = new ConnectionStrings();

            Composition.RegisterUnique<IUmbracoDatabaseFactory>(f => new UmbracoDatabaseFactory(_loggerFactory.CreateLogger<UmbracoDatabaseFactory>(),
                LoggerFactory,
                globalSettings,
                connectionStrings,
                new Lazy<IMapperCollection>(f.GetInstance<IMapperCollection>),
                TestHelper.DbProviderFactoryCreator));

            Composition.RegisterUnique(f => f.TryGetInstance<IUmbracoDatabaseFactory>().SqlContext);

            Composition.WithCollectionBuilder<UrlSegmentProviderCollectionBuilder>(); // empty

            Composition.RegisterUnique(factory
                => TestObjects.GetScopeProvider(_loggerFactory, factory.TryGetInstance<ITypeFinder>(), factory.TryGetInstance<FileSystems>(), factory.TryGetInstance<IUmbracoDatabaseFactory>()));
            Composition.RegisterUnique(factory => (IScopeAccessor) factory.GetInstance<IScopeProvider>());

            Composition.ComposeServices();

            // composition root is doing weird things, fix
            Composition.RegisterUnique<ITreeService, TreeService>();
            Composition.RegisterUnique<ISectionService, SectionService>();

            // somehow property editor ends up wanting this
            Composition.WithCollectionBuilder<ManifestValueValidatorCollectionBuilder>();

            Composition.RegisterUnique<IManifestParser, ManifestParser>();

            // note - don't register collections, use builders
            Composition.WithCollectionBuilder<DataEditorCollectionBuilder>();
            Composition.RegisterUnique<PropertyEditorCollection>();
            Composition.RegisterUnique<ParameterEditorCollection>();


            Composition.RegisterUnique<IHttpContextAccessor>(TestHelper.GetHttpContextAccessor(GetHttpContextFactory("/").HttpContext));
        }

        #endregion

        protected FakeHttpContextFactory GetHttpContextFactory(string url, RouteData routeData = null)
        {
            var factory = routeData != null
                ? new FakeHttpContextFactory(url, routeData)
                : new FakeHttpContextFactory(url);

            return factory;
        }

        #region Initialize

        protected virtual void InitializeApplication(bool withApplication)
        {
            if (withApplication == false) return;

            TestHelper.InitializeContentDirectories();
        }

        #endregion

        #region TearDown and Reset

        [TearDown]
        public virtual void TearDown()
        {
            FirstTestInFixture = false;
            FirstTestInSession = false;

            Reset();

            if (Options.WithApplication)
            {
                TestHelper.CleanContentDirectories();
                TestHelper.CleanUmbracoSettingsConfig();
            }
        }

        protected virtual void Reset()
        {
            // reset and dispose scopes
            // ensures we don't leak an opened database connection
            // which would lock eg SqlCe .sdf files
            if (Factory?.TryGetInstance<IScopeProvider>() is ScopeProvider scopeProvider)
            {
                Scope scope;
                while ((scope = scopeProvider.AmbientScope) != null)
                {
                    scope.Reset();
                    scope.Dispose();
                }
            }

            Current.Reset(); // disposes the factory

            // reset all other static things that should not be static ;(
            UriUtility.ResetAppDomainAppVirtualPath(HostingEnvironment);

            // clear static events
            DocumentRepository.ClearScopeEvents();
            MediaRepository.ClearScopeEvents();
            MemberRepository.ClearScopeEvents();
            ContentTypeService.ClearScopeEvents();
            MediaTypeService.ClearScopeEvents();
            MemberTypeService.ClearScopeEvents();
        }

        #endregion
    }
}<|MERGE_RESOLUTION|>--- conflicted
+++ resolved
@@ -156,12 +156,8 @@
 
         protected UmbracoMapper Mapper => Factory.GetInstance<UmbracoMapper>();
         protected IHttpContextAccessor HttpContextAccessor => Factory.GetInstance<IHttpContextAccessor>();
-<<<<<<< HEAD
-        protected IRuntimeState RuntimeState => ComponentTests.MockRuntimeState(RuntimeLevel.Run);
+        protected IRuntimeState RuntimeState => MockRuntimeState(RuntimeLevel.Run);
         private ILoggerFactory _loggerFactory;
-=======
-        protected IRuntimeState RuntimeState => MockRuntimeState(RuntimeLevel.Run);
->>>>>>> d74e18a1
 
         protected static IRuntimeState MockRuntimeState(RuntimeLevel level)
         {
