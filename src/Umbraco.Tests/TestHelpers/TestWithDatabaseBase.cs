--- conflicted
+++ resolved
@@ -259,13 +259,8 @@
                 Factory.GetInstance<IUmbracoContextAccessor>(),
                 Factory.GetInstance<IDocumentRepository>(), Factory.GetInstance<IMediaRepository>(), Factory.GetInstance<IMemberRepository>(),
                 DefaultCultureAccessor,
-<<<<<<< HEAD
                 Factory.GetInstance<Microsoft.Extensions.Logging.ILogger>(),
-                Factory.GetInstance<IGlobalSettings>(),
-=======
-                Logger,
                 globalSettings ?? TestObjects.GetGlobalSettings(),
->>>>>>> d7ab7d3d
                 HostingEnvironment,
                 HostingLifetime,
                 ShortStringHelper,
@@ -305,11 +300,7 @@
             {
                 using (var scope = ScopeProvider.CreateScope())
                 {
-<<<<<<< HEAD
-                    var schemaHelper = new DatabaseSchemaCreator(scope.Database, LoggerFactory_.CreateLogger<DatabaseSchemaCreator>(), LoggerFactory_, UmbracoVersion, TestObjects.GetGlobalSettings());
-=======
-                    var schemaHelper = new DatabaseSchemaCreator(scope.Database, Logger, UmbracoVersion);
->>>>>>> d7ab7d3d
+                    var schemaHelper = new DatabaseSchemaCreator(scope.Database, LoggerFactory_.CreateLogger<DatabaseSchemaCreator>(), LoggerFactory_, UmbracoVersion);
                     //Create the umbraco database and its base data
                     schemaHelper.InitializeDatabaseSchema();
 
