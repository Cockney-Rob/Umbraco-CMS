--- conflicted
+++ resolved
@@ -5,9 +5,6 @@
 using Microsoft.Owin.Security;
 using Microsoft.Owin.Security.Infrastructure;
 using Owin;
-using Umbraco.Cms.Core;
-using Umbraco.Cms.Core.Security;
-using Umbraco.Core.Security;
 using Umbraco.Extensions;
 
 namespace Umbraco.Tests.TestHelpers.ControllerTesting
@@ -32,10 +29,10 @@
             protected override Task<AuthenticationTicket> AuthenticateCoreAsync()
             {
                 var securityStamp = Guid.NewGuid().ToString();
-<<<<<<< HEAD
 
                 var identity = new ClaimsIdentity();
-                identity.AddRequiredClaims(Core.Constants.Security.SuperUserIdAsString,
+                identity.AddRequiredClaims(
+                    Core.Constants.Security.SuperUserIdAsString,
                     "admin",
                     "Admin",
                     new[] { -1 },
@@ -44,10 +41,6 @@
                     securityStamp,
                     new[] { "content", "media", "members" },
                     new[] { "admin" });
-=======
-                var identity = new UmbracoBackOfficeIdentity(
-                    Constants.Security.SuperUserIdAsString, "admin", "Admin", new[] { -1 }, new[] { -1 }, "en-US", securityStamp, new[] { "content", "media", "members" }, new[] { "admin" });
->>>>>>> bf41c2ee
 
                 return Task.FromResult(new AuthenticationTicket(
                     identity,
