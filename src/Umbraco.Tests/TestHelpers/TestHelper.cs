--- conflicted
+++ resolved
@@ -2,7 +2,6 @@
 using System.Collections;
 using System.Collections.Generic;
 using System.ComponentModel;
-using System.Configuration;
 using System.IO;
 using System.Linq;
 using System.Reflection;
@@ -74,20 +73,12 @@
 
         public static void InitializeContentDirectories()
         {
-<<<<<<< HEAD
-            CreateDirectories(new[] { Constants.SystemDirectories.MvcViews, new GlobalSettings(IOHelper.Default).UmbracoMediaPath, Constants.SystemDirectories.AppPlugins });
-=======
             CreateDirectories(new[] { Constants.SystemDirectories.MvcViews, SettingsForTests.GenerateMockGlobalSettings().UmbracoMediaPath, Constants.SystemDirectories.AppPlugins });
->>>>>>> f10a3809
         }
 
         public static void CleanContentDirectories()
         {
-<<<<<<< HEAD
-            CleanDirectories(new[] { Constants.SystemDirectories.MvcViews, new GlobalSettings(IOHelper.Default).UmbracoMediaPath });
-=======
             CleanDirectories(new[] { Constants.SystemDirectories.MvcViews, SettingsForTests.GenerateMockGlobalSettings().UmbracoMediaPath });
->>>>>>> f10a3809
         }
 
         public static void CreateDirectories(string[] directories)
