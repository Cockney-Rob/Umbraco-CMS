--- conflicted
+++ resolved
@@ -44,17 +44,12 @@
                                   };
 
             var contentCollection = new PropertyTypeCollection(true);
-<<<<<<< HEAD
-            contentCollection.Add(new PropertyType(ShortStringHelper, "test", ValueStorageType.Ntext) { Alias = "title", Name = "Title", Description = "",  Mandatory = false, SortOrder = 1, DataTypeId = -88 });
-            contentCollection.Add(new PropertyType(ShortStringHelper, "test", ValueStorageType.Ntext) { Alias = "bodyText", Name = "Body Text", Description = "",  Mandatory = false, SortOrder = 2, DataTypeId = -87 });
-=======
-            contentCollection.Add(new PropertyType("test", ValueStorageType.Ntext) { Alias = "title", Name = "Title", Description = "",  Mandatory = false, SortOrder = 1, DataTypeId = Constants.DataTypes.Textbox, LabelOnTop = true });
-            contentCollection.Add(new PropertyType("test", ValueStorageType.Ntext) { Alias = "bodyText", Name = "Body Text", Description = "",  Mandatory = false, SortOrder = 2, DataTypeId = Constants.DataTypes.RichtextEditor, LabelOnTop = false });
->>>>>>> 7ff0f9ee
+            contentCollection.Add(new PropertyType(ShortStringHelper, "test", ValueStorageType.Ntext) { Alias = "title", Name = "Title", Description = "",  Mandatory = false, SortOrder = 1, DataTypeId = Constants.DataTypes.Textbox, LabelOnTop = true });
+            contentCollection.Add(new PropertyType(ShortStringHelper, "test", ValueStorageType.Ntext) { Alias = "bodyText", Name = "Body Text", Description = "",  Mandatory = false, SortOrder = 2, DataTypeId = Constants.DataTypes.RichtextEditor, LabelOnTop = false });
 
             var metaCollection = new PropertyTypeCollection(true);
-            metaCollection.Add(new PropertyType(ShortStringHelper, "test", ValueStorageType.Ntext) { Alias = "keywords", Name = "Meta Keywords", Description = "",  Mandatory = false, SortOrder = 1, DataTypeId = -88 });
-            metaCollection.Add(new PropertyType(ShortStringHelper, "test", ValueStorageType.Ntext) { Alias = "description", Name = "Meta Description", Description = "",  Mandatory = false, SortOrder = 2, DataTypeId = -89 });
+            metaCollection.Add(new PropertyType(ShortStringHelper, "test", ValueStorageType.Ntext) { Alias = "keywords", Name = "Meta Keywords", Description = "",  Mandatory = false, SortOrder = 1, DataTypeId = Constants.DataTypes.Textbox });
+            metaCollection.Add(new PropertyType(ShortStringHelper, "test", ValueStorageType.Ntext) { Alias = "description", Name = "Meta Description", Description = "",  Mandatory = false, SortOrder = 2, DataTypeId = Constants.DataTypes.Textarea });
 
             contentType.PropertyGroups.Add(new PropertyGroup(contentCollection) { Name = "Content", SortOrder = 1 });
             contentType.PropertyGroups.Add(new PropertyGroup(metaCollection) { Name = "Meta", SortOrder = 2 });
@@ -205,15 +200,9 @@
             contentType.Trashed = false;
 
             var contentCollection = new PropertyTypeCollection(true);
-<<<<<<< HEAD
-            contentCollection.Add(new PropertyType(ShortStringHelper, Constants.PropertyEditors.Aliases.TextBox, ValueStorageType.Ntext) { Alias = RandomAlias("title", randomizeAliases), Name = "Title", Description = "",  Mandatory = false, SortOrder = 1, DataTypeId = -88 });
+            contentCollection.Add(new PropertyType(ShortStringHelper, Constants.PropertyEditors.Aliases.TextBox, ValueStorageType.Ntext) { Alias = RandomAlias("title", randomizeAliases), Name = "Title", Description = "",  Mandatory = false, SortOrder = 1, DataTypeId = -88, LabelOnTop = true });
             contentCollection.Add(new PropertyType(ShortStringHelper, Constants.PropertyEditors.Aliases.TinyMce, ValueStorageType.Ntext) { Alias = RandomAlias("bodyText", randomizeAliases), Name = "Body Text", Description = "",  Mandatory = false, SortOrder = 2, DataTypeId = -87 });
             contentCollection.Add(new PropertyType(ShortStringHelper, Constants.PropertyEditors.Aliases.TextBox, ValueStorageType.Ntext) { Alias = RandomAlias("author", randomizeAliases) , Name = "Author", Description = "Name of the author",  Mandatory = false, SortOrder = 3, DataTypeId = -88 });
-=======
-            contentCollection.Add(new PropertyType(Constants.PropertyEditors.Aliases.TextBox, ValueStorageType.Ntext) { Alias = RandomAlias("title", randomizeAliases), Name = "Title", Description = "",  Mandatory = false, SortOrder = 1, DataTypeId = -88, LabelOnTop = true });
-            contentCollection.Add(new PropertyType(Constants.PropertyEditors.Aliases.TinyMce, ValueStorageType.Ntext) { Alias = RandomAlias("bodyText", randomizeAliases), Name = "Body Text", Description = "",  Mandatory = false, SortOrder = 2, DataTypeId = -87 });
-            contentCollection.Add(new PropertyType(Constants.PropertyEditors.Aliases.TextBox, ValueStorageType.Ntext) { Alias = RandomAlias("author", randomizeAliases) , Name = "Author", Description = "Name of the author",  Mandatory = false, SortOrder = 3, DataTypeId = -88 });
->>>>>>> 7ff0f9ee
 
             var pg = new PropertyGroup(contentCollection) {Name = propertyGroupName, SortOrder = 1};
             contentType.PropertyGroups.Add(pg);
