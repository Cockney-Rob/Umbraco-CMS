﻿using System;
<<<<<<< HEAD
using System.Linq;
using System.Web;
=======
using System.Globalization;
using System.Web;
using LightInject;
using HtmlAgilityPack;
>>>>>>> 69f4f0c8
using Moq;
using NUnit.Framework;
using Umbraco.Core;
using Umbraco.Core.Cache;
using Umbraco.Core.Composing;
using Umbraco.Core.Configuration.UmbracoSettings;
using Umbraco.Core.Logging;
using Umbraco.Core.Models;
using Umbraco.Core.Models.PublishedContent;
using Umbraco.Tests.TestHelpers;
using Umbraco.Tests.Testing.Objects.Accessors;
using Umbraco.Web;
using Umbraco.Web.PublishedCache;
using Umbraco.Web.Routing;
using Umbraco.Web.Security;
using Umbraco.Web.Templates;
using System.Linq;
using Umbraco.Core.Services;

namespace Umbraco.Tests.Web
{
    [TestFixture]
    public class TemplateUtilitiesTests
    {
        [SetUp]
        public void SetUp()
        {
            Current.Reset();

            // fixme - now UrlProvider depends on EntityService for GetUrl(guid) - this is bad
            // should not depend on more than IdkMap maybe - fix this!
            var entityService = new Mock<IEntityService>();
            entityService.Setup(x => x.GetId(It.IsAny<Guid>(), It.IsAny<UmbracoObjectTypes>())).Returns(Attempt<int>.Fail());
            var serviceContext = new ServiceContext(entityService: entityService.Object);

            // fixme - bad in a unit test - but Udi has a static ctor that wants it?!
            var container = new Mock<IContainer>();
            container.Setup(x => x.GetInstance(typeof(TypeLoader))).Returns(
                new TypeLoader(NullCacheProvider.Instance, SettingsForTests.GenerateMockGlobalSettings(), new ProfilingLogger(Mock.Of<ILogger>(), Mock.Of<IProfiler>())));
            container.Setup(x => x.GetInstance(typeof (ServiceContext))).Returns(serviceContext);
            Current.Container = container.Object;

            Umbraco.Web.Composing.Current.UmbracoContextAccessor = new TestUmbracoContextAccessor();

            Udi.ResetUdiTypes();
        }

        [TearDown]
        public void TearDown()
        {
            Current.Reset();
        }

        [TestCase("", "")]
        [TestCase("hello href=\"{localLink:1234}\" world ", "hello href=\"/my-test-url\" world ")]
        [TestCase("hello href=\"{localLink:umb://document-type/9931BDE0-AAC3-4BAB-B838-909A7B47570E}\" world ", "hello href=\"/my-test-url\" world ")]
        [TestCase("hello href=\"{localLink:umb://document-type/9931BDE0AAC34BABB838909A7B47570E}\" world ", "hello href=\"/my-test-url\" world ")]
        //this one has an invalid char so won't match
        [TestCase("hello href=\"{localLink:umb^://document-type/9931BDE0-AAC3-4BAB-B838-909A7B47570E}\" world ", "hello href=\"{localLink:umb^://document-type/9931BDE0-AAC3-4BAB-B838-909A7B47570E}\" world ")]
        // with a-tag with data-udi attribute, that needs to be stripped
        [TestCase("hello <a data-udi=\"umb://document-type/9931BDE0-AAC3-4BAB-B838-909A7B47570\" href=\"{localLink:umb://document-type/9931BDE0-AAC3-4BAB-B838-909A7B47570E}\"> world</a> ", "hello <a  href=\"/my-test-url\"> world</a> ")]
        // with a-tag with data-udi attribute spelled wrong, so don't need stripping
        [TestCase("hello <a data-uid=\"umb://document-type/9931BDE0-AAC3-4BAB-B838-909A7B47570\" href=\"{localLink:umb://document-type/9931BDE0-AAC3-4BAB-B838-909A7B47570E}\"> world</a> ", "hello <a data-uid=\"umb://document-type/9931BDE0-AAC3-4BAB-B838-909A7B47570\" href=\"/my-test-url\"> world</a> ")]
        // with a img-tag with data-udi id, that needs to be strippde
        [TestCase("hello <img data-udi=\"umb://document-type/9931BDE0-AAC3-4BAB-B838-909A7B47570\" src=\"imageofcats.jpg\"> world ", "hello <img  src=\"imageofcats.jpg\"> world ")]
        // with a img-tag with data-udi id spelled wrong, so don't need stripping
        [TestCase("hello <img data-uid=\"umb://document-type/9931BDE0-AAC3-4BAB-B838-909A7B47570\" src=\"imageofcats.jpg\"> world ", "hello <img data-uid=\"umb://document-type/9931BDE0-AAC3-4BAB-B838-909A7B47570\" src=\"imageofcats.jpg\"> world ")]
        public void ParseLocalLinks(string input, string result)
        {
            var serviceCtxMock = new TestObjects(null).GetServiceContextMock();

            //setup a mock entity service from the service context to return an integer for a GUID
            var entityService = Mock.Get(serviceCtxMock.EntityService);
            //entityService.Setup(x => x.GetId(It.IsAny<Guid>(), It.IsAny<UmbracoObjectTypes>()))
            //    .Returns((Guid id, UmbracoObjectTypes objType) =>
            //    {
            //        return Attempt.Succeed(1234);
            //    });

            //setup a mock url provider which we'll use fo rtesting
            var testUrlProvider = new Mock<IUrlProvider>();
            testUrlProvider
                .Setup(x => x.GetUrl(It.IsAny<UmbracoContext>(), It.IsAny<IPublishedContent>(), It.IsAny<UrlProviderMode>(), It.IsAny<string>(), It.IsAny<Uri>()))
                .Returns((UmbracoContext umbCtx, IPublishedContent content, UrlProviderMode mode, string culture, Uri url) => "/my-test-url");

            var globalSettings = SettingsForTests.GenerateMockGlobalSettings();

            var contentType = new PublishedContentType(666, "alias", PublishedItemType.Content, Enumerable.Empty<string>(), Enumerable.Empty<PublishedPropertyType>(), ContentVariation.Nothing);
            var publishedContent = Mock.Of<IPublishedContent>();
            Mock.Get(publishedContent).Setup(x => x.Id).Returns(1234);
            Mock.Get(publishedContent).Setup(x => x.ContentType).Returns(contentType);
            var contentCache = Mock.Of<IPublishedContentCache>();
            Mock.Get(contentCache).Setup(x => x.GetById(It.IsAny<int>())).Returns(publishedContent);
            Mock.Get(contentCache).Setup(x => x.GetById(It.IsAny<Guid>())).Returns(publishedContent);
            var snapshot = Mock.Of<IPublishedSnapshot>();
            Mock.Get(snapshot).Setup(x => x.Content).Returns(contentCache);
            var snapshotService = Mock.Of<IPublishedSnapshotService>();
            Mock.Get(snapshotService).Setup(x => x.CreatePublishedSnapshot(It.IsAny<string>())).Returns(snapshot);

            using (var umbCtx = UmbracoContext.EnsureContext(
                Umbraco.Web.Composing.Current.UmbracoContextAccessor,
                Mock.Of<HttpContextBase>(),
                snapshotService,
                new Mock<WebSecurity>(null, null, globalSettings).Object,
                //setup a quick mock of the WebRouting section
                Mock.Of<IUmbracoSettingsSection>(section => section.WebRouting == Mock.Of<IWebRoutingSection>(routingSection => routingSection.UrlProviderMode == "AutoLegacy")),
                //pass in the custom url provider
                new[] { testUrlProvider.Object },
                globalSettings,
                new TestVariationContextAccessor(),
                true))
            {
                var output = TemplateUtilities.ParseInternalLinks(input, umbCtx.UrlProvider);

                Assert.AreEqual(result, output);
            }
        }
        
        [Test]
        public void StripDataUdiAttributesUsingSrtringOnLinks()
        {
            var input = "hello <a data-udi=\"umb://document-type/9931BDE0-AAC3-4BAB-B838-909A7B47570\" href=\"/my-test-url\"> world</a> ";
            var expected = "hello <a  href=\"/my-test-url\"> world</a> ";
           
            var result = TemplateUtilities.StripUdiDataAttributes(input);

            Assert.AreEqual(expected, result);
        }

        [Test]
        public void StripDataUdiAttributesUsingStringOnImages()
        {
            var input = "hello <img data-udi=\"umb://document-type/9931BDE0-AAC3-4BAB-B838-909A7B47570\" src=\"imageofcats.jpg\"> world ";
            var expected = "hello <img  src=\"imageofcats.jpg\"> world ";

            var result = TemplateUtilities.StripUdiDataAttributes(input);

            Assert.AreEqual(expected, result);
        }
    }
}<|MERGE_RESOLUTION|>--- conflicted
+++ resolved
@@ -1,13 +1,6 @@
 ﻿using System;
-<<<<<<< HEAD
-using System.Linq;
 using System.Web;
-=======
-using System.Globalization;
-using System.Web;
-using LightInject;
 using HtmlAgilityPack;
->>>>>>> 69f4f0c8
 using Moq;
 using NUnit.Framework;
 using Umbraco.Core;
