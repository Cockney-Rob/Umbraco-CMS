--- conflicted
+++ resolved
@@ -1,55 +1,51 @@
-﻿using System;
-using System.Linq;
-using Umbraco.Core;
-using Umbraco.Core.Models;
-
-namespace Umbraco.Tests.CodeFirst
-{
-    public static class ContentTypeMapper
-    {
-        public static T Map<T>(IPublishedContent content) where T : ContentTypeBase, new()
-        {
-            //TODO Verify passed in type T against DocumentType name/alias
-            //TODO Cache mapped properties?
-
-            T mapped = new T();
-            mapped.Content = content;
-
-            var propertyInfos = typeof(T).GetProperties();
-
-            foreach (var property in content.Properties)
-            {
-<<<<<<< HEAD
-                var @alias = property.PropertyTypeAlias;
-=======
-                var @alias = property.Alias.ToLowerInvariant();
->>>>>>> 9e1364db
-
-                var propertyInfo = propertyInfos.FirstOrDefault(x => x.Name.ToLowerInvariant() == @alias);
-                if (propertyInfo == null) continue;
-
-                object value = null;
-                //TODO Proper mapping of types
-                if (propertyInfo.PropertyType == typeof(string))
-                    value = property.Value;
-                else if (propertyInfo.PropertyType == typeof(DateTime))
-                    value = DateTime.Parse(property.Value.ToString());
-                else if (propertyInfo.PropertyType == typeof(Boolean))
-                {
-                    if (String.IsNullOrEmpty(property.Value.ToString()) || property.Value == "0")
-                    {
-                        value = false;
-                    }
-                    else
-                    {
-                        value = true;
-                    }
-                }
-
-                propertyInfo.SetValue(mapped, value, null);
-            }
-
-            return mapped;
-        }
-    }
+﻿using System;
+using System.Linq;
+using Umbraco.Core;
+using Umbraco.Core.Models;
+
+namespace Umbraco.Tests.CodeFirst
+{
+    public static class ContentTypeMapper
+    {
+        public static T Map<T>(IPublishedContent content) where T : ContentTypeBase, new()
+        {
+            //TODO Verify passed in type T against DocumentType name/alias
+            //TODO Cache mapped properties?
+
+            T mapped = new T();
+            mapped.Content = content;
+
+            var propertyInfos = typeof(T).GetProperties();
+
+            foreach (var property in content.Properties)
+            {
+                var @alias = property.PropertyTypeAlias.ToLowerInvariant();
+
+                var propertyInfo = propertyInfos.FirstOrDefault(x => x.Name.ToLowerInvariant() == @alias);
+                if (propertyInfo == null) continue;
+
+                object value = null;
+                //TODO Proper mapping of types
+                if (propertyInfo.PropertyType == typeof(string))
+                    value = property.Value;
+                else if (propertyInfo.PropertyType == typeof(DateTime))
+                    value = DateTime.Parse(property.Value.ToString());
+                else if (propertyInfo.PropertyType == typeof(Boolean))
+                {
+                    if (String.IsNullOrEmpty(property.Value.ToString()) || property.Value == "0")
+                    {
+                        value = false;
+                    }
+                    else
+                    {
+                        value = true;
+                    }
+                }
+
+                propertyInfo.SetValue(mapped, value, null);
+            }
+
+            return mapped;
+        }
+    }
 }