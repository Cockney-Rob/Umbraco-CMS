--- conflicted
+++ resolved
@@ -34,15 +34,10 @@
             var umbracoContext = new UmbracoContext(
                 httpContextAccessor,
                 Mock.Of<IPublishedSnapshotService>(),
-<<<<<<< HEAD
                 new WebSecurity(httpContextAccessor, Current.Services.UserService, globalSettings, IOHelper), globalSettings,
                 new TestVariationContextAccessor(),
-                IOHelper);
-=======
-                new WebSecurity(Mock.Of<HttpContextBase>(), Current.Services.UserService, globalSettings, IOHelper),
-                TestObjects.GetUmbracoSettings(), new List<IUrlProvider>(), Enumerable.Empty<IMediaUrlProvider>(), globalSettings,
-                new TestVariationContextAccessor(), IOHelper, UriUtility);
->>>>>>> 2b8be2cf
+                IOHelper,
+                UriUtility);
 
             var runtime = Mock.Of<IRuntimeState>(x => x.Level == RuntimeLevel.Install);
             var mgr = new BackOfficeCookieManager(
@@ -61,16 +56,11 @@
             var umbCtx = new UmbracoContext(
                 httpContextAccessor,
                 Mock.Of<IPublishedSnapshotService>(),
-<<<<<<< HEAD
                 new WebSecurity(httpContextAccessor, Current.Services.UserService, globalSettings, IOHelper),
                 globalSettings,
                 new TestVariationContextAccessor(),
-                IOHelper);
-=======
-                new WebSecurity(Mock.Of<HttpContextBase>(), Current.Services.UserService, globalSettings, IOHelper),
-                TestObjects.GetUmbracoSettings(), new List<IUrlProvider>(), Enumerable.Empty<IMediaUrlProvider>(), globalSettings,
-                new TestVariationContextAccessor(), IOHelper, UriUtility);
->>>>>>> 2b8be2cf
+                IOHelper,
+                UriUtility);
 
             var runtime = Mock.Of<IRuntimeState>(x => x.Level == RuntimeLevel.Run);
             var mgr = new BackOfficeCookieManager(Mock.Of<IUmbracoContextAccessor>(accessor => accessor.UmbracoContext == umbCtx), runtime,  TestObjects.GetGlobalSettings(), IOHelper, AppCaches.RequestCache);
