--- conflicted
+++ resolved
@@ -1,4 +1,3 @@
-<<<<<<< HEAD
 ﻿using System;
 using System.Collections.Generic;
 using System.Diagnostics;
@@ -107,153 +106,6 @@
 
             // Assert
             Assert.That(content.Properties.Any(), Is.True);
-            Assert.That(content.Properties["title"], Is.Not.Null);
-            Assert.That(content.Properties["title"].GetValue(), Is.EqualTo("This is the new title"));
-        }
-
-        [Test]
-        public void Can_Set_Property_Value_As_String()
-        {
-            // Arrange
-            var contentType = MockedContentTypes.CreateTextpageContentType();
-            var content = MockedContent.CreateTextpageContent(contentType, "Textpage", -1);
-
-            // Act
-            content.SetValue("title", "This is the new title");
-
-            // Assert
-            Assert.That(content.Properties.Any(), Is.True);
-            Assert.That(content.Properties["title"], Is.Not.Null);
-            Assert.That(content.Properties["title"].GetValue(), Is.EqualTo("This is the new title"));
-        }
-
-        [Test]
-        public void Can_Set_Property_Value_As_HttpPostedFileBase()
-        {
-            // Arrange
-            var contentType = MockedContentTypes.CreateTextpageContentType();
-            var content = MockedContent.CreateTextpageContent(contentType, "Textpage", -1);
-
-            var stream = new MemoryStream(System.Text.Encoding.Default.GetBytes("TestContent"));
-            var postedFileMock = new Mock<HttpPostedFileBase>();
-            postedFileMock.Setup(x => x.ContentLength).Returns(Convert.ToInt32(stream.Length));
-            postedFileMock.Setup(x => x.ContentType).Returns("text/plain");
-            postedFileMock.Setup(x => x.FileName).Returns("sample.txt");
-            postedFileMock.Setup(x => x.InputStream).Returns(stream);
-
-            // Assert
-            content.SetValue("title", postedFileMock.Object);
-
-            // Assert
-            Assert.That(content.Properties.Any(), Is.True);
-=======
-﻿using System;
-using System.Collections.Generic;
-using System.Diagnostics;
-using System.Globalization;
-using System.IO;
-using System.Linq;
-using System.Web;
-using Moq;
-using NUnit.Framework;
-using Umbraco.Core.Cache;
-using Umbraco.Core.Configuration.UmbracoSettings;
-using Umbraco.Core.IO;
-using Umbraco.Core.Logging;
-using Umbraco.Core.Models;
-using Umbraco.Core.Models.Entities;
-using Umbraco.Core.Serialization;
-using Umbraco.Core.Services;
-using Umbraco.Tests.TestHelpers;
-using Umbraco.Tests.TestHelpers.Entities;
-using Umbraco.Tests.TestHelpers.Stubs;
-using Umbraco.Tests.Testing;
-
-namespace Umbraco.Tests.Models
-{
-    [TestFixture]
-    public class ContentTests : UmbracoTestBase
-    {
-        public override void SetUp()
-        {
-            base.SetUp();
-
-            var config = SettingsForTests.GetDefaultUmbracoSettings();
-            SettingsForTests.ConfigureSettings(config);
-        }
-
-        protected override void Compose()
-        {
-            base.Compose();
-
-            Container.Register(_ => Mock.Of<ILogger>());
-            Container.Register<FileSystems>();
-            Container.Register(_ => Mock.Of<IDataTypeService>());
-            Container.Register(_ => Mock.Of<IContentSection>());
-        }
-
-        [Test]
-        public void Get_Non_Grouped_Properties()
-        {
-            var contentType = MockedContentTypes.CreateSimpleContentType();
-            //add non-grouped properties
-            contentType.AddPropertyType(new PropertyType("test", ValueStorageType.Ntext, "nonGrouped1") { Name = "Non Grouped 1", Description = "", Mandatory = false, SortOrder = 1, DataTypeId = -88 });
-            contentType.AddPropertyType(new PropertyType("test", ValueStorageType.Ntext, "nonGrouped2") { Name = "Non Grouped 2", Description = "", Mandatory = false, SortOrder = 1, DataTypeId = -88 });
-
-            //ensure that nothing is marked as dirty
-            contentType.ResetDirtyProperties(false);
-
-
-            var content = MockedContent.CreateSimpleContent(contentType);
-            //need to id the p
-
-            var nonGrouped = content.GetNonGroupedProperties();
-
-            Assert.AreEqual(2, nonGrouped.Count());
-            Assert.AreEqual(5, content.Properties.Count());
-        }
-
-        [Test]
-        public void All_Dirty_Properties_Get_Reset()
-        {
-            var contentType = MockedContentTypes.CreateTextpageContentType();
-            var content = MockedContent.CreateTextpageContent(contentType, "Textpage", -1);
-
-            content.ResetDirtyProperties(false);
-
-            Assert.IsFalse(content.IsDirty());
-            foreach (var prop in content.Properties)
-            {
-                Assert.IsFalse(prop.IsDirty());
-            }
-        }
-
-        [Test]
-        public void Can_Verify_Mocked_Content()
-        {
-            // Arrange
-            var contentType = MockedContentTypes.CreateTextpageContentType();
-            var content = MockedContent.CreateTextpageContent(contentType, "Textpage", -1);
-
-            // Act
-
-            // Assert
-            Assert.That(content, Is.Not.Null);
-        }
-
-        [Test]
-        public void Can_Change_Property_Value()
-        {
-            // Arrange
-            var contentType = MockedContentTypes.CreateTextpageContentType();
-            var content = MockedContent.CreateTextpageContent(contentType, "Textpage", -1);
-
-            // Act
-            content.Properties["title"].SetValue("This is the new title");
-
-            // Assert
-            Assert.That(content.Properties.Any(), Is.True);
->>>>>>> 2bae3e2e
             Assert.That(content.Properties["title"], Is.Not.Null);
             Assert.That(content.Properties["title"].GetValue(), Is.EqualTo("This is the new title"));
         }
