﻿using System;
using System.Collections.Generic;
using System.ComponentModel;
using System.Linq;
using Examine.LuceneEngine.Providers;
using Lucene.Net.Analysis;
using Lucene.Net.Documents;
using Lucene.Net.Index;
using Umbraco.Core;
using Examine;
using Examine.LuceneEngine;
using Examine.LuceneEngine.Indexing;
using Lucene.Net.Store;
using Umbraco.Core.Composing;
using Umbraco.Core.Logging;
using Umbraco.Examine.Config;
using Directory = Lucene.Net.Store.Directory;

namespace Umbraco.Examine
{

    /// <summary>
    /// An abstract provider containing the basic functionality to be able to query against
    /// Umbraco data.
    /// </summary>
    public abstract class UmbracoExamineIndexer : LuceneIndex, IUmbracoIndexer, IIndexDiagnostics
    {
        // note
        // wrapping all operations that end up calling base.SafelyProcessQueueItems in a safe call
        // context because they will fork a thread/task/whatever which should *not* capture our
        // call context (and the database it can contain)! ideally we should be able to override
        // SafelyProcessQueueItems but that's not possible in the current version of Examine.

        /// <summary>
        /// Used to store the path of a content object
        /// </summary>
        public const string IndexPathFieldName = SpecialFieldPrefix + "Path";
        public const string NodeKeyFieldName = SpecialFieldPrefix + "Key";
        public const string IconFieldName = SpecialFieldPrefix + "Icon";
        public const string PublishedFieldName = SpecialFieldPrefix + "Published";

        /// <summary>
        /// The prefix added to a field when it is duplicated in order to store the original raw value.
        /// </summary>
        public const string RawFieldPrefix = SpecialFieldPrefix + "Raw_";

        /// <summary>
        /// Constructor for config provider based indexes
        /// </summary>
        [EditorBrowsable(EditorBrowsableState.Never)]
        protected UmbracoExamineIndexer()
            : base()
        {
            ProfilingLogger = Current.ProfilingLogger;
            _configBased = true;
        }

        /// <summary>
        /// Create a new <see cref="UmbracoExamineIndexer"/>
        /// </summary>
        /// <param name="name"></param>
        /// <param name="fieldDefinitions"></param>
        /// <param name="luceneDirectory"></param>
        /// <param name="defaultAnalyzer"></param>
        /// <param name="profilingLogger"></param>
        /// <param name="validator"></param>
        /// <param name="indexValueTypes"></param>
        protected UmbracoExamineIndexer(
            string name,
            IEnumerable<FieldDefinition> fieldDefinitions,
            Directory luceneDirectory,
            Analyzer defaultAnalyzer,
            IProfilingLogger profilingLogger,
            IValueSetValidator validator = null,
            IReadOnlyDictionary<string, Func<string, IIndexValueType>> indexValueTypes = null)
            : base(name, fieldDefinitions, luceneDirectory, defaultAnalyzer, validator, indexValueTypes)
        {
            ProfilingLogger = profilingLogger ?? throw new ArgumentNullException(nameof(profilingLogger));

            //try to set the value of `LuceneIndexFolder` for diagnostic reasons
            if (luceneDirectory is FSDirectory fsDir)
                LuceneIndexFolder = fsDir.Directory;

            _diagnostics = new UmbracoExamineIndexDiagnostics(this, ProfilingLogger.Logger);
        }

        private readonly bool _configBased = false;

        /// <summary>
        /// A type that defines the type of index for each Umbraco field (non user defined fields)
        /// Alot of standard umbraco fields shouldn't be tokenized or even indexed, just stored into lucene
        /// for retreival after searching.
        /// </summary>
        public static readonly FieldDefinition[] UmbracoIndexFieldDefinitions =
        {
            new FieldDefinition("parentID", FieldDefinitionTypes.Integer),
            new FieldDefinition("level", FieldDefinitionTypes.Integer),
            new FieldDefinition("writerID", FieldDefinitionTypes.Integer),
            new FieldDefinition("creatorID", FieldDefinitionTypes.Integer),
            new FieldDefinition("sortOrder", FieldDefinitionTypes.Integer),
            new FieldDefinition("template", FieldDefinitionTypes.Integer),

            new FieldDefinition("createDate", FieldDefinitionTypes.DateTime),
            new FieldDefinition("updateDate", FieldDefinitionTypes.DateTime),

            new FieldDefinition("key", FieldDefinitionTypes.InvariantCultureIgnoreCase),
            new FieldDefinition("version", FieldDefinitionTypes.Raw),
            new FieldDefinition("nodeType", FieldDefinitionTypes.InvariantCultureIgnoreCase),
            new FieldDefinition("template", FieldDefinitionTypes.Raw),
            new FieldDefinition("urlName", FieldDefinitionTypes.InvariantCultureIgnoreCase),
            new FieldDefinition("path", FieldDefinitionTypes.Raw),

            new FieldDefinition("email", FieldDefinitionTypes.EmailAddress),

            new FieldDefinition(PublishedFieldName, FieldDefinitionTypes.Raw),
            new FieldDefinition(NodeKeyFieldName, FieldDefinitionTypes.Raw),
            new FieldDefinition(IndexPathFieldName, FieldDefinitionTypes.Raw),
            new FieldDefinition(IconFieldName, FieldDefinitionTypes.Raw)
        };

        protected IProfilingLogger ProfilingLogger { get; }

        /// <summary>
        /// Overridden to ensure that the umbraco system field definitions are in place
        /// </summary>
        /// <param name="indexValueTypesFactory"></param>
        /// <returns></returns>
        protected override FieldValueTypeCollection CreateFieldValueTypes(IReadOnlyDictionary<string, Func<string, IIndexValueType>> indexValueTypesFactory = null)
        {
            //if config based then ensure the value types else it's assumed these were passed in via ctor
            if (_configBased)
            {
                foreach (var field in UmbracoIndexFieldDefinitions)
                {
                    FieldDefinitionCollection.TryAdd(field.Name, field);
                }
            }
            

            return base.CreateFieldValueTypes(indexValueTypesFactory);
        }

        /// <summary>
        /// When set to true Umbraco will keep the index in sync with Umbraco data automatically
        /// </summary>
        public bool EnableDefaultEventHandler { get; set; } = true;

        public bool PublishedValuesOnly { get; protected set; } = false;

        protected ConfigIndexCriteria ConfigIndexCriteria { get; private set; }

        /// <summary>
        /// The index set name which references an Examine <see cref="IndexSet"/>
        /// </summary>
        public string IndexSetName { get; private set; }

        #region Initialize


        /// <summary>
        /// Setup the properties for the indexer from the provider settings
        /// </summary>
        /// <param name="name"></param>
        /// <param name="config"></param>
        /// <remarks>
        /// This is ONLY used for configuration based indexes
        /// </remarks>
        public override void Initialize(string name, System.Collections.Specialized.NameValueCollection config)
        {
            ProfilingLogger.Debug(GetType(), "{IndexerName} indexer initializing", name);

            if (config["enableDefaultEventHandler"] != null && bool.TryParse(config["enableDefaultEventHandler"], out var enabled))
            {
                EnableDefaultEventHandler = enabled;
            }

            //Need to check if the index set or IndexerData is specified...
            if (config["indexSet"] == null && FieldDefinitionCollection.Count == 0)
            {
                //if we don't have either, then we'll try to set the index set by naming conventions
                var found = false;

                var possibleSuffixes = new[] {"Index", "Indexer"};
                foreach (var suffix in possibleSuffixes)
                {
                    if (!name.EndsWith(suffix)) continue;

                    var setNameByConvension = name.Remove(name.LastIndexOf(suffix, StringComparison.Ordinal)) + "IndexSet";
                    //check if we can assign the index set by naming convention
                    var set = IndexSets.Instance.Sets.Cast<IndexSet>().SingleOrDefault(x => x.SetName == setNameByConvension);

                    if (set == null) continue;

                    //we've found an index set by naming conventions :)
                    IndexSetName = set.SetName;

                    var indexSet = IndexSets.Instance.Sets[IndexSetName];

                    //get the index criteria and ensure folder
                    ConfigIndexCriteria = CreateFieldDefinitionsFromConfig(indexSet);
                    foreach (var fieldDefinition in ConfigIndexCriteria.StandardFields.Union(ConfigIndexCriteria.UserFields))
                    {
                        FieldDefinitionCollection.TryAdd(fieldDefinition.Name, fieldDefinition);
                    }
                    found = true;
                    break;
                }

                if (!found)
                    throw new ArgumentNullException("indexSet on LuceneExamineIndexer provider has not been set in configuration and/or the IndexerData property has not been explicitly set");

            }
            else if (config["indexSet"] != null)
            {
                //if an index set is specified, ensure it exists and initialize the indexer based on the set

                if (IndexSets.Instance.Sets[config["indexSet"]] == null)
                {
                    throw new ArgumentException("The indexSet specified for the LuceneExamineIndexer provider does not exist");
                }
                else
                {
                    IndexSetName = config["indexSet"];

                    var indexSet = IndexSets.Instance.Sets[IndexSetName];

                    //get the index criteria and ensure folder
                    ConfigIndexCriteria = CreateFieldDefinitionsFromConfig(indexSet);
                    foreach (var fieldDefinition in ConfigIndexCriteria.StandardFields.Union(ConfigIndexCriteria.UserFields))
                    {
                        FieldDefinitionCollection.TryAdd(fieldDefinition.Name, fieldDefinition);
                    }
                }
            }

            base.Initialize(name, config);
        }
        
        #endregion

<<<<<<< HEAD

        /// <summary>
        /// override to check if we can actually initialize.
        /// </summary>
        /// <remarks>
        /// This check is required since the base examine lib will try to rebuild on startup
        /// </remarks>
        public override void RebuildIndex()
        {
            if (CanInitialize())
            {
                ProfilingLogger.Debug(GetType(), "Rebuilding index");
                using (new SafeCallContext())
                {
                    base.RebuildIndex();
                }
            }
        }

        /// <summary>
        /// override to check if we can actually initialize.
        /// </summary>
        /// <remarks>
        /// This check is required since the base examine lib will try to rebuild on startup
        /// </remarks>
        public override void IndexAll(string type)
        {
            if (CanInitialize())
            {
                using (new SafeCallContext())
                {
                    base.IndexAll(type);
                }
            }
        }

        public override void IndexItems(IEnumerable<ValueSet> nodes)
        {
            if (CanInitialize())
            {
                using (new SafeCallContext())
                {
                    base.IndexItems(nodes);
                }
            }
        }

=======
>>>>>>> fb4717d3
        /// <summary>
        /// override to check if we can actually initialize.
        /// </summary>
        /// <remarks>
        /// This check is required since the base examine lib will try to rebuild on startup
        /// </remarks>
        protected override void PerformDeleteFromIndex(string nodeId, Action<IndexOperationEventArgs> onComplete)
        {
            if (CanInitialize())
            {
                using (new SafeCallContext())
                {
                    base.PerformDeleteFromIndex(nodeId, onComplete);
                }
            }
        }

        /// <summary>
        /// Returns true if the Umbraco application is in a state that we can initialize the examine indexes
        /// </summary>
        /// <returns></returns>
        protected bool CanInitialize()
        {
            // only affects indexers that are config file based, if an index was created via code then
            // this has no effect, it is assumed the index would not be created if it could not be initialized
            return _configBased == false || Current.RuntimeState.Level == RuntimeLevel.Run;
        }

        /// <summary>
        /// overridden for logging
        /// </summary>
        /// <param name="ex"></param>
        protected override void OnIndexingError(IndexingErrorEventArgs ex)
        {
            ProfilingLogger.Error(GetType(), ex.InnerException, ex.Message);
            base.OnIndexingError(ex);
        }

        /// <summary>
        /// This ensures that the special __Raw_ fields are indexed correctly
        /// </summary>
        /// <param name="docArgs"></param>
        protected override void OnDocumentWriting(DocumentWritingEventArgs docArgs)
        {
            var d = docArgs.Document;

            foreach (var f in docArgs.ValueSet.Values.Where(x => x.Key.StartsWith(RawFieldPrefix)).ToList())
            {
                if (f.Value.Count > 0)
                {
                    //remove the original value so we can store it the correct way
                    d.RemoveField(f.Key);

                    d.Add(new Field(
                        f.Key,
                        f.Value[0].ToString(),
                        Field.Store.YES,
                        Field.Index.NO, //don't index this field, we never want to search by it
                        Field.TermVector.NO));
                }
            }

<<<<<<< HEAD
            ProfilingLogger.Debug(GetType(),
                "Write lucene doc id:{DocumentId}, category:{DocumentCategory}, type:{DocumentItemType}",
                docArgs.ValueSet.Id,
                docArgs.ValueSet.Category,
                docArgs.ValueSet.ItemType);


=======
>>>>>>> fb4717d3
            base.OnDocumentWriting(docArgs);
        }

        /// <summary>
        /// Overridden for logging.
        /// </summary>
        protected override void AddDocument(Document doc, ValueSet valueSet, IndexWriter writer)
        {
<<<<<<< HEAD
            ProfilingLogger.Debug(GetType(),
                "AddDocument {DocumentId} with type {DocumentItemType}",
                item.ValueSet.Id,
                item.ValueSet.ItemType);
            base.AddDocument(doc, item, writer);
=======
            ProfilingLogger.Logger.Debug(GetType(),
                "Write lucene doc id:{DocumentId}, category:{DocumentCategory}, type:{DocumentItemType}",
                valueSet.Id,
                valueSet.Category,
                valueSet.ItemType);

            base.AddDocument(doc, valueSet, writer);
>>>>>>> fb4717d3
        }

        protected override void OnTransformingIndexValues(IndexingItemEventArgs e)
        {
            base.OnTransformingIndexValues(e);

            //ensure special __Path field
            var path = e.ValueSet.GetValue("path");
            if (path != null)
            {
                e.ValueSet.Set(IndexPathFieldName, path);
            }

            //icon
            if (e.ValueSet.Values.TryGetValue("icon", out var icon) && e.ValueSet.Values.ContainsKey(IconFieldName) == false)
            {
                e.ValueSet.Values[IconFieldName] = icon;
            }
        }

        private ConfigIndexCriteria CreateFieldDefinitionsFromConfig(IndexSet indexSet)
        {
            return new ConfigIndexCriteria(
                indexSet.IndexAttributeFields.Cast<ConfigIndexField>().Select(x => new FieldDefinition(x.Name, x.Type)).ToArray(),
                indexSet.IndexUserFields.Cast<ConfigIndexField>().Select(x => new FieldDefinition(x.Name, x.Type)).ToArray(),
                indexSet.IncludeNodeTypes.ToList().Select(x => x.Name).ToArray(),
                indexSet.ExcludeNodeTypes.ToList().Select(x => x.Name).ToArray(),
                indexSet.IndexParentId);
        }

        #region IIndexDiagnostics

        private readonly UmbracoExamineIndexDiagnostics _diagnostics;

        public int DocumentCount => _diagnostics.DocumentCount;
        public int FieldCount => _diagnostics.FieldCount;
        public Attempt<string> IsHealthy() => _diagnostics.IsHealthy();
        public virtual IReadOnlyDictionary<string, object> Metadata => _diagnostics.Metadata;

        #endregion
    }
}<|MERGE_RESOLUTION|>--- conflicted
+++ resolved
@@ -238,56 +238,6 @@
         
         #endregion
 
-<<<<<<< HEAD
-
-        /// <summary>
-        /// override to check if we can actually initialize.
-        /// </summary>
-        /// <remarks>
-        /// This check is required since the base examine lib will try to rebuild on startup
-        /// </remarks>
-        public override void RebuildIndex()
-        {
-            if (CanInitialize())
-            {
-                ProfilingLogger.Debug(GetType(), "Rebuilding index");
-                using (new SafeCallContext())
-                {
-                    base.RebuildIndex();
-                }
-            }
-        }
-
-        /// <summary>
-        /// override to check if we can actually initialize.
-        /// </summary>
-        /// <remarks>
-        /// This check is required since the base examine lib will try to rebuild on startup
-        /// </remarks>
-        public override void IndexAll(string type)
-        {
-            if (CanInitialize())
-            {
-                using (new SafeCallContext())
-                {
-                    base.IndexAll(type);
-                }
-            }
-        }
-
-        public override void IndexItems(IEnumerable<ValueSet> nodes)
-        {
-            if (CanInitialize())
-            {
-                using (new SafeCallContext())
-                {
-                    base.IndexItems(nodes);
-                }
-            }
-        }
-
-=======
->>>>>>> fb4717d3
         /// <summary>
         /// override to check if we can actually initialize.
         /// </summary>
@@ -350,39 +300,21 @@
                 }
             }
 
-<<<<<<< HEAD
+            base.OnDocumentWriting(docArgs);
+        }
+
+        /// <summary>
+        /// Overridden for logging.
+        /// </summary>
+        protected override void AddDocument(Document doc, ValueSet valueSet, IndexWriter writer)
+        {
             ProfilingLogger.Debug(GetType(),
-                "Write lucene doc id:{DocumentId}, category:{DocumentCategory}, type:{DocumentItemType}",
-                docArgs.ValueSet.Id,
-                docArgs.ValueSet.Category,
-                docArgs.ValueSet.ItemType);
-
-
-=======
->>>>>>> fb4717d3
-            base.OnDocumentWriting(docArgs);
-        }
-
-        /// <summary>
-        /// Overridden for logging.
-        /// </summary>
-        protected override void AddDocument(Document doc, ValueSet valueSet, IndexWriter writer)
-        {
-<<<<<<< HEAD
-            ProfilingLogger.Debug(GetType(),
-                "AddDocument {DocumentId} with type {DocumentItemType}",
-                item.ValueSet.Id,
-                item.ValueSet.ItemType);
-            base.AddDocument(doc, item, writer);
-=======
-            ProfilingLogger.Logger.Debug(GetType(),
                 "Write lucene doc id:{DocumentId}, category:{DocumentCategory}, type:{DocumentItemType}",
                 valueSet.Id,
                 valueSet.Category,
                 valueSet.ItemType);
 
             base.AddDocument(doc, valueSet, writer);
->>>>>>> fb4717d3
         }
 
         protected override void OnTransformingIndexValues(IndexingItemEventArgs e)
