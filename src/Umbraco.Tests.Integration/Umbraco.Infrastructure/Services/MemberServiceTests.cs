<<<<<<< HEAD
=======
// Copyright (c) Umbraco.
// See LICENSE for more details.

>>>>>>> 817b6326
using System;
using System.Collections.Generic;
using System.Linq;
using System.Threading;
using NPoco;
using NUnit.Framework;
using Umbraco.Core;
using Umbraco.Core.Models;
using Umbraco.Core.Models.Entities;
using Umbraco.Core.Models.Membership;
using Umbraco.Core.Models.PublishedContent;
using Umbraco.Core.Persistence;
using Umbraco.Core.Persistence.Dtos;
using Umbraco.Core.Persistence.Querying;
using Umbraco.Core.PropertyEditors;
using Umbraco.Core.Scoping;
using Umbraco.Core.Services;
using Umbraco.Tests.Common;
using Umbraco.Tests.Common.Builders;
using Umbraco.Tests.Integration.Testing;
using Umbraco.Tests.Testing;
using Umbraco.Web.PublishedCache.NuCache;

namespace Umbraco.Tests.Integration.Umbraco.Infrastructure.Services
{
    [TestFixture]
    [Category("Slow")]
    [Apartment(ApartmentState.STA)]
    [UmbracoTest(Database = UmbracoTestOptions.Database.NewSchemaPerTest, PublishedRepositoryEvents = true, WithApplication = true)]
    public class MemberServiceTests : UmbracoIntegrationTest
    {
        private IMemberTypeService MemberTypeService => GetRequiredService<IMemberTypeService>();

        private IMemberService MemberService => GetRequiredService<IMemberService>();

        [SetUp]
        public void SetupTest() =>

            // TODO: remove this once IPublishedSnapShotService has been implemented with nucache.
            global::Umbraco.Core.Services.Implement.MemberTypeService.ClearScopeEvents();

        [Test]
        public void Can_Update_Member_Property_Values()
        {
            IMemberType memberType = MemberTypeBuilder.CreateSimpleMemberType();
            MemberTypeService.Save(memberType);
            IMember member = MemberBuilder.CreateSimpleMember(memberType, "hello", "helloworld@test123.com", "hello", "hello");
            member.SetValue("title", "title of mine");
            member.SetValue("bodyText", "hello world");
            MemberService.Save(member);

            // re-get
            member = MemberService.GetById(member.Id);
            member.SetValue("title", "another title of mine");          // Change a value
            member.SetValue("bodyText", null);                          // Clear a value
            member.SetValue("author", "new author");                    // Add a value
            MemberService.Save(member);

            // re-get
            member = MemberService.GetById(member.Id);
            Assert.AreEqual("another title of mine", member.GetValue("title"));
            Assert.IsNull(member.GetValue("bodyText"));
            Assert.AreEqual("new author", member.GetValue("author"));
        }

        [Test]
        public void Can_Get_By_Username()
        {
            IMemberType memberType = MemberTypeService.Get("member");
            IMember member = new Member("xname", "xemail", "xusername", "xrawpassword", memberType, true);
            MemberService.Save(member);

            IMember member2 = MemberService.GetByUsername(member.Username);

            Assert.IsNotNull(member2);
            Assert.AreEqual(member.Email, member2.Email);
        }

        [Test]
        public void Can_Set_Last_Login_Date()
        {
            DateTime now = DateTime.Now;
            IMemberType memberType = MemberTypeService.Get("member");
            IMember member = new Member("xname", "xemail", "xusername", "xrawpassword", memberType, true)
            {
                LastLoginDate = now,
                UpdateDate = now
            };
            MemberService.Save(member);

            DateTime newDate = now.AddDays(10);
            MemberService.SetLastLogin(member.Username, newDate);

            // re-get
            member = MemberService.GetById(member.Id);

            Assert.That(member.LastLoginDate, Is.EqualTo(newDate).Within(1).Seconds);
            Assert.That(member.UpdateDate, Is.EqualTo(newDate).Within(1).Seconds);
        }

        [Test]
        public void Can_Create_Member_With_Properties()
        {
            IMemberType memberType = MemberTypeService.Get("member");
            IMember member = new Member("xname", "xemail", "xusername", "xrawpassword", memberType, true);
            MemberService.Save(member);

            member = MemberService.GetById(member.Id);
            Assert.AreEqual("xemail", member.Email);

            var contentTypeFactory = new PublishedContentTypeFactory(new NoopPublishedModelFactory(), new PropertyValueConverterCollection(Enumerable.Empty<IPropertyValueConverter>()), GetRequiredService<IDataTypeService>());
            var pmemberType = new PublishedContentType(memberType, contentTypeFactory);

            var publishedSnapshotAccessor = new TestPublishedSnapshotAccessor();
            var variationContextAccessor = new TestVariationContextAccessor();
            IPublishedContent pmember = PublishedMember.Create(member, pmemberType, false, publishedSnapshotAccessor, variationContextAccessor, GetRequiredService<IPublishedModelFactory>());

            // contains the umbracoMember... properties created when installing, on the member type
            // contains the other properties, that PublishedContentType adds (BuiltinMemberProperties)
            //
            // TODO: see TODO in PublishedContentType, this list contains duplicates
            string[] aliases = new[]
            {
                Constants.Conventions.Member.Comments,
                Constants.Conventions.Member.FailedPasswordAttempts,
                Constants.Conventions.Member.IsApproved,
                Constants.Conventions.Member.IsLockedOut,
                Constants.Conventions.Member.LastLockoutDate,
                Constants.Conventions.Member.LastLoginDate,
                Constants.Conventions.Member.LastPasswordChangeDate,
                nameof(IMember.Email),
                nameof(IMember.Username),
                nameof(IMember.Comments),
                nameof(IMember.IsApproved),
                nameof(IMember.IsLockedOut),
                nameof(IMember.LastLockoutDate),
                nameof(IMember.CreateDate),
                nameof(IMember.LastLoginDate),
                nameof(IMember.LastPasswordChangeDate)
            };

            var properties = pmember.Properties.ToList();

            Assert.IsTrue(properties.Select(x => x.Alias).ContainsAll(aliases));

            IPublishedProperty email = properties[aliases.IndexOf(nameof(IMember.Email))];
            Assert.AreEqual("xemail", email.GetSourceValue());
        }

        [Test]
        public void Can_Create_Member()
        {
            IMemberType memberType = MemberTypeBuilder.CreateSimpleMemberType();
            MemberTypeService.Save(memberType);
            IMember member = MemberBuilder.CreateSimpleMember(memberType, "test", "test@test.com", "pass", "test");
            MemberService.Save(member);

            Assert.AreNotEqual(0, member.Id);
            IMember foundMember = MemberService.GetById(member.Id);
            Assert.IsNotNull(foundMember);
            Assert.AreEqual("test@test.com", foundMember.Email);
        }

        [Test]
        public void Can_Create_Member_With_Long_TLD_In_Email()
        {
            IMemberType memberType = MemberTypeBuilder.CreateSimpleMemberType();
            MemberTypeService.Save(memberType);
            IMember member = MemberBuilder.CreateSimpleMember(memberType, "test", "test@test.marketing", "pass", "test");
            MemberService.Save(member);

            Assert.AreNotEqual(0, member.Id);
            IMember foundMember = MemberService.GetById(member.Id);
            Assert.IsNotNull(foundMember);
            Assert.AreEqual("test@test.marketing", foundMember.Email);
        }

        [Test]
        public void Can_Create_Role()
        {
            MemberService.AddRole("MyTestRole");

<<<<<<< HEAD
            IEnumerable<IMemberGroup> found = MemberService.GetAllRoles();
=======
            IEnumerable<string> found = MemberService.GetAllRoles();
>>>>>>> 817b6326

            Assert.AreEqual(1, found.Count());
            Assert.AreEqual("MyTestRole", found.Single());
        }

        [Test]
        public void Can_Create_Duplicate_Role()
        {
            MemberService.AddRole("MyTestRole");
            MemberService.AddRole("MyTestRole");

<<<<<<< HEAD
            IEnumerable<IMemberGroup> found = MemberService.GetAllRoles();
=======
            IEnumerable<string> found = MemberService.GetAllRoles();
>>>>>>> 817b6326

            Assert.AreEqual(1, found.Count());
            Assert.AreEqual("MyTestRole", found.Single());
        }

        [Test]
        public void Can_Get_All_Roles()
        {
            MemberService.AddRole("MyTestRole1");
            MemberService.AddRole("MyTestRole2");
            MemberService.AddRole("MyTestRole3");

<<<<<<< HEAD
            IEnumerable<IMemberGroup> found = MemberService.GetAllRoles();
=======
            IEnumerable<string> found = MemberService.GetAllRoles();
>>>>>>> 817b6326

            Assert.AreEqual(3, found.Count());
        }

        [Test]
        public void Can_Get_All_Roles_IDs()
        {
            MemberService.AddRole("MyTestRole1");
            MemberService.AddRole("MyTestRole2");
            MemberService.AddRole("MyTestRole3");

            IEnumerable<int> found = MemberService.GetAllRolesIds();

            Assert.AreEqual(3, found.Count());
        }

        [Test]
        public void Can_Get_All_Roles_By_Member_Id()
        {
            IMemberType memberType = MemberTypeBuilder.CreateSimpleMemberType();
            MemberTypeService.Save(memberType);
            IMember member = MemberBuilder.CreateSimpleMember(memberType, "test", "test@test.com", "pass", "test");
            MemberService.Save(member);

            MemberService.AddRole("MyTestRole1");
            MemberService.AddRole("MyTestRole2");
            MemberService.AddRole("MyTestRole3");
            MemberService.AssignRoles(new[] { member.Id }, new[] { "MyTestRole1", "MyTestRole2" });

            IEnumerable<string> memberRoles = MemberService.GetAllRoles(member.Id);

            Assert.AreEqual(2, memberRoles.Count());
        }

        [Test]
        public void Can_Get_All_Roles_Ids_By_Member_Id()
        {
            IMemberType memberType = MemberTypeBuilder.CreateSimpleMemberType();
            MemberTypeService.Save(memberType);
            IMember member = MemberBuilder.CreateSimpleMember(memberType, "test", "test@test.com", "pass", "test");
            MemberService.Save(member);

            MemberService.AddRole("MyTestRole1");
            MemberService.AddRole("MyTestRole2");
            MemberService.AddRole("MyTestRole3");
            MemberService.AssignRoles(new[] { member.Id }, new[] { "MyTestRole1", "MyTestRole2" });

            IEnumerable<int> memberRoles = MemberService.GetAllRolesIds(member.Id);

            Assert.AreEqual(2, memberRoles.Count());
        }

        [Test]
        public void Can_Get_All_Roles_By_Member_Username()
        {
            IMemberType memberType = MemberTypeBuilder.CreateSimpleMemberType();
            MemberTypeService.Save(memberType);
            IMember member = MemberBuilder.CreateSimpleMember(memberType, "test", "test@test.com", "pass", "test");
            MemberService.Save(member);

            // need to test with '@' symbol in the lookup
            IMember member2 = MemberBuilder.CreateSimpleMember(memberType, "test2", "test2@test.com", "pass", "test2@test.com");
            MemberService.Save(member2);

            MemberService.AddRole("MyTestRole1");
            MemberService.AddRole("MyTestRole2");
            MemberService.AddRole("MyTestRole3");
            MemberService.AssignRoles(new[] { member.Id, member2.Id }, new[] { "MyTestRole1", "MyTestRole2" });

            IEnumerable<string> memberRoles = MemberService.GetAllRoles("test");
            Assert.AreEqual(2, memberRoles.Count());

            IEnumerable<string> memberRoles2 = MemberService.GetAllRoles("test2@test.com");
            Assert.AreEqual(2, memberRoles2.Count());
        }

        [Test]
        public void Can_Delete_Role()
        {
            MemberService.AddRole("MyTestRole1");

            MemberService.DeleteRole("MyTestRole1", false);

<<<<<<< HEAD
            IEnumerable<IMemberGroup> memberRoles = MemberService.GetAllRoles();
=======
            IEnumerable<string> memberRoles = MemberService.GetAllRoles();
>>>>>>> 817b6326

            Assert.AreEqual(0, memberRoles.Count());
        }

        [Test]
        public void Throws_When_Deleting_Assigned_Role()
        {
            IMemberType memberType = MemberTypeBuilder.CreateSimpleMemberType();
            MemberTypeService.Save(memberType);
            IMember member = MemberBuilder.CreateSimpleMember(memberType, "test", "test@test.com", "pass", "test");
            MemberService.Save(member);

            MemberService.AddRole("MyTestRole1");
            MemberService.AssignRoles(new[] { member.Id }, new[] { "MyTestRole1", "MyTestRole2" });

            Assert.Throws<InvalidOperationException>(() => MemberService.DeleteRole("MyTestRole1", true));
        }

        [Test]
        public void Can_Get_Members_In_Role()
        {
            MemberService.AddRole("MyTestRole1");
            int roleId;
            using (IScope scope = ScopeProvider.CreateScope())
            {
                roleId = scope.Database.ExecuteScalar<int>("SELECT id from umbracoNode where [text] = 'MyTestRole1'");
                scope.Complete();
            }

            IMemberType memberType = MemberTypeBuilder.CreateSimpleMemberType();
            MemberTypeService.Save(memberType);
            Member member1 = MemberBuilder.CreateSimpleMember(memberType, "test1", "test1@test.com", "pass", "test1");
            MemberService.Save(member1);
            Member member2 = MemberBuilder.CreateSimpleMember(memberType, "test2", "test2@test.com", "pass", "test2");
            MemberService.Save(member2);

            using (IScope scope = ScopeProvider.CreateScope())
            {
                scope.Database.Insert(new Member2MemberGroupDto { MemberGroup = roleId, Member = member1.Id });
                scope.Database.Insert(new Member2MemberGroupDto { MemberGroup = roleId, Member = member2.Id });
                scope.Complete();
            }

            IEnumerable<IMember> membersInRole = MemberService.GetMembersInRole("MyTestRole1");
            Assert.AreEqual(2, membersInRole.Count());
        }

        [Test]
        public void Cannot_Save_Member_With_Empty_Name()
        {
            IMemberType memberType = MemberTypeBuilder.CreateSimpleMemberType();
            MemberTypeService.Save(memberType);
            IMember member = MemberBuilder.CreateSimpleMember(memberType, string.Empty, "test@test.com", "pass", "test");

            // Act & Assert
            Assert.Throws<ArgumentException>(() => MemberService.Save(member));
        }

        [TestCase("MyTestRole1", "test1", StringPropertyMatchType.StartsWith, 1)]
        [TestCase("MyTestRole1", "test", StringPropertyMatchType.StartsWith, 3)]
        [TestCase("MyTestRole1", "test1", StringPropertyMatchType.Exact, 1)]
        [TestCase("MyTestRole1", "test", StringPropertyMatchType.Exact, 0)]
        [TestCase("MyTestRole1", "st2", StringPropertyMatchType.EndsWith, 1)]
        [TestCase("MyTestRole1", "test%", StringPropertyMatchType.Wildcard, 3)]
        public void Find_Members_In_Role(string roleName1, string usernameToMatch, StringPropertyMatchType matchType, int resultCount)
        {
            IMemberType memberType = MemberTypeBuilder.CreateSimpleMemberType();
            MemberTypeService.Save(memberType);
            Member member1 = MemberBuilder.CreateSimpleMember(memberType, "test1", "test1@test.com", "pass", "test1");
            MemberService.Save(member1);
            Member member2 = MemberBuilder.CreateSimpleMember(memberType, "test2", "test2@test.com", "pass", "test2");
            MemberService.Save(member2);
            Member member3 = MemberBuilder.CreateSimpleMember(memberType, "test3", "test3@test.com", "pass", "test3");
            MemberService.Save(member3);

            MemberService.AssignRoles(new[] { member1.Id, member2.Id, member3.Id }, new[] { roleName1 });

            IEnumerable<IMember> result = MemberService.FindMembersInRole(roleName1, usernameToMatch, matchType);
            Assert.AreEqual(resultCount, result.Count());
        }

        [Test]
        public void Associate_Members_To_Roles_With_Member_Id()
        {
            MemberService.AddRole("MyTestRole1");

            IMemberType memberType = MemberTypeBuilder.CreateSimpleMemberType();
            MemberTypeService.Save(memberType);
            Member member1 = MemberBuilder.CreateSimpleMember(memberType, "test1", "test1@test.com", "pass", "test1");
            MemberService.Save(member1);
            Member member2 = MemberBuilder.CreateSimpleMember(memberType, "test2", "test2@test.com", "pass", "test2");
            MemberService.Save(member2);

            // temp make sure they exist
            Assert.IsNotNull(MemberService.GetById(member1.Id));
            Assert.IsNotNull(MemberService.GetById(member2.Id));

            MemberService.AssignRoles(new[] { member1.Id, member2.Id }, new[] { "MyTestRole1" });

            IEnumerable<IMember> membersInRole = MemberService.GetMembersInRole("MyTestRole1");

            Assert.AreEqual(2, membersInRole.Count());
        }

        [Test]
        public void Associate_Members_To_Roles_With_Member_Id_Casing()
        {
            MemberService.AddRole("MyTestRole1");

            IMemberType memberType = MemberTypeBuilder.CreateSimpleMemberType();
            MemberTypeService.Save(memberType);
            Member member1 = MemberBuilder.CreateSimpleMember(memberType, "test1", "test1@test.com", "pass", "test1");
            MemberService.Save(member1);
            Member member2 = MemberBuilder.CreateSimpleMember(memberType, "test2", "test2@test.com", "pass", "test2");
            MemberService.Save(member2);

            // temp make sure they exist
            Assert.IsNotNull(MemberService.GetById(member1.Id));
            Assert.IsNotNull(MemberService.GetById(member2.Id));

            MemberService.AssignRoles(new[] { member1.Id, member2.Id }, new[] { "mytestrole1" });

            IEnumerable<IMember> membersInRole = MemberService.GetMembersInRole("MyTestRole1");

            Assert.AreEqual(2, membersInRole.Count());
        }

        [Test]
        public void Associate_Members_To_Roles_With_Member_Username()
        {
            MemberService.AddRole("MyTestRole1");

            IMemberType memberType = MemberTypeBuilder.CreateSimpleMemberType();
            MemberTypeService.Save(memberType);
            Member member1 = MemberBuilder.CreateSimpleMember(memberType, "test1", "test1@test.com", "pass", "test1");
            MemberService.Save(member1);
            Member member2 = MemberBuilder.CreateSimpleMember(memberType, "test2", "test2@test.com", "pass", "test2");
            MemberService.Save(member2);

            MemberService.AssignRoles(new[] { member1.Username, member2.Username }, new[] { "MyTestRole1" });

            IEnumerable<IMember> membersInRole = MemberService.GetMembersInRole("MyTestRole1");

            Assert.AreEqual(2, membersInRole.Count());
        }

        [Test]
        public void Associate_Members_To_Roles_With_Member_Username_Containing_At_Symbols()
        {
            MemberService.AddRole("MyTestRole1");

            IMemberType memberType = MemberTypeBuilder.CreateSimpleMemberType();
            MemberTypeService.Save(memberType);
            Member member1 = MemberBuilder.CreateSimpleMember(memberType, "test1", "test1@test.com", "pass", "test1@test.com");
            MemberService.Save(member1);
            Member member2 = MemberBuilder.CreateSimpleMember(memberType, "test2", "test2@test.com", "pass", "test2@test.com");
            MemberService.Save(member2);

            MemberService.AssignRoles(new[] { member1.Username, member2.Username }, new[] { "MyTestRole1" });

            IEnumerable<IMember> membersInRole = MemberService.GetMembersInRole("MyTestRole1");

            Assert.AreEqual(2, membersInRole.Count());
        }

        [Test]
        public void Associate_Members_To_Roles_With_New_Role()
        {
            IMemberType memberType = MemberTypeBuilder.CreateSimpleMemberType();
            MemberTypeService.Save(memberType);
            Member member1 = MemberBuilder.CreateSimpleMember(memberType, "test1", "test1@test.com", "pass", "test1");
            MemberService.Save(member1);
            Member member2 = MemberBuilder.CreateSimpleMember(memberType, "test2", "test2@test.com", "pass", "test2");
            MemberService.Save(member2);

            // implicitly create the role
            MemberService.AssignRoles(new[] { member1.Username, member2.Username }, new[] { "MyTestRole1" });

            IEnumerable<IMember> membersInRole = MemberService.GetMembersInRole("MyTestRole1");

            Assert.AreEqual(2, membersInRole.Count());
        }

        [Test]
        public void Remove_Members_From_Roles_With_Member_Id()
        {
            IMemberType memberType = MemberTypeBuilder.CreateSimpleMemberType();
            MemberTypeService.Save(memberType);
            Member member1 = MemberBuilder.CreateSimpleMember(memberType, "test1", "test1@test.com", "pass", "test1");
            MemberService.Save(member1);
            Member member2 = MemberBuilder.CreateSimpleMember(memberType, "test2", "test2@test.com", "pass", "test2");
            MemberService.Save(member2);

            MemberService.AssignRoles(new[] { member1.Id, member2.Id }, new[] { "MyTestRole1", "MyTestRole2" });

            MemberService.DissociateRoles(new[] { member1.Id }, new[] { "MyTestRole1" });
            MemberService.DissociateRoles(new[] { member1.Id, member2.Id }, new[] { "MyTestRole2" });

            IEnumerable<IMember> membersInRole = MemberService.GetMembersInRole("MyTestRole1");
            Assert.AreEqual(1, membersInRole.Count());
            membersInRole = MemberService.GetMembersInRole("MyTestRole2");
            Assert.AreEqual(0, membersInRole.Count());
        }

        [Test]
        public void Remove_Members_From_Roles_With_Member_Username()
        {
            IMemberType memberType = MemberTypeBuilder.CreateSimpleMemberType();
            MemberTypeService.Save(memberType);
            Member member1 = MemberBuilder.CreateSimpleMember(memberType, "test1", "test1@test.com", "pass", "test1");
            MemberService.Save(member1);
            Member member2 = MemberBuilder.CreateSimpleMember(memberType, "test2", "test2@test.com", "pass", "test2");
            MemberService.Save(member2);

            MemberService.AssignRoles(new[] { member1.Username, member2.Username }, new[] { "MyTestRole1", "MyTestRole2" });

            MemberService.DissociateRoles(new[] { member1.Username }, new[] { "MyTestRole1" });
            MemberService.DissociateRoles(new[] { member1.Username, member2.Username }, new[] { "MyTestRole2" });

            IEnumerable<IMember> membersInRole = MemberService.GetMembersInRole("MyTestRole1");
            Assert.AreEqual(1, membersInRole.Count());
            membersInRole = MemberService.GetMembersInRole("MyTestRole2");
            Assert.AreEqual(0, membersInRole.Count());
        }

        [Test]
        public void Can_Delete_member()
        {
            IMemberType memberType = MemberTypeBuilder.CreateSimpleMemberType();
            MemberTypeService.Save(memberType);
            IMember member = MemberBuilder.CreateSimpleMember(memberType, "test", "test@test.com", "pass", "test");
            MemberService.Save(member);

            MemberService.Delete(member);
            IMember deleted = MemberService.GetById(member.Id);

            // Assert
            Assert.That(deleted, Is.Null);
        }

        [Test]
        public void Exists_By_Username()
        {
            IMemberType memberType = MemberTypeBuilder.CreateSimpleMemberType();
            MemberTypeService.Save(memberType);
            IMember member = MemberBuilder.CreateSimpleMember(memberType, "test", "test@test.com", "pass", "test");
            MemberService.Save(member);
            IMember member2 = MemberBuilder.CreateSimpleMember(memberType, "test", "test2@test.com", "pass", "test2@test.com");
            MemberService.Save(member2);

            Assert.IsTrue(MemberService.Exists("test"));
            Assert.IsFalse(MemberService.Exists("notFound"));
            Assert.IsTrue(MemberService.Exists("test2@test.com"));
        }

        [Test]
        public void Exists_By_Id()
        {
            IMemberType memberType = MemberTypeBuilder.CreateSimpleMemberType();
            MemberTypeService.Save(memberType);
            IMember member = MemberBuilder.CreateSimpleMember(memberType, "test", "test@test.com", "pass", "test");
            MemberService.Save(member);

            Assert.IsTrue(MemberService.Exists(member.Id));
            Assert.IsFalse(MemberService.Exists(9876));
        }

        [Test]
        public void Tracks_Dirty_Changes()
        {
            IMemberType memberType = MemberTypeBuilder.CreateSimpleMemberType();
            MemberTypeService.Save(memberType);
            IMember member = MemberBuilder.CreateSimpleMember(memberType, "test", "test@test.com", "pass", "test");
            MemberService.Save(member);

            IMember resolved = MemberService.GetByEmail(member.Email);

            // NOTE: This will not trigger a property isDirty because this is not based on a 'Property', it is
            // just a c# property of the Member object
            resolved.Email = "changed@test.com";

            // NOTE: this WILL trigger a property isDirty because setting this c# property actually sets a value of
            // the underlying 'Property'
            resolved.FailedPasswordAttempts = 1234;

            var dirtyMember = (ICanBeDirty)resolved;
            var dirtyProperties = resolved.Properties.Where(x => x.IsDirty()).ToList();
            Assert.IsTrue(dirtyMember.IsDirty());
            Assert.AreEqual(1, dirtyProperties.Count);
        }

        [Test]
        public void Get_By_Email()
        {
            IMemberType memberType = MemberTypeBuilder.CreateSimpleMemberType();
            MemberTypeService.Save(memberType);
            IMember member = MemberBuilder.CreateSimpleMember(memberType, "test", "test@test.com", "pass", "test");
            MemberService.Save(member);

            Assert.IsNotNull(MemberService.GetByEmail(member.Email));
            Assert.IsNull(MemberService.GetByEmail("do@not.find"));
        }

        [Test]
        public void Get_Member_Name()
        {
            IMemberType memberType = MemberTypeBuilder.CreateSimpleMemberType();
            MemberTypeService.Save(memberType);
            IMember member = MemberBuilder.CreateSimpleMember(memberType, "Test Real Name", "test@test.com", "pass", "testUsername");
            MemberService.Save(member);

            Assert.AreEqual("Test Real Name", member.Name);
        }

        [Test]
        public void Get_By_Username()
        {
            IMemberType memberType = MemberTypeBuilder.CreateSimpleMemberType();
            MemberTypeService.Save(memberType);
            IMember member = MemberBuilder.CreateSimpleMember(memberType, "test", "test@test.com", "pass", "test");
            MemberService.Save(member);

            Assert.IsNotNull(MemberService.GetByUsername(member.Username));
            Assert.IsNull(MemberService.GetByUsername("notFound"));
        }

        [Test]
        public void Get_By_Object_Id()
        {
            IMemberType memberType = MemberTypeBuilder.CreateSimpleMemberType();
            MemberTypeService.Save(memberType);
            IMember member = MemberBuilder.CreateSimpleMember(memberType, "test", "test@test.com", "pass", "test");
            MemberService.Save(member);

            Assert.IsNotNull(MemberService.GetById(member.Id));
            Assert.IsNull(MemberService.GetById(9876));
        }

        [Test]
        public void Get_All_Paged_Members()
        {
            IMemberType memberType = MemberTypeBuilder.CreateSimpleMemberType();
            MemberTypeService.Save(memberType);
            IEnumerable<IMember> members = MemberBuilder.CreateMultipleSimpleMembers(memberType, 10);
            MemberService.Save(members);

            IEnumerable<IMember> found = MemberService.GetAll(0, 2, out long totalRecs);

            Assert.AreEqual(2, found.Count());
            Assert.AreEqual(10, totalRecs);
            Assert.AreEqual("test0", found.First().Username);
            Assert.AreEqual("test1", found.Last().Username);
        }

        [Test]
        public void Get_All_Paged_Members_With_Filter()
        {
            IMemberType memberType = MemberTypeBuilder.CreateSimpleMemberType();
            MemberTypeService.Save(memberType);
            IEnumerable<IMember> members = MemberBuilder.CreateMultipleSimpleMembers(memberType, 10);
            MemberService.Save(members);

            IEnumerable<IMember> found = MemberService.GetAll(0, 2, out long totalRecs, "username", Direction.Ascending, true, null, "Member No-");

            Assert.AreEqual(2, found.Count());
            Assert.AreEqual(10, totalRecs);
            Assert.AreEqual("test0", found.First().Username);
            Assert.AreEqual("test1", found.Last().Username);

            found = MemberService.GetAll(0, 2, out totalRecs, "username", Direction.Ascending, true, null, "Member No-5");

            Assert.AreEqual(1, found.Count());
            Assert.AreEqual(1, totalRecs);
            Assert.AreEqual("test5", found.First().Username);
        }

        [Test]
        public void Find_By_Name_Starts_With()
        {
            IMemberType memberType = MemberTypeBuilder.CreateSimpleMemberType();
            MemberTypeService.Save(memberType);
            IEnumerable<IMember> members = MemberBuilder.CreateMultipleSimpleMembers(memberType, 10);
            MemberService.Save(members);

            Member customMember = MemberBuilder.CreateSimpleMember(memberType, "Bob", "hello@test.com", "hello", "hello");
            MemberService.Save(customMember);

            IEnumerable<IMember> found = MemberService.FindMembersByDisplayName("B", 0, 100, out long totalRecs, StringPropertyMatchType.StartsWith);

            Assert.AreEqual(1, found.Count());
        }

        [Test]
        public void Find_By_Email_Starts_With()
        {
            IMemberType memberType = MemberTypeBuilder.CreateSimpleMemberType();
            MemberTypeService.Save(memberType);
            IEnumerable<IMember> members = MemberBuilder.CreateMultipleSimpleMembers(memberType, 10);
            MemberService.Save(members);

            // don't find this
            Member customMember = MemberBuilder.CreateSimpleMember(memberType, "hello", "hello@test.com", "hello", "hello");
            MemberService.Save(customMember);

            IEnumerable<IMember> found = MemberService.FindByEmail("tes", 0, 100, out long totalRecs, StringPropertyMatchType.StartsWith);

            Assert.AreEqual(10, found.Count());
        }

        [Test]
        public void Find_By_Email_Ends_With()
        {
            IMemberType memberType = MemberTypeBuilder.CreateSimpleMemberType();
            MemberTypeService.Save(memberType);
            IEnumerable<IMember> members = MemberBuilder.CreateMultipleSimpleMembers(memberType, 10);
            MemberService.Save(members);

            // include this
            Member customMember = MemberBuilder.CreateSimpleMember(memberType, "hello", "hello@test.com", "hello", "hello");
            MemberService.Save(customMember);

            IEnumerable<IMember> found = MemberService.FindByEmail("test.com", 0, 100, out long totalRecs, StringPropertyMatchType.EndsWith);

            Assert.AreEqual(11, found.Count());
        }

        [Test]
        public void Find_By_Email_Contains()
        {
            IMemberType memberType = MemberTypeBuilder.CreateSimpleMemberType();
            MemberTypeService.Save(memberType);
            IEnumerable<IMember> members = MemberBuilder.CreateMultipleSimpleMembers(memberType, 10);
            MemberService.Save(members);

            // include this
            Member customMember = MemberBuilder.CreateSimpleMember(memberType, "hello", "hello@test.com", "hello", "hello");
            MemberService.Save(customMember);

            IEnumerable<IMember> found = MemberService.FindByEmail("test", 0, 100, out long totalRecs, StringPropertyMatchType.Contains);

            Assert.AreEqual(11, found.Count());
        }

        [Test]
        public void Find_By_Email_Exact()
        {
            IMemberType memberType = MemberTypeBuilder.CreateSimpleMemberType();
            MemberTypeService.Save(memberType);
            IEnumerable<IMember> members = MemberBuilder.CreateMultipleSimpleMembers(memberType, 10);
            MemberService.Save(members);

            // include this
            Member customMember = MemberBuilder.CreateSimpleMember(memberType, "hello", "hello@test.com", "hello", "hello");
            MemberService.Save(customMember);

            IEnumerable<IMember> found = MemberService.FindByEmail("hello@test.com", 0, 100, out long totalRecs, StringPropertyMatchType.Exact);

            Assert.AreEqual(1, found.Count());
        }

        [Test]
        public void Find_By_Login_Starts_With()
        {
            IMemberType memberType = MemberTypeBuilder.CreateSimpleMemberType();
            MemberTypeService.Save(memberType);
            IEnumerable<IMember> members = MemberBuilder.CreateMultipleSimpleMembers(memberType, 10);
            MemberService.Save(members);

            // don't find this
            Member customMember = MemberBuilder.CreateSimpleMember(memberType, "hello", "hello@test.com", "hello", "hello");
            MemberService.Save(customMember);

            IEnumerable<IMember> found = MemberService.FindByUsername("tes", 0, 100, out long totalRecs, StringPropertyMatchType.StartsWith);

            Assert.AreEqual(10, found.Count());
        }

        [Test]
        public void Find_By_Login_Ends_With()
        {
            IMemberType memberType = MemberTypeBuilder.CreateSimpleMemberType();
            MemberTypeService.Save(memberType);
            IEnumerable<IMember> members = MemberBuilder.CreateMultipleSimpleMembers(memberType, 10);
            MemberService.Save(members);

            // include this
            Member customMember = MemberBuilder.CreateSimpleMember(memberType, "hello", "hello@test.com", "hello", "hello");
            MemberService.Save(customMember);

            IEnumerable<IMember> found = MemberService.FindByUsername("llo", 0, 100, out long totalRecs, StringPropertyMatchType.EndsWith);

            Assert.AreEqual(1, found.Count());
        }

        [Test]
        public void Find_By_Login_Contains()
        {
            IMemberType memberType = MemberTypeBuilder.CreateSimpleMemberType();
            MemberTypeService.Save(memberType);
            IEnumerable<IMember> members = MemberBuilder.CreateMultipleSimpleMembers(memberType, 10);
            MemberService.Save(members);

            // include this
            Member customMember = MemberBuilder.CreateSimpleMember(memberType, "hello", "hello@test.com", "hello", "hellotest");
            MemberService.Save(customMember);

            IEnumerable<IMember> found = MemberService.FindByUsername("test", 0, 100, out long totalRecs, StringPropertyMatchType.Contains);

            Assert.AreEqual(11, found.Count());
        }

        [Test]
        public void Find_By_Login_Exact()
        {
            IMemberType memberType = MemberTypeBuilder.CreateSimpleMemberType();
            MemberTypeService.Save(memberType);
            IEnumerable<IMember> members = MemberBuilder.CreateMultipleSimpleMembers(memberType, 10);
            MemberService.Save(members);

            // include this
            Member customMember = MemberBuilder.CreateSimpleMember(memberType, "hello", "hello@test.com", "hello", "hello");
            MemberService.Save(customMember);

            IEnumerable<IMember> found = MemberService.FindByUsername("hello", 0, 100, out long totalRecs, StringPropertyMatchType.Exact);

            Assert.AreEqual(1, found.Count());
        }

        [Test]
        public void Get_By_Property_String_Value_Exact()
        {
            IMemberType memberType = MemberTypeBuilder.CreateSimpleMemberType();
            MemberTypeService.Save(memberType);
            IEnumerable<IMember> members = MemberBuilder.CreateMultipleSimpleMembers(memberType, 10);
            MemberService.Save(members);
            Member customMember = MemberBuilder.CreateSimpleMember(memberType, "hello", "hello@test.com", "hello", "hello");
            MemberService.Save(customMember);

            IEnumerable<IMember> found = MemberService.GetMembersByPropertyValue(
                "title", "hello member", StringPropertyMatchType.Exact);

            Assert.AreEqual(1, found.Count());
        }

        [Test]
        public void Get_By_Property_String_Value_Contains()
        {
            IMemberType memberType = MemberTypeBuilder.CreateSimpleMemberType();
            MemberTypeService.Save(memberType);
            IEnumerable<IMember> members = MemberBuilder.CreateMultipleSimpleMembers(memberType, 10);
            MemberService.Save(members);
            Member customMember = MemberBuilder.CreateSimpleMember(memberType, "hello", "hello@test.com", "hello", "hello");
            MemberService.Save(customMember);

            IEnumerable<IMember> found = MemberService.GetMembersByPropertyValue(
                "title", " member", StringPropertyMatchType.Contains);

            Assert.AreEqual(11, found.Count());
        }

        [Test]
        public void Get_By_Property_String_Value_Starts_With()
        {
            IMemberType memberType = MemberTypeBuilder.CreateSimpleMemberType();
            MemberTypeService.Save(memberType);
            IEnumerable<IMember> members = MemberBuilder.CreateMultipleSimpleMembers(memberType, 10);
            MemberService.Save(members);
            Member customMember = MemberBuilder.CreateSimpleMember(memberType, "hello", "hello@test.com", "hello", "hello");
            MemberService.Save(customMember);

            IEnumerable<IMember> found = MemberService.GetMembersByPropertyValue(
                "title", "Member No", StringPropertyMatchType.StartsWith);

            Assert.AreEqual(10, found.Count());
        }

        [Test]
        public void Get_By_Property_String_Value_Ends_With()
        {
            IMemberType memberType = MemberTypeBuilder.CreateSimpleMemberType();
            MemberTypeService.Save(memberType);
            IEnumerable<IMember> members = MemberBuilder.CreateMultipleSimpleMembers(memberType, 10);
            MemberService.Save(members);
            Member customMember = MemberBuilder.CreateSimpleMember(memberType, "hello", "hello@test.com", "hello", "hello");
            customMember.SetValue("title", "title of mine");
            MemberService.Save(customMember);

            IEnumerable<IMember> found = MemberService.GetMembersByPropertyValue(
                "title", "mine", StringPropertyMatchType.EndsWith);

            Assert.AreEqual(1, found.Count());
        }

        [Test]
        public void Get_By_Property_Int_Value_Exact()
        {
            IMemberType memberType = MemberTypeBuilder.CreateSimpleMemberType();
            memberType.AddPropertyType(
                new PropertyType(
                    ShortStringHelper,
                    Constants.PropertyEditors.Aliases.Integer,
                    ValueStorageType.Integer,
                    "number")
                    {
                        Name = "Number",
                        DataTypeId = -51,  // NOTE: This is what really determines the db type - the above definition doesn't really do anything
                    }, "Content");
            MemberTypeService.Save(memberType);
            IEnumerable<IMember> members = MemberBuilder.CreateMultipleSimpleMembers(memberType, 10, (i, member) => member.SetValue("number", i));
            MemberService.Save(members);

            Member customMember = MemberBuilder.CreateSimpleMember(memberType, "hello", "hello@test.com", "hello", "hello");
            customMember.SetValue("number", 2);
            MemberService.Save(customMember);

            IEnumerable<IMember> found = MemberService.GetMembersByPropertyValue(
                "number", 2, ValuePropertyMatchType.Exact);

            Assert.AreEqual(2, found.Count());
        }

        [Test]
        public void Get_By_Property_Int_Value_Greater_Than()
        {
            IMemberType memberType = MemberTypeBuilder.CreateSimpleMemberType();
            memberType.AddPropertyType(
                new PropertyType(
                    ShortStringHelper,
                    Constants.PropertyEditors.Aliases.Integer,
                    ValueStorageType.Integer,
                    "number")
                    {
                        Name = "Number",
                        DataTypeId = -51,  // NOTE: This is what really determines the db type - the above definition doesn't really do anything
                    }, "Content");
            MemberTypeService.Save(memberType);
            IEnumerable<IMember> members = MemberBuilder.CreateMultipleSimpleMembers(memberType, 10, (i, member) => member.SetValue("number", i));
            MemberService.Save(members);

            Member customMember = MemberBuilder.CreateSimpleMember(memberType, "hello", "hello@test.com", "hello", "hello");
            customMember.SetValue("number", 10);
            MemberService.Save(customMember);

            IEnumerable<IMember> found = MemberService.GetMembersByPropertyValue(
                "number", 3, ValuePropertyMatchType.GreaterThan);

            Assert.AreEqual(7, found.Count());
        }

        [Test]
        public void Get_By_Property_Int_Value_Greater_Than_Equal_To()
        {
            IMemberType memberType = MemberTypeBuilder.CreateSimpleMemberType();
            memberType.AddPropertyType(
                new PropertyType(
                    ShortStringHelper,
                    Constants.PropertyEditors.Aliases.Integer,
                    ValueStorageType.Integer,
                    "number")
                {
                    Name = "Number",
                    DataTypeId = -51,  // NOTE: This is what really determines the db type - the above definition doesn't really do anything
                }, "Content");
            MemberTypeService.Save(memberType);
            IEnumerable<IMember> members = MemberBuilder.CreateMultipleSimpleMembers(memberType, 10, (i, member) => member.SetValue("number", i));
            MemberService.Save(members);

            Member customMember = MemberBuilder.CreateSimpleMember(memberType, "hello", "hello@test.com", "hello", "hello");
            customMember.SetValue("number", 10);
            MemberService.Save(customMember);

            IEnumerable<IMember> found = MemberService.GetMembersByPropertyValue(
                "number", 3, ValuePropertyMatchType.GreaterThanOrEqualTo);

            Assert.AreEqual(8, found.Count());
        }

        [Test]
        public void Get_By_Property_Int_Value_Less_Than()
        {
            IMemberType memberType = MemberTypeBuilder.CreateSimpleMemberType();
            memberType.AddPropertyType(
                new PropertyType(
                    ShortStringHelper,
                    Constants.PropertyEditors.Aliases.DateTime,
                    ValueStorageType.Date,
                    "number")
                    {
                        Name = "Number",
                        DataTypeId = -51,  // NOTE: This is what really determines the db type - the above definition doesn't really do anything
                    }, "Content");
            MemberTypeService.Save(memberType);
            IEnumerable<IMember> members = MemberBuilder.CreateMultipleSimpleMembers(memberType, 10, (i, member) => member.SetValue("number", i));
            MemberService.Save(members);

            Member customMember = MemberBuilder.CreateSimpleMember(memberType, "hello", "hello@test.com", "hello", "hello");
            customMember.SetValue("number", 1);
            MemberService.Save(customMember);

            IEnumerable<IMember> found = MemberService.GetMembersByPropertyValue(
                "number", 5, ValuePropertyMatchType.LessThan);

            Assert.AreEqual(6, found.Count());
        }

        [Test]
        public void Get_By_Property_Int_Value_Less_Than_Or_Equal()
        {
            IMemberType memberType = MemberTypeBuilder.CreateSimpleMemberType();
            memberType.AddPropertyType(
                new PropertyType(
                    ShortStringHelper,
                    Constants.PropertyEditors.Aliases.Integer,
                    ValueStorageType.Integer,
                    "number")
                    {
                        Name = "Number",
                        DataTypeId = -51,  // NOTE: This is what really determines the db type - the above definition doesn't really do anything
                    }, "Content");
            MemberTypeService.Save(memberType);
            IEnumerable<IMember> members = MemberBuilder.CreateMultipleSimpleMembers(memberType, 10, (i, member) => member.SetValue("number", i));
            MemberService.Save(members);

            Member customMember = MemberBuilder.CreateSimpleMember(memberType, "hello", "hello@test.com", "hello", "hello");
            customMember.SetValue("number", 1);
            MemberService.Save(customMember);

            IEnumerable<IMember> found = MemberService.GetMembersByPropertyValue(
                "number", 5, ValuePropertyMatchType.LessThanOrEqualTo);

            Assert.AreEqual(7, found.Count());
        }

        [Test]
        public void Get_By_Property_Date_Value_Exact()
        {
            IMemberType memberType = MemberTypeBuilder.CreateSimpleMemberType();
            memberType.AddPropertyType(
                new PropertyType(
                    ShortStringHelper,
                    Constants.PropertyEditors.Aliases.Integer,
                    ValueStorageType.Integer,
                    "date")
                    {
                        Name = "Date",
                        DataTypeId = -36,  // NOTE: This is what really determines the db type - the above definition doesn't really do anything
                    }, "Content");
            MemberTypeService.Save(memberType);
            IEnumerable<IMember> members = MemberBuilder.CreateMultipleSimpleMembers(memberType, 10, (i, member) => member.SetValue("date", new DateTime(2013, 12, 20, 1, i, 0)));
            MemberService.Save(members);

            Member customMember = MemberBuilder.CreateSimpleMember(memberType, "hello", "hello@test.com", "hello", "hello");
            customMember.SetValue("date", new DateTime(2013, 12, 20, 1, 2, 0));
            MemberService.Save(customMember);

            IEnumerable<IMember> found = MemberService.GetMembersByPropertyValue(
                "date", new DateTime(2013, 12, 20, 1, 2, 0), ValuePropertyMatchType.Exact);

            Assert.AreEqual(2, found.Count());
        }

        [Test]
        public void Get_By_Property_Date_Value_Greater_Than()
        {
            IMemberType memberType = MemberTypeBuilder.CreateSimpleMemberType();
            memberType.AddPropertyType(
                new PropertyType(
                    ShortStringHelper,
                    Constants.PropertyEditors.Aliases.Integer,
                    ValueStorageType.Integer,
                    "date")
                    {
                        Name = "Date",
                        DataTypeId = -36,  // NOTE: This is what really determines the db type - the above definition doesn't really do anything
                    }, "Content");
            MemberTypeService.Save(memberType);
            IEnumerable<IMember> members = MemberBuilder.CreateMultipleSimpleMembers(memberType, 10, (i, member) => member.SetValue("date", new DateTime(2013, 12, 20, 1, i, 0)));
            MemberService.Save(members);

            Member customMember = MemberBuilder.CreateSimpleMember(memberType, "hello", "hello@test.com", "hello", "hello");
            customMember.SetValue("date", new DateTime(2013, 12, 20, 1, 10, 0));
            MemberService.Save(customMember);

            IEnumerable<IMember> found = MemberService.GetMembersByPropertyValue(
                "date", new DateTime(2013, 12, 20, 1, 3, 0), ValuePropertyMatchType.GreaterThan);

            Assert.AreEqual(7, found.Count());
        }

        [Test]
        public void Get_By_Property_Date_Value_Greater_Than_Equal_To()
        {
            IMemberType memberType = MemberTypeBuilder.CreateSimpleMemberType();
            memberType.AddPropertyType(
                new PropertyType(
                    ShortStringHelper,
                    Constants.PropertyEditors.Aliases.Integer,
                    ValueStorageType.Integer,
                    "date")
                    {
                        Name = "Date",
                        DataTypeId = -36,  // NOTE: This is what really determines the db type - the above definition doesn't really do anything
                    }, "Content");
            MemberTypeService.Save(memberType);
            IEnumerable<IMember> members = MemberBuilder.CreateMultipleSimpleMembers(memberType, 10, (i, member) => member.SetValue("date", new DateTime(2013, 12, 20, 1, i, 0)));
            MemberService.Save(members);

            Member customMember = MemberBuilder.CreateSimpleMember(memberType, "hello", "hello@test.com", "hello", "hello");
            customMember.SetValue("date", new DateTime(2013, 12, 20, 1, 10, 0));
            MemberService.Save(customMember);

            IEnumerable<IMember> found = MemberService.GetMembersByPropertyValue(
                "date", new DateTime(2013, 12, 20, 1, 3, 0), ValuePropertyMatchType.GreaterThanOrEqualTo);

            Assert.AreEqual(8, found.Count());
        }

        [Test]
        public void Get_By_Property_Date_Value_Less_Than()
        {
            IMemberType memberType = MemberTypeBuilder.CreateSimpleMemberType();
            memberType.AddPropertyType(
                new PropertyType(
                    ShortStringHelper,
                    Constants.PropertyEditors.Aliases.Integer,
                    ValueStorageType.Integer,
                    "date")
                    {
                        Name = "Date",
                        DataTypeId = -36,  // NOTE: This is what really determines the db type - the above definition doesn't really do anything
                    }, "Content");
            MemberTypeService.Save(memberType);
            IEnumerable<IMember> members = MemberBuilder.CreateMultipleSimpleMembers(memberType, 10, (i, member) => member.SetValue("date", new DateTime(2013, 12, 20, 1, i, 0)));
            MemberService.Save(members);

            Member customMember = MemberBuilder.CreateSimpleMember(memberType, "hello", "hello@test.com", "hello", "hello");
            customMember.SetValue("date", new DateTime(2013, 12, 20, 1, 1, 0));
            MemberService.Save(customMember);

            IEnumerable<IMember> found = MemberService.GetMembersByPropertyValue(
                "date", new DateTime(2013, 12, 20, 1, 5, 0), ValuePropertyMatchType.LessThan);

            Assert.AreEqual(6, found.Count());
        }

        [Test]
        public void Get_By_Property_Date_Value_Less_Than_Or_Equal()
        {
            IMemberType memberType = MemberTypeBuilder.CreateSimpleMemberType();
            memberType.AddPropertyType(
                new PropertyType(
                    ShortStringHelper,
                    Constants.PropertyEditors.Aliases.Integer,
                    ValueStorageType.Integer,
                    "date")
                    {
                        Name = "Date",
                        DataTypeId = -36,  // NOTE: This is what really determines the db type - the above definition doesn't really do anything
                    }, "Content");
            MemberTypeService.Save(memberType);
            IEnumerable<IMember> members = MemberBuilder.CreateMultipleSimpleMembers(memberType, 10, (i, member) => member.SetValue("date", new DateTime(2013, 12, 20, 1, i, 0)));
            MemberService.Save(members);

            Member customMember = MemberBuilder.CreateSimpleMember(memberType, "hello", "hello@test.com", "hello", "hello");
            customMember.SetValue("date", new DateTime(2013, 12, 20, 1, 1, 0));
            MemberService.Save(customMember);

            IEnumerable<IMember> found = MemberService.GetMembersByPropertyValue(
                "date", new DateTime(2013, 12, 20, 1, 5, 0), ValuePropertyMatchType.LessThanOrEqualTo);

            Assert.AreEqual(7, found.Count());
        }

        [Test]
        public void Count_All_Members()
        {
            IMemberType memberType = MemberTypeBuilder.CreateSimpleMemberType();
            MemberTypeService.Save(memberType);
            IEnumerable<IMember> members = MemberBuilder.CreateMultipleSimpleMembers(memberType, 10);
            MemberService.Save(members);
            Member customMember = MemberBuilder.CreateSimpleMember(memberType, "hello", "hello@test.com", "hello", "hello");
            MemberService.Save(customMember);

            int found = MemberService.GetCount(MemberCountType.All);

            Assert.AreEqual(11, found);
        }

        [Test]
        public void Count_All_Locked_Members()
        {
            IMemberType memberType = MemberTypeBuilder.CreateSimpleMemberType();
            MemberTypeService.Save(memberType);
            IEnumerable<IMember> members = MemberBuilder.CreateMultipleSimpleMembers(memberType, 10, (i, member) => member.IsLockedOut = i % 2 == 0);
            MemberService.Save(members);

            Member customMember = MemberBuilder.CreateSimpleMember(memberType, "hello", "hello@test.com", "hello", "hello");
            customMember.SetValue(Constants.Conventions.Member.IsLockedOut, true);
            MemberService.Save(customMember);

            int found = MemberService.GetCount(MemberCountType.LockedOut);

            Assert.AreEqual(6, found);
        }

        [Test]
        public void Count_All_Approved_Members()
        {
            IMemberType memberType = MemberTypeBuilder.CreateSimpleMemberType();
            MemberTypeService.Save(memberType);
            IEnumerable<IMember> members = MemberBuilder.CreateMultipleSimpleMembers(memberType, 10, (i, member) => member.IsApproved = i % 2 == 0);
            MemberService.Save(members);

            Member customMember = MemberBuilder.CreateSimpleMember(memberType, "hello", "hello@test.com", "hello", "hello");
            customMember.SetValue(Constants.Conventions.Member.IsApproved, false);
            MemberService.Save(customMember);

            int found = MemberService.GetCount(MemberCountType.Approved);

            Assert.AreEqual(5, found);
        }

        [Test]
        public void Setting_Property_On_Built_In_Member_Property_When_Property_Doesnt_Exist_On_Type_Is_Ok()
        {
            IMemberType memberType = MemberTypeBuilder.CreateSimpleMemberType();
            MemberTypeService.Save(memberType);
            memberType.RemovePropertyType(Constants.Conventions.Member.Comments);
            MemberTypeService.Save(memberType);
            Assert.IsFalse(memberType.PropertyTypes.Any(x => x.Alias == Constants.Conventions.Member.Comments));

            Member customMember = MemberBuilder.CreateSimpleMember(memberType, "hello", "hello@test.com", "hello", "hello");

            // this should not throw an exception
            customMember.Comments = "hello world";
            MemberService.Save(customMember);

            IMember found = MemberService.GetById(customMember.Id);

            Assert.IsTrue(found.Comments.IsNullOrWhiteSpace());
        }

        /// <summary>
        /// Because we are forcing some of the built-ins to be Labels which have an underlying db type as nvarchar but we need
        /// to ensure that the dates/int get saved to the correct column anyways.
        /// </summary>
        [Test]
        public void Setting_DateTime_Property_On_Built_In_Member_Property_Saves_To_Correct_Column()
        {
            IMemberType memberType = MemberTypeBuilder.CreateSimpleMemberType();
            MemberTypeService.Save(memberType);
            Member member = MemberBuilder.CreateSimpleMember(memberType, "test", "test@test.com", "test", "test");
            DateTime date = DateTime.Now;
            member.LastLoginDate = DateTime.Now;
            MemberService.Save(member);

            IMember result = MemberService.GetById(member.Id);
            Assert.AreEqual(
                date.TruncateTo(DateTimeExtensions.DateTruncate.Second),
                result.LastLoginDate.TruncateTo(DateTimeExtensions.DateTruncate.Second));

            // now ensure the col is correct
            ISqlContext sqlContext = GetRequiredService<ISqlContext>();
            Sql<ISqlContext> sql = sqlContext.Sql().Select<PropertyDataDto>()
                .From<PropertyDataDto>()
                .InnerJoin<PropertyTypeDto>().On<PropertyDataDto, PropertyTypeDto>(dto => dto.PropertyTypeId, dto => dto.Id)
                .InnerJoin<ContentVersionDto>().On<PropertyDataDto, ContentVersionDto>((left, right) => left.VersionId == right.Id)
                .Where<ContentVersionDto>(dto => dto.NodeId == member.Id)
                .Where<PropertyTypeDto>(dto => dto.Alias == Constants.Conventions.Member.LastLoginDate);

            List<PropertyDataDto> colResult;
            using (IScope scope = ScopeProvider.CreateScope())
            {
                colResult = scope.Database.Fetch<PropertyDataDto>(sql);
                scope.Complete();
            }

            Assert.AreEqual(1, colResult.Count);
            Assert.IsTrue(colResult.First().DateValue.HasValue);
            Assert.IsFalse(colResult.First().IntegerValue.HasValue);
            Assert.IsNull(colResult.First().TextValue);
            Assert.IsNull(colResult.First().VarcharValue);
        }

        [Test]
        public void New_Member_Approved_By_Default()
        {
            IMemberType memberType = MemberTypeBuilder.CreateSimpleMemberType();
            MemberTypeService.Save(memberType);

            Member customMember = MemberBuilder.CreateSimpleMember(memberType, "hello", "hello@test.com", "hello", "hello");
            MemberService.Save(customMember);

            IMember found = MemberService.GetById(customMember.Id);

            Assert.IsTrue(found.IsApproved);
        }
    }
}<|MERGE_RESOLUTION|>--- conflicted
+++ resolved
@@ -1,9 +1,6 @@
-<<<<<<< HEAD
-=======
 // Copyright (c) Umbraco.
 // See LICENSE for more details.
 
->>>>>>> 817b6326
 using System;
 using System.Collections.Generic;
 using System.Linq;
@@ -186,11 +183,7 @@
         {
             MemberService.AddRole("MyTestRole");
 
-<<<<<<< HEAD
             IEnumerable<IMemberGroup> found = MemberService.GetAllRoles();
-=======
-            IEnumerable<string> found = MemberService.GetAllRoles();
->>>>>>> 817b6326
 
             Assert.AreEqual(1, found.Count());
             Assert.AreEqual("MyTestRole", found.Single());
@@ -202,11 +195,7 @@
             MemberService.AddRole("MyTestRole");
             MemberService.AddRole("MyTestRole");
 
-<<<<<<< HEAD
             IEnumerable<IMemberGroup> found = MemberService.GetAllRoles();
-=======
-            IEnumerable<string> found = MemberService.GetAllRoles();
->>>>>>> 817b6326
 
             Assert.AreEqual(1, found.Count());
             Assert.AreEqual("MyTestRole", found.Single());
@@ -219,11 +208,7 @@
             MemberService.AddRole("MyTestRole2");
             MemberService.AddRole("MyTestRole3");
 
-<<<<<<< HEAD
             IEnumerable<IMemberGroup> found = MemberService.GetAllRoles();
-=======
-            IEnumerable<string> found = MemberService.GetAllRoles();
->>>>>>> 817b6326
 
             Assert.AreEqual(3, found.Count());
         }
@@ -307,11 +292,7 @@
 
             MemberService.DeleteRole("MyTestRole1", false);
 
-<<<<<<< HEAD
             IEnumerable<IMemberGroup> memberRoles = MemberService.GetAllRoles();
-=======
-            IEnumerable<string> memberRoles = MemberService.GetAllRoles();
->>>>>>> 817b6326
 
             Assert.AreEqual(0, memberRoles.Count());
         }
