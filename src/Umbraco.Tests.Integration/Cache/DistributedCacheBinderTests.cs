using System;
using System.Linq;
using System.Threading;
using NUnit.Framework;
using Umbraco.Cms.Core.Cache;
using Umbraco.Cms.Core.Events;
using Umbraco.Cms.Core.Models;
using Umbraco.Cms.Core.Models.Membership;
using Umbraco.Cms.Core.Routing;
using Umbraco.Cms.Core.Services;
using Umbraco.Cms.Core.Web;
using Umbraco.Cms.Tests.Common.Testing;
using Umbraco.Cms.Tests.Integration.Testing;

namespace Umbraco.Cms.Tests.Integration.Cache
{
    [TestFixture]
    [UmbracoTest(Boot = true)]
    public class DistributedCacheBinderTests : UmbracoIntegrationTest
    {
        private IUserService UserService => GetRequiredService<IUserService>();
        private ILocalizationService LocalizationService => GetRequiredService<ILocalizationService>();
        private IDataTypeService DataTypeService => GetRequiredService<IDataTypeService>();
        private IFileService FileService => GetRequiredService<IFileService>();
        private IContentTypeService ContentTypeService => GetRequiredService<IContentTypeService>();
        private IMediaTypeService MediaTypeService => GetRequiredService<IMediaTypeService>();
        private IDomainService DomainService => GetRequiredService<IDomainService>();
        private IMemberTypeService MemberTypeService => GetRequiredService<IMemberTypeService>();
        private IMacroService MacroService => GetRequiredService<IMacroService>();
        private IMemberService MemberService => GetRequiredService<IMemberService>();
        private IMemberGroupService MemberGroupService => GetRequiredService<IMemberGroupService>();
        private IMediaService MediaService => GetRequiredService<IMediaService>();
        private IContentService ContentService => GetRequiredService<IContentService>();
        private IPublicAccessService PublicAccessService => GetRequiredService<IPublicAccessService>();
        private IRelationService RelationService => GetRequiredService<IRelationService>();
        private UriUtility UriUtility => GetRequiredService<UriUtility>();
        private IUmbracoContextFactory UmbracoContextFactory => GetRequiredService<IUmbracoContextFactory>();

        [Test]
        public void Can_Find_All_Event_Handlers()
        {

            var definitions = new IEventDefinition[]
            {
<<<<<<< HEAD
                new EventDefinition<IDataTypeService, SaveEventArgs<IDataType>>(null, DataTypeService, new SaveEventArgs<IDataType>(Enumerable.Empty<IDataType>())),
                new EventDefinition<IDataTypeService, DeleteEventArgs<IDataType>>(null, DataTypeService, new DeleteEventArgs<IDataType>(Enumerable.Empty<IDataType>())),
=======
                new EventDefinition<IFileService, SaveEventArgs<IStylesheet>>(null, FileService, new SaveEventArgs<IStylesheet>(Enumerable.Empty<IStylesheet>())),
                new EventDefinition<IFileService, DeleteEventArgs<IStylesheet>>(null, FileService, new DeleteEventArgs<IStylesheet>(Enumerable.Empty<IStylesheet>())),
>>>>>>> 4c98b285

                new EventDefinition<IDomainService, SaveEventArgs<IDomain>>(null, DomainService, new SaveEventArgs<IDomain>(Enumerable.Empty<IDomain>())),
                new EventDefinition<IDomainService, DeleteEventArgs<IDomain>>(null, DomainService, new DeleteEventArgs<IDomain>(Enumerable.Empty<IDomain>())),

                new EventDefinition<IContentTypeService, SaveEventArgs<IContentType>>(null, ContentTypeService, new SaveEventArgs<IContentType>(Enumerable.Empty<IContentType>())),
                new EventDefinition<IContentTypeService, DeleteEventArgs<IContentType>>(null, ContentTypeService, new DeleteEventArgs<IContentType>(Enumerable.Empty<IContentType>())),
                new EventDefinition<IMediaTypeService, SaveEventArgs<IMediaType>>(null, MediaTypeService, new SaveEventArgs<IMediaType>(Enumerable.Empty<IMediaType>())),
                new EventDefinition<IMediaTypeService, DeleteEventArgs<IMediaType>>(null, MediaTypeService, new DeleteEventArgs<IMediaType>(Enumerable.Empty<IMediaType>())),

                new EventDefinition<IMemberTypeService, SaveEventArgs<IMemberType>>(null, MemberTypeService, new SaveEventArgs<IMemberType>(Enumerable.Empty<IMemberType>())),
                new EventDefinition<IMemberTypeService, DeleteEventArgs<IMemberType>>(null, MemberTypeService, new DeleteEventArgs<IMemberType>(Enumerable.Empty<IMemberType>())),

                new EventDefinition<IMacroService, SaveEventArgs<IMacro>>(null, MacroService, new SaveEventArgs<IMacro>(Enumerable.Empty<IMacro>())),
                new EventDefinition<IMacroService, DeleteEventArgs<IMacro>>(null, MacroService, new DeleteEventArgs<IMacro>(Enumerable.Empty<IMacro>())),

                // not managed
                //new EventDefinition<IContentService, SaveEventArgs<IContent>>(null, ContentService, new SaveEventArgs<IContent>(Enumerable.Empty<IContent>()), "SavedBlueprint"),
                //new EventDefinition<IContentService, DeleteEventArgs<IContent>>(null, ContentService, new DeleteEventArgs<IContent>(Enumerable.Empty<IContent>()), "DeletedBlueprint"),

                new EventDefinition<IRelationService, SaveEventArgs<IRelationType>>(null, RelationService, new SaveEventArgs<IRelationType>(Enumerable.Empty<IRelationType>())),
                new EventDefinition<IRelationService, DeleteEventArgs<IRelationType>>(null, RelationService, new DeleteEventArgs<IRelationType>(Enumerable.Empty<IRelationType>())),

                new EventDefinition<IRelationService, SaveEventArgs<IRelationType>>(null, RelationService, new SaveEventArgs<IRelationType>(Enumerable.Empty<IRelationType>())),
                new EventDefinition<IRelationService, DeleteEventArgs<IRelationType>>(null, RelationService, new DeleteEventArgs<IRelationType>(Enumerable.Empty<IRelationType>())),
            };

            var ok = true;
            foreach (var definition in definitions)
            {
                var found = DistributedCacheBinder.FindHandler(definition);
                if (found == null)
                {
                    Console.WriteLine("Couldn't find method for " + definition.EventName + " on " + definition.Sender.GetType());
                    ok = false;
                }
            }
            Assert.IsTrue(ok, "see log for details");
        }

        [Test]
        public void CanHandleEvent()
        {
            // refreshers.HandleEvents wants a UmbracoContext
            // which wants an HttpContext, which we build using a SimpleWorkerRequest
            // which requires these to be non-null
            var domain = Thread.GetDomain();
            if (domain.GetData(".appPath") == null)
                domain.SetData(".appPath", "");
            if (domain.GetData(".appVPath") == null)
                domain.SetData(".appVPath", "");

            // create some event definitions
            var definitions = new IEventDefinition[]
            {
                // works because that event definition maps to an empty handler
                new EventDefinition<IContentTypeService, SaveEventArgs<IContentType>>(null, ContentTypeService, new SaveEventArgs<IContentType>(Enumerable.Empty<IContentType>()), "Saved"),

            };

            Assert.DoesNotThrow(() =>
            {
                var refreshers = new DistributedCacheBinder(null, UmbracoContextFactory, null);
                refreshers.HandleEvents(definitions);
            });

        }
    }
}<|MERGE_RESOLUTION|>--- conflicted
+++ resolved
@@ -42,14 +42,6 @@
 
             var definitions = new IEventDefinition[]
             {
-<<<<<<< HEAD
-                new EventDefinition<IDataTypeService, SaveEventArgs<IDataType>>(null, DataTypeService, new SaveEventArgs<IDataType>(Enumerable.Empty<IDataType>())),
-                new EventDefinition<IDataTypeService, DeleteEventArgs<IDataType>>(null, DataTypeService, new DeleteEventArgs<IDataType>(Enumerable.Empty<IDataType>())),
-=======
-                new EventDefinition<IFileService, SaveEventArgs<IStylesheet>>(null, FileService, new SaveEventArgs<IStylesheet>(Enumerable.Empty<IStylesheet>())),
-                new EventDefinition<IFileService, DeleteEventArgs<IStylesheet>>(null, FileService, new DeleteEventArgs<IStylesheet>(Enumerable.Empty<IStylesheet>())),
->>>>>>> 4c98b285
-
                 new EventDefinition<IDomainService, SaveEventArgs<IDomain>>(null, DomainService, new SaveEventArgs<IDomain>(Enumerable.Empty<IDomain>())),
                 new EventDefinition<IDomainService, DeleteEventArgs<IDomain>>(null, DomainService, new DeleteEventArgs<IDomain>(Enumerable.Empty<IDomain>())),
 
