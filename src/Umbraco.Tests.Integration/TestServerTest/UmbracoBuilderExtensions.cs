--- conflicted
+++ resolved
@@ -22,33 +22,6 @@
             Action<CoreRuntime, RuntimeEssentialsEventArgs> dbInstallEventHandler)
         {
             return builder.AddWith(nameof(global::Umbraco.Web.Common.Builder.UmbracoBuilderExtensions.WithCore),
-<<<<<<< HEAD
-                    () =>
-                    {
-                        builder.Services.AddUmbracoCore(
-                            builder.WebHostEnvironment,
-                            container,
-                            typeof(UmbracoBuilderExtensions).Assembly,
-                            AppCaches.NoCache, // Disable caches in integration tests
-                            testHelper.GetLoggingConfiguration(),
-                            // TODO: Yep that's extremely ugly
-                            (configs, umbVersion, ioHelper, logger, factory, profiler, hostingEnv, backOfficeInfo, typeFinder, appCaches, dbProviderFactoryCreator) =>
-                            {
-                                var runtime = UmbracoIntegrationTest.CreateTestRuntime(
-                                    configs,
-                                    umbVersion,
-                                    ioHelper,
-                                    logger,
-                                    factory,
-                                    profiler,
-                                    hostingEnv,
-                                    backOfficeInfo,
-                                    typeFinder,
-                                    appCaches,
-                                    dbProviderFactoryCreator,
-                                    testHelper.MainDom,         // SimpleMainDom
-                                    dbInstallEventHandler);     // DB Installation event handler
-=======
                 () =>
                 {
                     builder.Services.AddUmbracoCore(
@@ -57,7 +30,7 @@
                         typeof(UmbracoBuilderExtensions).Assembly,
                         AppCaches.NoCache, // Disable caches in integration tests
                         testHelper.GetLoggingConfiguration(),
-                        (globalSettings, connectionStrings, umbVersion, ioHelper, logger, profiler, hostingEnv,
+                        (globalSettings, connectionStrings, umbVersion, ioHelper, logger, factory, profiler, hostingEnv,
                             backOfficeInfo, typeFinder, appCaches, dbProviderFactoryCreator) =>
                         {
                             var runtime = UmbracoIntegrationTest.CreateTestRuntime(
@@ -66,6 +39,7 @@
                                 umbVersion,
                                 ioHelper,
                                 logger,
+                                factory,
                                 profiler,
                                 hostingEnv,
                                 backOfficeInfo,
@@ -74,7 +48,6 @@
                                 dbProviderFactoryCreator,
                                 testHelper.MainDom, // SimpleMainDom
                                 dbInstallEventHandler); // DB Installation event handler
->>>>>>> d7ab7d3d
 
                             return runtime;
                         },
