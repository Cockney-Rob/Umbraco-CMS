--- conflicted
+++ resolved
@@ -138,15 +138,10 @@
          [Test]
          public void Validating_ContentItemSave()
          {
-<<<<<<< HEAD
              var logger = Services.GetRequiredService<ILogger<ContentSaveModelValidator>>();
-             var webSecurity = Services.GetRequiredService<IWebSecurity>();
-=======
-             var logger = Services.GetRequiredService<ILogger>();
              var backofficeSecurityFactory = Services.GetRequiredService<IBackofficeSecurityFactory>();
              backofficeSecurityFactory.EnsureBackofficeSecurity();
              var backofficeSecurityAccessor = Services.GetRequiredService<IBackofficeSecurityAccessor>();
->>>>>>> a80de910
              var localizedTextService = Services.GetRequiredService<ILocalizedTextService>();
              var propertyValidationService = Services.GetRequiredService<IPropertyValidationService>();
              var umbracoMapper = Services.GetRequiredService<UmbracoMapper>();
