--- conflicted
+++ resolved
@@ -2,12 +2,9 @@
 
     <PropertyGroup>
         <TargetFramework>net5.0</TargetFramework>
-<<<<<<< HEAD
         <RootNamespace>Umbraco.Cms.Web.UI.NetCore</RootNamespace>
         <LangVersion>latest</LangVersion>
-=======
         <RootNamespace>Umbraco.Web.UI.NetCore</RootNamespace>
->>>>>>> 2fa5c8e3
     </PropertyGroup>
   <PropertyGroup Condition=" '$(Configuration)' == 'Release' ">
     <DocumentationFile>bin\Release\Umbraco.Web.UI.NetCore.xml</DocumentationFile>
