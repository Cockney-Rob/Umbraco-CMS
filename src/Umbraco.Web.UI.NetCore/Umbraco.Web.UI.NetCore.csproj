--- conflicted
+++ resolved
@@ -18,7 +18,6 @@
     </ItemGroup>
 
     <ItemGroup>
-<<<<<<< HEAD
       <Folder Include="Views" />
       <Folder Include="Views\" />
       <Folder Include="wwwroot\Media" />
@@ -86,14 +85,11 @@
     </ItemGroup>
 
     <ItemGroup>
-=======
->>>>>>> add44c41
       <PackageReference Include="Microsoft.AspNetCore.Mvc.NewtonsoftJson" Version="3.1.3" />
         <!-- TODO: remove the reference to System.Configuration.ConfigurationManager when Examine/lucene dont need it-->
         <PackageReference Include="System.Configuration.ConfigurationManager" Version="4.7.0" />
     </ItemGroup>
 
-<<<<<<< HEAD
     <ItemGroup>
       <Content Remove="config\serilog.Release.config" />
       <Content Remove="config\serilog.user.Release.config" />
@@ -128,6 +124,4 @@
       </Content>
     </ItemGroup>
 
-=======
->>>>>>> add44c41
 </Project>