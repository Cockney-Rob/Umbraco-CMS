--- conflicted
+++ resolved
@@ -32,9 +32,6 @@
         // For more information on how to configure your application, visit https://go.microsoft.com/fwlink/?LinkID=398940
         public void ConfigureServices(IServiceCollection services)
         {
-<<<<<<< HEAD
-            services.AddUmbracoConfiguration(_config);            
-=======
             // TODO: We will need to decide on if we want to use the ServiceBasedControllerActivator to create our controllers
             // or use the default IControllerActivator: DefaultControllerActivator (which doesn't directly use the container to resolve controllers)
             // This will affect whether we need to explicitly register controllers in the container like we do today in v8.
@@ -43,7 +40,6 @@
             // guarantee it will work. And then... is that even possible?
 
             services.AddUmbracoConfiguration(_config);
->>>>>>> 287f379c
             services.AddUmbracoCore(_env, out var factory);
             services.AddUmbracoWebComponents();
             services.AddUmbracoRuntimeMinifier(_config);
