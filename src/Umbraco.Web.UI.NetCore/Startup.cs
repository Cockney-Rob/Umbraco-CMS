using System;
using System.Collections.Generic;
using System.Linq;
using System.Threading.Tasks;
using Microsoft.AspNetCore.Builder;
using Microsoft.AspNetCore.Hosting;
using Microsoft.AspNetCore.Http;
using Microsoft.Extensions.Configuration;
using Microsoft.Extensions.DependencyInjection;
using Microsoft.Extensions.Hosting;
using Umbraco.Web.BackOffice.AspNetCore;
using Umbraco.Web.Website.AspNetCore;


namespace Umbraco.Web.UI.BackOffice
{
    public class Startup
    {
<<<<<<< HEAD
        private readonly IConfiguration _configuration;

        public Startup(IConfiguration configuration)
        {
            _configuration = configuration;
        }

=======
        private readonly IWebHostEnvironment _webHostEnvironment;
        private readonly IConfiguration _config;

        /// <summary>
        /// Constructor
        /// </summary>
        /// <param name="webHostEnvironment"></param>
        /// <param name="config"></param>
        /// <remarks>
        /// Only a few services are possible to be injected here https://github.com/dotnet/aspnetcore/issues/9337
        /// </remarks>
        public Startup(IWebHostEnvironment webHostEnvironment, IConfiguration config)
        {
            _webHostEnvironment = webHostEnvironment ?? throw new ArgumentNullException(nameof(webHostEnvironment));
            _config = config ?? throw new ArgumentNullException(nameof(config));
        }
>>>>>>> 99c6ca7c

        // This method gets called by the runtime. Use this method to add services to the container.
        // For more information on how to configure your application, visit https://go.microsoft.com/fwlink/?LinkID=398940
        public void ConfigureServices(IServiceCollection services)
        {
<<<<<<< HEAD
            services.AddUmbracoConfiguration();
            services.AddUmbracoRuntimeMinifier(_configuration);
            services.AddUmbracoCore();
=======
            services.AddUmbracoConfiguration(_config);
            services.AddUmbracoCore(_webHostEnvironment);
>>>>>>> 99c6ca7c
            services.AddUmbracoWebsite();
        }

        // This method gets called by the runtime. Use this method to configure the HTTP request pipeline.
        public void Configure(IApplicationBuilder app, IWebHostEnvironment env)
        {
            if (env.IsDevelopment())
            {
                app.UseDeveloperExceptionPage();
            }

            app.UseUmbracoWebsite();
            app.UseUmbracoBackOffice();

            app.UseRouting();

            app.UseEndpoints(endpoints =>
            {
                endpoints.MapGet("/", async context => { await context.Response.WriteAsync("Hello World!"); });
            });
        }
    }
}<|MERGE_RESOLUTION|>--- conflicted
+++ resolved
@@ -16,15 +16,6 @@
 {
     public class Startup
     {
-<<<<<<< HEAD
-        private readonly IConfiguration _configuration;
-
-        public Startup(IConfiguration configuration)
-        {
-            _configuration = configuration;
-        }
-
-=======
         private readonly IWebHostEnvironment _webHostEnvironment;
         private readonly IConfiguration _config;
 
@@ -41,20 +32,14 @@
             _webHostEnvironment = webHostEnvironment ?? throw new ArgumentNullException(nameof(webHostEnvironment));
             _config = config ?? throw new ArgumentNullException(nameof(config));
         }
->>>>>>> 99c6ca7c
 
         // This method gets called by the runtime. Use this method to add services to the container.
         // For more information on how to configure your application, visit https://go.microsoft.com/fwlink/?LinkID=398940
         public void ConfigureServices(IServiceCollection services)
         {
-<<<<<<< HEAD
-            services.AddUmbracoConfiguration();
-            services.AddUmbracoRuntimeMinifier(_configuration);
-            services.AddUmbracoCore();
-=======
             services.AddUmbracoConfiguration(_config);
+            services.AddUmbracoRuntimeMinifier(_config);
             services.AddUmbracoCore(_webHostEnvironment);
->>>>>>> 99c6ca7c
             services.AddUmbracoWebsite();
         }
 
