{
  "ConnectionStrings": {
    "umbracoDbDSN": ""
  },
  "Umbraco": {
    "CMS": {
      "Content": {
        "Notifications": {
          "Email": "your@email.here"
        },
        "MacroErrors": "throw"
      },
      "Global": {
        "DefaultUILanguage": "en-us",
        "HideTopLevelNodeFromPath": true,
        "UmbracoPath": "~/umbraco",
        "TimeOutInMinutes": 20,
        "UseHttps": false
      },
      "Hosting": {
        "Debug": false
      },
      "KeepAlive": {
        "DisableKeepAliveTask": false,
        "KeepAlivePingUrl": "{umbracoApplicationUrl}/api/keepalive/ping"
      },
      "ModelsBuilder": {
        "ModelsMode": "Nothing",
        "Enable": "true"
      },
      "RequestHandler": {
        "ConvertUrlsToAscii": "try"
      },
      "RuntimeMinification": {
        "dataFolder": "App_Data\\Smidge",
        "version": "1"
      },
      "Security": {
        "KeepUserLoggedIn": false,
        "UsernameIsEmail": true,
        "HideDisabledUsersInBackoffice": false,
        "UserPassword": {
          "RequiredLength": 10,
          "RequireNonLetterOrDigit": false,
          "RequireDigit": false,
          "RequireLowercase": false,
          "RequireUppercase": false,
          "MaxFailedAccessAttemptsBeforeLockout": 5
        },
        "MemberPassword": {
          "RequiredLength": 10,
          "RequireNonLetterOrDigit": false,
          "RequireDigit": false,
          "RequireLowercase": false,
          "RequireUppercase": false,
          "MaxFailedAccessAttemptsBeforeLockout": 5
        }
      },
      "Tours": {
        "EnableTours": true
<<<<<<< HEAD
=======
      },
      "ModelsBuilder": {
        "ModelsMode": "Nothing",
        "Enable": "true"
>>>>>>> 0ea25194
      }
    }
  }
}<|MERGE_RESOLUTION|>--- conflicted
+++ resolved
@@ -23,10 +23,6 @@
       "KeepAlive": {
         "DisableKeepAliveTask": false,
         "KeepAlivePingUrl": "{umbracoApplicationUrl}/api/keepalive/ping"
-      },
-      "ModelsBuilder": {
-        "ModelsMode": "Nothing",
-        "Enable": "true"
       },
       "RequestHandler": {
         "ConvertUrlsToAscii": "try"
@@ -58,13 +54,10 @@
       },
       "Tours": {
         "EnableTours": true
-<<<<<<< HEAD
-=======
       },
       "ModelsBuilder": {
         "ModelsMode": "Nothing",
         "Enable": "true"
->>>>>>> 0ea25194
       }
     }
   }
