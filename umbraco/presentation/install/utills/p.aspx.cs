﻿using System;
using System.Collections.Generic;
using System.Linq;
using System.Web;
using System.Web.UI;
using System.Web.UI.WebControls;
using umbraco.DataLayer.Utility.Installer;
using umbraco.DataLayer;

namespace umbraco.presentation.install.utills
{
    public partial class p : System.Web.UI.Page
    {
        protected void Page_Load(object sender, EventArgs e)
        {

            // Stop Caching in IE
            Response.Cache.SetCacheability(System.Web.HttpCacheability.NoCache);

            // Stop Caching in Firefox
            Response.Cache.SetNoStore();

            string feed = Request.QueryString["feed"];
            string url = "http://our.umbraco.org/html/twitter";

            if (feed == "progress")
            {
                Response.ContentType = "application/json";
                Response.Write(Helper.getProgress());
            }
            else
            {
                if (feed == "blogs")
                    url = "http://our.umbraco.org/html/blogs";

                if (feed == "sitebuildervids")
                    url = "http://umbraco.org/feeds/videos/site-builder-foundation-html";

                if (feed == "developervids")
                    url = "http://umbraco.org/feeds/videos/developer-foundation-html";

                Response.Write(library.GetXmlDocumentByUrl(url).Current.OuterXml);
            }
        }


        [System.Web.Services.WebMethod]
        [System.Web.Script.Services.ScriptMethod]
        public static string installOrUpgrade()
        {
            Helper.setProgress(5, "Opening database connection...", "");

            IInstallerUtility m_Installer = BusinessLogic.Application.SqlHelper.Utility.CreateInstaller();

            // Build the new connection string
            //DbConnectionStringBuilder connectionStringBuilder = CreateConnectionString();
            Helper.setProgress( 5, "Connecting...", "");

            // Try to connect to the database
            Exception error = null;
            try
            {
                ISqlHelper sqlHelper = DataLayerHelper.CreateSqlHelper(GlobalSettings.DbDSN);
                m_Installer = sqlHelper.Utility.CreateInstaller();

                if (!m_Installer.CanConnect)
                    throw new Exception("The installer cannot connect to the database.");
                else
                    Helper.setProgress( 20, "Connection opened", "");
            }
            catch (Exception ex)
            {
                error = new Exception("Database connection initialisation failed.", ex);
                Helper.setProgress( -5, "Database connection initialisation failed.", error.Message);

                return error.Message;
            }


            if (m_Installer.CanConnect)
            {
<<<<<<< HEAD
                if (m_Installer.IsLatestVersion){

                  Helper.setProgress(90, "Refreshing content cache", "");

                      library.RefreshContent();

                    Helper.setProgress( 100, "Database is up-to-date", "");
                }
                else
                {
                    if (m_Installer.IsEmpty)
                    {
                        Helper.setProgress( 35, "Installing tables...", "");
                        //do install
                        m_Installer.Install();
=======
              if (m_Installer.IsLatestVersion) {

                Helper.setProgress(90, "Refreshing content cache", "");

                library.RefreshContent();
>>>>>>> a2357bad

                Helper.setProgress(100, "Database is up-to-date", "");
                
              } else {
                if (m_Installer.IsEmpty) {
                  Helper.setProgress(35, "Installing tables...", "");
                  //do install
                  m_Installer.Install();

                  Helper.setProgress(100, "Installation completed!", "");

<<<<<<< HEAD
                      library.RefreshContent();
                        return "installed";
                    }
                    else if (m_Installer.CurrentVersion == DatabaseVersion.None || m_Installer.CanUpgrade)
                    {
                        Helper.setProgress( 35, "Updating database tables...", "");
                        m_Installer.Install();
=======
                  m_Installer = null;
>>>>>>> a2357bad

                  return "installed";
                } else if (m_Installer.CurrentVersion == DatabaseVersion.None || m_Installer.CanUpgrade) {
                  Helper.setProgress(35, "Updating database tables...", "");
                  m_Installer.Install();

                  Helper.setProgress(100, "Upgrade completed!", "");

<<<<<<< HEAD
                      library.RefreshContent();
                        return "upgraded";
                    }
=======
                  m_Installer = null;

                  library.RefreshContent();
                  return "upgraded";
>>>>>>> a2357bad
                }
              }

                
                
            }

            return "no connection;";
        }
    }
}<|MERGE_RESOLUTION|>--- conflicted
+++ resolved
@@ -1,155 +1,130 @@
-﻿using System;
-using System.Collections.Generic;
-using System.Linq;
-using System.Web;
-using System.Web.UI;
-using System.Web.UI.WebControls;
-using umbraco.DataLayer.Utility.Installer;
-using umbraco.DataLayer;
-
-namespace umbraco.presentation.install.utills
-{
-    public partial class p : System.Web.UI.Page
-    {
-        protected void Page_Load(object sender, EventArgs e)
-        {
-
-            // Stop Caching in IE
-            Response.Cache.SetCacheability(System.Web.HttpCacheability.NoCache);
-
-            // Stop Caching in Firefox
-            Response.Cache.SetNoStore();
-
-            string feed = Request.QueryString["feed"];
-            string url = "http://our.umbraco.org/html/twitter";
-
-            if (feed == "progress")
-            {
-                Response.ContentType = "application/json";
-                Response.Write(Helper.getProgress());
-            }
-            else
-            {
-                if (feed == "blogs")
-                    url = "http://our.umbraco.org/html/blogs";
-
-                if (feed == "sitebuildervids")
-                    url = "http://umbraco.org/feeds/videos/site-builder-foundation-html";
-
-                if (feed == "developervids")
-                    url = "http://umbraco.org/feeds/videos/developer-foundation-html";
-
-                Response.Write(library.GetXmlDocumentByUrl(url).Current.OuterXml);
-            }
-        }
-
-
-        [System.Web.Services.WebMethod]
-        [System.Web.Script.Services.ScriptMethod]
-        public static string installOrUpgrade()
-        {
-            Helper.setProgress(5, "Opening database connection...", "");
-
-            IInstallerUtility m_Installer = BusinessLogic.Application.SqlHelper.Utility.CreateInstaller();
-
-            // Build the new connection string
-            //DbConnectionStringBuilder connectionStringBuilder = CreateConnectionString();
-            Helper.setProgress( 5, "Connecting...", "");
-
-            // Try to connect to the database
-            Exception error = null;
-            try
-            {
-                ISqlHelper sqlHelper = DataLayerHelper.CreateSqlHelper(GlobalSettings.DbDSN);
-                m_Installer = sqlHelper.Utility.CreateInstaller();
-
-                if (!m_Installer.CanConnect)
-                    throw new Exception("The installer cannot connect to the database.");
-                else
-                    Helper.setProgress( 20, "Connection opened", "");
-            }
-            catch (Exception ex)
-            {
-                error = new Exception("Database connection initialisation failed.", ex);
-                Helper.setProgress( -5, "Database connection initialisation failed.", error.Message);
-
-                return error.Message;
-            }
-
-
-            if (m_Installer.CanConnect)
-            {
-<<<<<<< HEAD
-                if (m_Installer.IsLatestVersion){
-
-                  Helper.setProgress(90, "Refreshing content cache", "");
-
-                      library.RefreshContent();
-
-                    Helper.setProgress( 100, "Database is up-to-date", "");
-                }
-                else
-                {
-                    if (m_Installer.IsEmpty)
-                    {
-                        Helper.setProgress( 35, "Installing tables...", "");
-                        //do install
-                        m_Installer.Install();
-=======
-              if (m_Installer.IsLatestVersion) {
-
-                Helper.setProgress(90, "Refreshing content cache", "");
-
-                library.RefreshContent();
->>>>>>> a2357bad
-
-                Helper.setProgress(100, "Database is up-to-date", "");
-                
-              } else {
-                if (m_Installer.IsEmpty) {
-                  Helper.setProgress(35, "Installing tables...", "");
-                  //do install
-                  m_Installer.Install();
-
-                  Helper.setProgress(100, "Installation completed!", "");
-
-<<<<<<< HEAD
-                      library.RefreshContent();
-                        return "installed";
-                    }
-                    else if (m_Installer.CurrentVersion == DatabaseVersion.None || m_Installer.CanUpgrade)
-                    {
-                        Helper.setProgress( 35, "Updating database tables...", "");
-                        m_Installer.Install();
-=======
-                  m_Installer = null;
->>>>>>> a2357bad
-
-                  return "installed";
-                } else if (m_Installer.CurrentVersion == DatabaseVersion.None || m_Installer.CanUpgrade) {
-                  Helper.setProgress(35, "Updating database tables...", "");
-                  m_Installer.Install();
-
-                  Helper.setProgress(100, "Upgrade completed!", "");
-
-<<<<<<< HEAD
-                      library.RefreshContent();
-                        return "upgraded";
-                    }
-=======
-                  m_Installer = null;
-
-                  library.RefreshContent();
-                  return "upgraded";
->>>>>>> a2357bad
-                }
-              }
-
-                
-                
-            }
-
-            return "no connection;";
-        }
-    }
+﻿using System;
+using System.Collections.Generic;
+using System.Linq;
+using System.Web;
+using System.Web.UI;
+using System.Web.UI.WebControls;
+using umbraco.DataLayer.Utility.Installer;
+using umbraco.DataLayer;
+
+namespace umbraco.presentation.install.utills
+{
+    public partial class p : System.Web.UI.Page
+    {
+        protected void Page_Load(object sender, EventArgs e)
+        {
+
+            // Stop Caching in IE
+            Response.Cache.SetCacheability(System.Web.HttpCacheability.NoCache);
+
+            // Stop Caching in Firefox
+            Response.Cache.SetNoStore();
+
+            string feed = Request.QueryString["feed"];
+            string url = "http://our.umbraco.org/html/twitter";
+
+            if (feed == "progress")
+            {
+                Response.ContentType = "application/json";
+                Response.Write(Helper.getProgress());
+            }
+            else
+            {
+                if (feed == "blogs")
+                    url = "http://our.umbraco.org/html/blogs";
+
+                if (feed == "sitebuildervids")
+                    url = "http://umbraco.org/feeds/videos/site-builder-foundation-html";
+
+                if (feed == "developervids")
+                    url = "http://umbraco.org/feeds/videos/developer-foundation-html";
+
+                Response.Write(library.GetXmlDocumentByUrl(url).Current.OuterXml);
+            }
+        }
+
+
+        [System.Web.Services.WebMethod]
+        [System.Web.Script.Services.ScriptMethod]
+        public static string installOrUpgrade()
+        {
+            Helper.setProgress(5, "Opening database connection...", "");
+
+            IInstallerUtility m_Installer = BusinessLogic.Application.SqlHelper.Utility.CreateInstaller();
+
+            // Build the new connection string
+            //DbConnectionStringBuilder connectionStringBuilder = CreateConnectionString();
+            Helper.setProgress( 5, "Connecting...", "");
+
+            // Try to connect to the database
+            Exception error = null;
+            try
+            {
+                ISqlHelper sqlHelper = DataLayerHelper.CreateSqlHelper(GlobalSettings.DbDSN);
+                m_Installer = sqlHelper.Utility.CreateInstaller();
+
+                if (!m_Installer.CanConnect)
+                    throw new Exception("The installer cannot connect to the database.");
+                else
+                    Helper.setProgress( 20, "Connection opened", "");
+            }
+            catch (Exception ex)
+            {
+                error = new Exception("Database connection initialisation failed.", ex);
+                Helper.setProgress( -5, "Database connection initialisation failed.", error.Message);
+
+                return error.Message;
+            }
+
+
+            if (m_Installer.CanConnect)
+            {
+              if (m_Installer.IsLatestVersion) {
+
+                Helper.setProgress(90, "Refreshing content cache", "");
+
+                library.RefreshContent();
+
+                Helper.setProgress(100, "Database is up-to-date", "");
+                
+              } else {
+                if (m_Installer.IsEmpty) {
+                  Helper.setProgress(35, "Installing tables...", "");
+                  //do install
+                  m_Installer.Install();
+
+                  Helper.setProgress(100, "Installation completed!", "");
+
+                  m_Installer = null;
+
+                      library.RefreshContent();
+                  return "installed";
+                } else if (m_Installer.CurrentVersion == DatabaseVersion.None || m_Installer.CanUpgrade) {
+                  Helper.setProgress(35, "Updating database tables...", "");
+                  m_Installer.Install();
+                  
+                        library.RefreshContent();
+                        return "installed";
+                    }
+                    else if (m_Installer.CurrentVersion == DatabaseVersion.None || m_Installer.CanUpgrade)
+                    {
+                        Helper.setProgress( 35, "Updating database tables...", "");
+                        m_Installer.Install();
+
+                  Helper.setProgress(100, "Upgrade completed!", "");
+
+                  m_Installer = null;
+
+                  library.RefreshContent();
+                  return "upgraded";
+                }
+              }
+
+                
+                
+            }
+
+            return "no connection;";
+        }
+    }
 }